--- conflicted
+++ resolved
@@ -884,12 +884,8 @@
 	[ ! -d test ] || $(MAKE) -C test $@
 	-rm -f ./*.tmp etc/*.tmp*
 	-rm -rf info-dir.*
-<<<<<<< HEAD
-	-rm -rf *.elc
+	-rm -rf native-lisp
 	-$(CARGO_CLEAN) --manifest-path ${cargo_manifest}
-=======
-	-rm -rf native-lisp
->>>>>>> 4a50f541
 
 ### 'bootclean'
 ###      Delete all files that need to be remade for a clean bootstrap.
