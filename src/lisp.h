--- conflicted
+++ resolved
@@ -4134,11 +4134,8 @@
 extern Lisp_Object Vrun_hooks;
 extern Lisp_Object Vsignaling_function;
 extern Lisp_Object inhibit_lisp_code;
-<<<<<<< HEAD
 extern Lisp_Object signal_or_quit (Lisp_Object, Lisp_Object, bool);
-=======
 extern bool signal_quit_p (Lisp_Object);
->>>>>>> efaed29f
 
 /* To run a normal hook, use the appropriate function from the list below.
    The calling convention:
