/* Interface code for dealing with text properties.
   Copyright (C) 1993-1995, 1997, 1999-2022 Free Software Foundation,
   Inc.

This file is part of GNU Emacs.

GNU Emacs is free software: you can redistribute it and/or modify
it under the terms of the GNU General Public License as published by
the Free Software Foundation, either version 3 of the License, or (at
your option) any later version.

GNU Emacs is distributed in the hope that it will be useful,
but WITHOUT ANY WARRANTY; without even the implied warranty of
MERCHANTABILITY or FITNESS FOR A PARTICULAR PURPOSE.  See the
GNU General Public License for more details.

You should have received a copy of the GNU General Public License
along with GNU Emacs.  If not, see <https://www.gnu.org/licenses/>.  */

#include <config.h>

#include "lisp.h"
#include "intervals.h"
#include "buffer.h"
#include "window.h"

/* Test for membership, allowing for t (actually any non-cons) to mean the
   universal set.  */

#define TMEM(sym, set) (CONSP (set) ? ! NILP (Fmemq (sym, set)) : ! NILP (set))


/* NOTES:  previous- and next- property change will have to skip
  zero-length intervals if they are implemented.  This could be done
  inside next_interval and previous_interval.

  set_properties needs to deal with the interval property cache.

  It is assumed that for any interval plist, a property appears
  only once on the list.  Although some code i.e., remove_properties,
  handles the more general case, the uniqueness of properties is
  necessary for the system to remain consistent.  This requirement
  is enforced by the subrs installing properties onto the intervals.  */



enum property_set_type
{
  TEXT_PROPERTY_REPLACE,
  TEXT_PROPERTY_PREPEND,
  TEXT_PROPERTY_APPEND
};

/* If o1 is a cons whose cdr is a cons, return true and set o2 to
   the o1's cdr.  Otherwise, return false.  This is handy for
   traversing plists.  */
#define PLIST_ELT_P(o1, o2) (CONSP (o1) && ((o2)=XCDR (o1), CONSP (o2)))

/* verify_interval_modification saves insertion hooks here
   to be run later by report_interval_modification.  */
Lisp_Object interval_insert_behind_hooks;
Lisp_Object interval_insert_in_front_hooks;

/* Signal a `text-read-only' error.  This function makes it easier
   to capture that error in GDB by putting a breakpoint on it.  */

static AVOID
text_read_only (Lisp_Object propval)
{
  if (STRINGP (propval))
    xsignal1 (Qtext_read_only, propval);

  xsignal0 (Qtext_read_only);
}

/* Prepare to modify the text properties of BUFFER from START to END.  */

static void
modify_text_properties (Lisp_Object buffer, Lisp_Object start, Lisp_Object end)
{
  ptrdiff_t b = XFIXNUM (start), e = XFIXNUM (end);
  struct buffer *buf = XBUFFER (buffer), *old = current_buffer;

  set_buffer_internal (buf);

  prepare_to_modify_buffer_1 (b, e, NULL);

  BUF_COMPUTE_UNCHANGED (buf, b - 1, e);
  if (MODIFF <= SAVE_MODIFF)
    record_first_change ();
  modiff_incr (&MODIFF, 1);

  bset_point_before_scroll (current_buffer, Qnil);

  set_buffer_internal (old);
}

/* Complain if object is not string or buffer type.  */

static void
CHECK_STRING_OR_BUFFER (Lisp_Object x)
{
  CHECK_TYPE (STRINGP (x) || BUFFERP (x), Qbuffer_or_string_p, x);
}

/* Extract the interval at the position pointed to by BEGIN from
   OBJECT, a string or buffer.  Additionally, check that the positions
   pointed to by BEGIN and END are within the bounds of OBJECT, and
   reverse them if *BEGIN is greater than *END.  The objects pointed
   to by BEGIN and END may be integers or markers; if the latter, they
   are coerced to integers.

   Note that buffer points don't correspond to interval indices.
   For example, point-max is 1 greater than the index of the last
   character.  This difference is handled in the caller, which uses
   the validated points to determine a length, and operates on that.
   Exceptions are Ftext_properties_at, Fnext_property_change, and
   Fprevious_property_change which call this function with BEGIN == END.
   Handle this case specially.

   If FORCE is soft (false), it's OK to return NULL.  Otherwise,
   create an interval tree for OBJECT if one doesn't exist, provided
   the object actually contains text.  In the current design, if there
   is no text, there can be no text properties.  */

enum { soft = false, hard = true };

INTERVAL
validate_interval_range (Lisp_Object object, Lisp_Object *begin,
			 Lisp_Object *end, bool force)
{
  INTERVAL i;
  ptrdiff_t searchpos;
  Lisp_Object begin0 = *begin, end0 = *end;

  CHECK_STRING_OR_BUFFER (object);
  CHECK_FIXNUM_COERCE_MARKER (*begin);
  CHECK_FIXNUM_COERCE_MARKER (*end);

  /* If we are asked for a point, but from a subr which operates
     on a range, then return nothing.  */
  if (EQ (*begin, *end) && begin != end)
    return NULL;

  if (XFIXNUM (*begin) > XFIXNUM (*end))
    {
      Lisp_Object n;
      n = *begin;
      *begin = *end;
      *end = n;
    }

  if (BUFFERP (object))
    {
      register struct buffer *b = XBUFFER (object);

      if (!(BUF_BEGV (b) <= XFIXNUM (*begin) && XFIXNUM (*begin) <= XFIXNUM (*end)
	    && XFIXNUM (*end) <= BUF_ZV (b)))
	args_out_of_range (begin0, end0);
      i = buffer_intervals (b);

      /* If there's no text, there are no properties.  */
      if (BUF_BEGV (b) == BUF_ZV (b))
	return NULL;

      searchpos = XFIXNUM (*begin);
    }
  else
    {
      ptrdiff_t len = SCHARS (object);

      if (! (0 <= XFIXNUM (*begin) && XFIXNUM (*begin) <= XFIXNUM (*end)
	     && XFIXNUM (*end) <= len))
	args_out_of_range (begin0, end0);
      i = string_intervals (object);

      if (len == 0)
	return NULL;

      searchpos = XFIXNUM (*begin);
    }

  if (!i)
    return (force ? create_root_interval (object) : i);

  return find_interval (i, searchpos);
}

/* Validate LIST as a property list.  If LIST is not a list, then
   make one consisting of (LIST nil).  Otherwise, verify that LIST
   is even numbered and thus suitable as a plist.  */

static Lisp_Object
validate_plist (Lisp_Object list)
{
  if (NILP (list))
    return Qnil;

  if (CONSP (list))
    {
      Lisp_Object tail = list;
      do
	{
	  tail = XCDR (tail);
	  if (! CONSP (tail))
	    error ("Odd length text property list");
	  tail = XCDR (tail);
	  maybe_quit ();
	}
      while (CONSP (tail));

      return list;
    }

  return list2 (list, Qnil);
}

/* Return true if interval I has all the properties,
   with the same values, of list PLIST.  */

static bool
interval_has_all_properties (Lisp_Object plist, INTERVAL i)
{
  Lisp_Object tail1, tail2;

  /* Go through each element of PLIST.  */
  for (tail1 = plist; CONSP (tail1); tail1 = Fcdr (XCDR (tail1)))
    {
      Lisp_Object sym1 = XCAR (tail1);
      bool found = false;

      /* Go through I's plist, looking for sym1 */
      for (tail2 = i->plist; CONSP (tail2); tail2 = Fcdr (XCDR (tail2)))
	if (EQ (sym1, XCAR (tail2)))
	  {
	    /* Found the same property on both lists.  If the
	       values are unequal, return false.  */
	    if (! EQ (Fcar (XCDR (tail1)), Fcar (XCDR (tail2))))
	      return false;

	    /* Property has same value on both lists; go to next one.  */
	    found = true;
	    break;
	  }

      if (! found)
	return false;
    }

  return true;
}

/* Return true if the plist of interval I has any of the
   properties of PLIST, regardless of their values.  */

static bool
interval_has_some_properties (Lisp_Object plist, INTERVAL i)
{
  Lisp_Object tail1, tail2, sym;

  /* Go through each element of PLIST.  */
  for (tail1 = plist; CONSP (tail1); tail1 = Fcdr (XCDR (tail1)))
    {
      sym = XCAR (tail1);

      /* Go through i's plist, looking for tail1 */
      for (tail2 = i->plist; CONSP (tail2); tail2 = Fcdr (XCDR (tail2)))
	if (EQ (sym, XCAR (tail2)))
	  return true;
    }

  return false;
}

/* Return true if the plist of interval I has any of the
   property names in LIST, regardless of their values.  */

static bool
interval_has_some_properties_list (Lisp_Object list, INTERVAL i)
{
  Lisp_Object tail1, tail2, sym;

  /* Go through each element of LIST.  */
  for (tail1 = list; CONSP (tail1); tail1 = XCDR (tail1))
    {
      sym = XCAR (tail1);

      /* Go through i's plist, looking for tail1 */
      for (tail2 = i->plist; CONSP (tail2); tail2 = XCDR (XCDR (tail2)))
	if (EQ (sym, XCAR (tail2)))
	  return true;
    }

  return false;
}

/* Changing the plists of individual intervals.  */

/* Return the value of PROP in property-list PLIST, or Qunbound if it
   has none.  */
static Lisp_Object
property_value (Lisp_Object plist, Lisp_Object prop)
{
  Lisp_Object value;

  while (PLIST_ELT_P (plist, value))
    if (EQ (XCAR (plist), prop))
      return XCAR (value);
    else
      plist = XCDR (value);

  return Qunbound;
}

/* Set the properties of INTERVAL to PROPERTIES,
   and record undo info for the previous values.
   OBJECT is the string or buffer that INTERVAL belongs to.  */

static void
set_properties (Lisp_Object properties, INTERVAL interval, Lisp_Object object)
{
  Lisp_Object sym, value;

  if (BUFFERP (object))
    {
      /* For each property in the old plist which is missing from PROPERTIES,
	 or has a different value in PROPERTIES, make an undo record.  */
      for (sym = interval->plist;
	   PLIST_ELT_P (sym, value);
	   sym = XCDR (value))
	if (! EQ (property_value (properties, XCAR (sym)),
		  XCAR (value)))
	  {
	    record_property_change (interval->position, LENGTH (interval),
				    XCAR (sym), XCAR (value),
				    object);
	  }

      /* For each new property that has no value at all in the old plist,
	 make an undo record binding it to nil, so it will be removed.  */
      for (sym = properties;
	   PLIST_ELT_P (sym, value);
	   sym = XCDR (value))
	if (BASE_EQ (property_value (interval->plist, XCAR (sym)), Qunbound))
	  {
	    record_property_change (interval->position, LENGTH (interval),
				    XCAR (sym), Qnil,
				    object);
	  }
    }

  /* Store new properties.  */
  set_interval_plist (interval, Fcopy_sequence (properties));
}

/* Add the properties of PLIST to the interval I, or set
   the value of I's property to the value of the property on PLIST
   if they are different.

   OBJECT should be the string or buffer the interval is in.

   If DESTRUCTIVE, the function is allowed to reuse list values in the
   properties.

   Return true if this changes I (i.e., if any members of PLIST
   are actually added to I's plist) */

static bool
add_properties (Lisp_Object plist, INTERVAL i, Lisp_Object object,
		enum property_set_type set_type, bool destructive)
{
  Lisp_Object tail1, tail2, sym1, val1;
  bool changed = false;

  tail1 = plist;
  sym1 = Qnil;
  val1 = Qnil;

  /* Go through each element of PLIST.  */
  for (tail1 = plist; CONSP (tail1); tail1 = Fcdr (XCDR (tail1)))
    {
      bool found = false;
      sym1 = XCAR (tail1);
      val1 = Fcar (XCDR (tail1));

      /* Go through I's plist, looking for sym1 */
      for (tail2 = i->plist; CONSP (tail2); tail2 = Fcdr (XCDR (tail2)))
	if (EQ (sym1, XCAR (tail2)))
	  {
	    Lisp_Object this_cdr;

	    this_cdr = XCDR (tail2);
	    /* Found the property.  Now check its value.  */
	    found = true;

	    /* The properties have the same value on both lists.
	       Continue to the next property.  */
	    if (EQ (val1, Fcar (this_cdr)))
	      break;

	    /* Record this change in the buffer, for undo purposes.  */
	    if (BUFFERP (object))
	      {
		record_property_change (i->position, LENGTH (i),
					sym1, Fcar (this_cdr), object);
	      }

	    /* I's property has a different value -- change it */
	    if (set_type == TEXT_PROPERTY_REPLACE)
	      Fsetcar (this_cdr, val1);
	    else {
	      if (CONSP (Fcar (this_cdr)) &&
		  /* Special-case anonymous face properties. */
		  (! EQ (sym1, Qface) ||
		   NILP (Fkeywordp (Fcar (Fcar (this_cdr))))))
		/* The previous value is a list, so prepend (or
		   append) the new value to this list. */
		if (set_type == TEXT_PROPERTY_PREPEND)
		  Fsetcar (this_cdr, Fcons (val1, Fcar (this_cdr)));
		else
		  {
		    /* Appending. */
		    if (destructive)
		      nconc2 (Fcar (this_cdr), list1 (val1));
		    else
		      Fsetcar (this_cdr, CALLN (Fappend,
						Fcar (this_cdr),
						list1 (val1)));
		  }
	      else {
		/* The previous value is a single value, so make it
		   into a list. */
		if (set_type == TEXT_PROPERTY_PREPEND)
		  Fsetcar (this_cdr, list2 (val1, Fcar (this_cdr)));
		else
		  Fsetcar (this_cdr, list2 (Fcar (this_cdr), val1));
	      }
	    }
	    changed = true;
	    break;
	  }

      if (! found)
	{
	  /* Record this change in the buffer, for undo purposes.  */
	  if (BUFFERP (object))
	    {
	      record_property_change (i->position, LENGTH (i),
				      sym1, Qnil, object);
	    }
	  set_interval_plist (i, Fcons (sym1, Fcons (val1, i->plist)));
	  changed = true;
	}
    }

  return changed;
}

/* For any members of PLIST, or LIST,
   which are properties of I, remove them from I's plist.
   (If PLIST is non-nil, use that, otherwise use LIST.)
   OBJECT is the string or buffer containing I.  */

static bool
remove_properties (Lisp_Object plist, Lisp_Object list, INTERVAL i, Lisp_Object object)
{
  bool changed = false;

  /* True means tail1 is a plist, otherwise it is a list.  */
  bool use_plist = ! NILP (plist);
  Lisp_Object tail1 = use_plist ? plist : list;

  Lisp_Object current_plist = i->plist;

  /* Go through each element of LIST or PLIST.  */
  while (CONSP (tail1))
    {
      Lisp_Object sym = XCAR (tail1);

      /* First, remove the symbol if it's at the head of the list */
      while (CONSP (current_plist) && EQ (sym, XCAR (current_plist)))
	{
	  if (BUFFERP (object))
	    record_property_change (i->position, LENGTH (i),
				    sym, XCAR (XCDR (current_plist)),
				    object);

	  current_plist = XCDR (XCDR (current_plist));
	  changed = true;
	}

      /* Go through I's plist, looking for SYM.  */
      Lisp_Object tail2 = current_plist;
      while (! NILP (tail2))
	{
	  Lisp_Object this = XCDR (XCDR (tail2));
	  if (CONSP (this) && EQ (sym, XCAR (this)))
	    {
	      if (BUFFERP (object))
		record_property_change (i->position, LENGTH (i),
					sym, XCAR (XCDR (this)), object);

	      Fsetcdr (XCDR (tail2), XCDR (XCDR (this)));
	      changed = true;
	    }
	  tail2 = this;
	}

      /* Advance thru TAIL1 one way or the other.  */
      tail1 = XCDR (tail1);
      if (use_plist && CONSP (tail1))
	tail1 = XCDR (tail1);
    }

  if (changed)
    set_interval_plist (i, current_plist);
  return changed;
}

/* Returns the interval of POSITION in OBJECT.
   POSITION is BEG-based.  */

INTERVAL
interval_of (ptrdiff_t position, Lisp_Object object)
{
  register INTERVAL i;
  ptrdiff_t beg, end;

  if (NILP (object))
    XSETBUFFER (object, current_buffer);
  else if (EQ (object, Qt))
    return NULL;

  CHECK_STRING_OR_BUFFER (object);

  if (BUFFERP (object))
    {
      register struct buffer *b = XBUFFER (object);

      beg = BUF_BEGV (b);
      end = BUF_ZV (b);
      i = buffer_intervals (b);
    }
  else
    {
      beg = 0;
      end = SCHARS (object);
      i = string_intervals (object);
    }

  if (!(beg <= position && position <= end))
    args_out_of_range (make_fixnum (position), make_fixnum (position));
  if (beg == end || !i)
    return NULL;

  return find_interval (i, position);
}

DEFUN ("text-properties-at", Ftext_properties_at,
       Stext_properties_at, 1, 2, 0,
       doc: /* Return the list of properties of the character at POSITION in OBJECT.
If the optional second argument OBJECT is a buffer (or nil, which means
the current buffer), POSITION is a buffer position (integer or marker).

If OBJECT is a string, POSITION is a 0-based index into it.

If POSITION is at the end of OBJECT, the value is nil, but note that
buffer narrowing does not affect the value.  That is, if OBJECT is a
buffer or nil, and the buffer is narrowed and POSITION is at the end
of the narrowed buffer, the result may be non-nil.

If you want to display the text properties at point in a human-readable
form, use the `describe-text-properties' command.  */)
  (Lisp_Object position, Lisp_Object object)
{
  register INTERVAL i;

  if (NILP (object))
    XSETBUFFER (object, current_buffer);

  i = validate_interval_range (object, &position, &position, soft);
  if (!i)
    return Qnil;
  /* If POSITION is at the end of the interval,
     it means it's the end of OBJECT.
     There are no properties at the very end,
     since no character follows.  */
  if (XFIXNUM (position) == LENGTH (i) + i->position)
    return Qnil;

  return i->plist;
}

DEFUN ("get-text-property", Fget_text_property, Sget_text_property, 2, 3, 0,
       doc: /* Return the value of POSITION's property PROP, in OBJECT.
OBJECT should be a buffer or a string; if omitted or nil, it defaults
to the current buffer.

If POSITION is at the end of OBJECT, the value is nil, but note that
buffer narrowing does not affect the value.  That is, if the buffer is
narrowed and POSITION is at the end of the narrowed buffer, the result
may be non-nil.  */)
  (Lisp_Object position, Lisp_Object prop, Lisp_Object object)
{
  return textget (Ftext_properties_at (position, object), prop);
}

/* Return the value of char's property PROP, in OBJECT at POSITION.
   OBJECT is optional and defaults to the current buffer.
   If OVERLAY is non-0, then in the case that the returned property is from
   an overlay, the overlay found is returned in *OVERLAY, otherwise nil is
   returned in *OVERLAY.
   If POSITION is at the end of OBJECT, the value is nil.
   If OBJECT is a buffer, then overlay properties are considered as well as
   text properties.
   If OBJECT is a window, then that window's buffer is used, but
   window-specific overlays are considered only if they are associated
   with OBJECT. */
Lisp_Object
get_char_property_and_overlay (Lisp_Object position, register Lisp_Object prop, Lisp_Object object, Lisp_Object *overlay)
{
  struct window *w = 0;

  EMACS_INT pos = fix_position (position);

  if (NILP (object))
    XSETBUFFER (object, current_buffer);

  if (WINDOWP (object))
    {
      CHECK_LIVE_WINDOW (object);
      w = XWINDOW (object);
      object = w->contents;
    }
  if (BUFFERP (object))
    {
      struct buffer *b = XBUFFER (object);
      struct interval_node *node;
      struct sortvec items[2];
      struct sortvec *result = NULL;
      Lisp_Object result_tem = Qnil;

<<<<<<< HEAD
      if (XINT (position) < BUF_BEGV (b) || XINT (position) > BUF_ZV (b))
	xsignal1 (Qargs_out_of_range, position);

      buffer_overlay_iter_start(b, XINT (position), XINT (position) + 1,
                                ITREE_ASCENDING);
=======
      if (! (BUF_BEGV (XBUFFER (object)) <= pos
	     && pos <= BUF_ZV (XBUFFER (object))))
	xsignal1 (Qargs_out_of_range, position);

      set_buffer_temp (XBUFFER (object));

      USE_SAFE_ALLOCA;
      GET_OVERLAYS_AT (pos, overlay_vec, noverlays, NULL, false);
      noverlays = sort_overlays (overlay_vec, noverlays, w);

      set_buffer_temp (obuf);
>>>>>>> 4b85ae6a

      /* Now check the overlays in order of decreasing priority.  */
      while ((node = buffer_overlay_iter_next (b)))
	{
	  Lisp_Object tem = Foverlay_get (node->data, prop);
          struct sortvec *this;

	  if (NILP (tem) || (w && ! overlay_matches_window (w, node->data)))
	    continue;

          this = (result == items ? items + 1 : items);
          make_sortvec_item (this, node->data);
          if (! result || (compare_overlays (result, this) < 0))
            {
              result = this;
              result_tem = tem;
            }
	}
      buffer_overlay_iter_finish (b);
      if (result)
        {
          if (overlay)
            *overlay = result->overlay;
          return result_tem;
        }
    }

  if (overlay)
    /* Indicate that the return value is not from an overlay.  */
    *overlay = Qnil;

  /* Not a buffer, or no appropriate overlay, so fall through to the
     simpler case.  */
  return Fget_text_property (make_fixnum (pos), prop, object);
}

DEFUN ("get-char-property", Fget_char_property, Sget_char_property, 2, 3, 0,
       doc: /* Return the value of POSITION's property PROP, in OBJECT.
Both overlay properties and text properties are checked.
OBJECT is optional and defaults to the current buffer.
If POSITION is at the end of OBJECT, the value is nil.
If OBJECT is a buffer, then overlay properties are considered as well as
text properties.
If OBJECT is a window, then that window's buffer is used, but window-specific
overlays are considered only if they are associated with OBJECT.  */)
  (Lisp_Object position, Lisp_Object prop, Lisp_Object object)
{
  return get_char_property_and_overlay (position, prop, object, 0);
}

DEFUN ("get-char-property-and-overlay", Fget_char_property_and_overlay,
       Sget_char_property_and_overlay, 2, 3, 0,
       doc: /* Like `get-char-property', but with extra overlay information.
The value is a cons cell.  Its car is the return value of `get-char-property'
with the same arguments--that is, the value of POSITION's property
PROP in OBJECT.  Its cdr is the overlay in which the property was
found, or nil, if it was found as a text property or not found at all.

OBJECT is optional and defaults to the current buffer.  OBJECT may be
a string, a buffer or a window.  For strings, the cdr of the return
value is always nil, since strings do not have overlays.  If OBJECT is
a window, then that window's buffer is used, but window-specific
overlays are considered only if they are associated with OBJECT.  If
POSITION is at the end of OBJECT, both car and cdr are nil.  */)
  (Lisp_Object position, Lisp_Object prop, Lisp_Object object)
{
  Lisp_Object overlay;
  Lisp_Object val
    = get_char_property_and_overlay (position, prop, object, &overlay);
  return Fcons (val, overlay);
}


DEFUN ("next-char-property-change", Fnext_char_property_change,
       Snext_char_property_change, 1, 2, 0,
       doc: /* Return the position of next text property or overlay change.
This scans characters forward in the current buffer from POSITION till
it finds a change in some text property, or the beginning or end of an
overlay, and returns the position of that.
If none is found, and LIMIT is nil or omitted, the function
returns (point-max).

If the optional second argument LIMIT is non-nil, the function doesn't
search past position LIMIT, and returns LIMIT if nothing is found
before LIMIT.  LIMIT is a no-op if it is greater than (point-max).  */)
  (Lisp_Object position, Lisp_Object limit)
{
  Lisp_Object temp;

  temp = Fnext_overlay_change (position);
  if (! NILP (limit))
    {
      CHECK_FIXNUM_COERCE_MARKER (limit);
      if (XFIXNUM (limit) < XFIXNUM (temp))
	temp = limit;
    }
  return Fnext_property_change (position, Qnil, temp);
}

DEFUN ("previous-char-property-change", Fprevious_char_property_change,
       Sprevious_char_property_change, 1, 2, 0,
       doc: /* Return the position of previous text property or overlay change.
Scans characters backward in the current buffer from POSITION till it
finds a change in some text property, or the beginning or end of an
overlay, and returns the position of that.
If none is found, and LIMIT is nil or omitted, the function
returns (point-min).

If the optional second argument LIMIT is non-nil, the function doesn't
search before position LIMIT, and returns LIMIT if nothing is found
before LIMIT.  LIMIT is a no-op if it is less than (point-min).  */)
  (Lisp_Object position, Lisp_Object limit)
{
  Lisp_Object temp;

  temp = Fprevious_overlay_change (position);
  if (! NILP (limit))
    {
      CHECK_FIXNUM_COERCE_MARKER (limit);
      if (XFIXNUM (limit) > XFIXNUM (temp))
	temp = limit;
    }
  return Fprevious_property_change (position, Qnil, temp);
}


DEFUN ("next-single-char-property-change", Fnext_single_char_property_change,
       Snext_single_char_property_change, 2, 4, 0,
       doc: /* Return the position of next text property or overlay change for a specific property.
Scans characters forward from POSITION till it finds
a change in the PROP property, then returns the position of the change.
If the optional third argument OBJECT is a buffer (or nil, which means
the current buffer), POSITION is a buffer position (integer or marker).
If OBJECT is a string, POSITION is a 0-based index into it.

In a string, scan runs to the end of the string, unless LIMIT is non-nil.
In a buffer, scan runs to end of buffer, unless LIMIT is non-nil.
If the optional fourth argument LIMIT is non-nil, don't search
past position LIMIT; return LIMIT if nothing is found before LIMIT.
However, if OBJECT is a buffer and LIMIT is beyond the end of the
buffer, this function returns `point-max', not LIMIT.

The property values are compared with `eq'.  */)
  (Lisp_Object position, Lisp_Object prop, Lisp_Object object, Lisp_Object limit)
{
  if (STRINGP (object))
    {
      position = Fnext_single_property_change (position, prop, object, limit);
      if (NILP (position))
	{
	  if (NILP (limit))
	    position = make_fixnum (SCHARS (object));
	  else
	    {
	      CHECK_FIXNUM (limit);
	      position = limit;
	    }
	}
    }
  else
    {
      Lisp_Object initial_value, value;
      specpdl_ref count = SPECPDL_INDEX ();

      if (! NILP (object))
	CHECK_BUFFER (object);

      if (BUFFERP (object) && current_buffer != XBUFFER (object))
	{
	  record_unwind_current_buffer ();
	  Fset_buffer (object);
	}

      CHECK_FIXNUM_COERCE_MARKER (position);

      initial_value = Fget_char_property (position, prop, object);

      if (NILP (limit))
	XSETFASTINT (limit, ZV);
      else
	CHECK_FIXNUM_COERCE_MARKER (limit);

      if (XFIXNUM (position) >= XFIXNUM (limit))
	{
	  position = limit;
	  if (XFIXNUM (position) > ZV)
	    XSETFASTINT (position, ZV);
	}
      else
	while (true)
	  {
	    position = Fnext_char_property_change (position, limit);
	    if (XFIXNAT (position) >= XFIXNAT (limit))
	      {
		position = limit;
		break;
	      }

	    value = Fget_char_property (position, prop, object);
	    if (!EQ (value, initial_value))
	      break;

	    if (XFIXNAT (position) >= ZV)
	      break;
	  }

      position = unbind_to (count, position);
    }

  return position;
}

DEFUN ("previous-single-char-property-change",
       Fprevious_single_char_property_change,
       Sprevious_single_char_property_change, 2, 4, 0,
       doc: /* Return the position of previous text property or overlay change for a specific property.
Scans characters backward from POSITION till it finds
a change in the PROP property, then returns the position of the change.
If the optional third argument OBJECT is a buffer (or nil, which means
the current buffer), POSITION is a buffer position (integer or marker).
If OBJECT is a string, POSITION is a 0-based index into it.

In a string, scan runs to the start of the string, unless LIMIT is non-nil.
In a buffer, if LIMIT is nil or omitted, it runs to (point-min), and the
value cannot be less than that.
If the optional fourth argument LIMIT is non-nil, don't search back past
position LIMIT; return LIMIT if nothing is found before reaching LIMIT.

The property values are compared with `eq'.
If the property is constant all the way to the start of OBJECT, return the
first valid position in OBJECT.  */)
  (Lisp_Object position, Lisp_Object prop, Lisp_Object object, Lisp_Object limit)
{
  if (STRINGP (object))
    {
      position = Fprevious_single_property_change (position, prop, object, limit);
      if (NILP (position))
	{
	  if (NILP (limit))
	    position = make_fixnum (0);
	  else
	    {
	      CHECK_FIXNUM (limit);
	      position = limit;
	    }
	}
    }
  else
    {
      specpdl_ref count = SPECPDL_INDEX ();

      if (! NILP (object))
	CHECK_BUFFER (object);

      if (BUFFERP (object) && current_buffer != XBUFFER (object))
	{
	  record_unwind_current_buffer ();
	  Fset_buffer (object);
	}

      CHECK_FIXNUM_COERCE_MARKER (position);

      if (NILP (limit))
	XSETFASTINT (limit, BEGV);
      else
	CHECK_FIXNUM_COERCE_MARKER (limit);

      if (XFIXNUM (position) <= XFIXNUM (limit))
	{
	  position = limit;
	  if (XFIXNUM (position) < BEGV)
	    XSETFASTINT (position, BEGV);
	}
      else
	{
	  Lisp_Object initial_value
	    = Fget_char_property (make_fixnum (XFIXNUM (position)
					       - (0 <= XFIXNUM (position))),
				  prop, object);

	  while (true)
	    {
	      position = Fprevious_char_property_change (position, limit);

	      if (XFIXNAT (position) <= XFIXNAT (limit))
		{
		  position = limit;
		  break;
		}
	      else
		{
		  Lisp_Object value
		    = Fget_char_property (make_fixnum (XFIXNAT (position) - 1),
					  prop, object);

		  if (!EQ (value, initial_value))
		    break;
		}
	    }
	}

      position = unbind_to (count, position);
    }

  return position;
}

DEFUN ("next-property-change", Fnext_property_change,
       Snext_property_change, 1, 3, 0,
       doc: /* Return the position of next property change.
Scans characters forward from POSITION in OBJECT till it finds
a change in some text property, then returns the position of the change.
If the optional second argument OBJECT is a buffer (or nil, which means
the current buffer), POSITION is a buffer position (integer or marker).
If OBJECT is a string, POSITION is a 0-based index into it.
Return nil if LIMIT is nil or omitted, and the property is constant all
the way to the end of OBJECT; if the value is non-nil, it is a position
greater than POSITION, never equal.

If the optional third argument LIMIT is non-nil, don't search
past position LIMIT; return LIMIT if nothing is found before LIMIT.  */)
  (Lisp_Object position, Lisp_Object object, Lisp_Object limit)
{
  register INTERVAL i, next;

  if (NILP (object))
    XSETBUFFER (object, current_buffer);

  if (!NILP (limit) && !EQ (limit, Qt))
    CHECK_FIXNUM_COERCE_MARKER (limit);

  i = validate_interval_range (object, &position, &position, soft);

  /* If LIMIT is t, return start of next interval--don't
     bother checking further intervals.  */
  if (EQ (limit, Qt))
    {
      if (!i)
	next = i;
      else
	next = next_interval (i);

      if (!next)
	XSETFASTINT (position, (STRINGP (object)
				? SCHARS (object)
				: BUF_ZV (XBUFFER (object))));
      else
	XSETFASTINT (position, next->position);
      return position;
    }

  if (!i)
    return limit;

  next = next_interval (i);

  while (next && intervals_equal (i, next)
	 && (NILP (limit) || next->position < XFIXNUM (limit)))
    next = next_interval (next);

  if (!next
      || (next->position
	  >= (FIXNUMP (limit)
	      ? XFIXNUM (limit)
	      : (STRINGP (object)
		 ? SCHARS (object)
		 : BUF_ZV (XBUFFER (object))))))
    return limit;
  else
    return make_fixnum (next->position);
}

DEFUN ("next-single-property-change", Fnext_single_property_change,
       Snext_single_property_change, 2, 4, 0,
       doc: /* Return the position of next property change for a specific property.
Scans characters forward from POSITION till it finds
a change in the PROP property, then returns the position of the change.
If the optional third argument OBJECT is a buffer (or nil, which means
the current buffer), POSITION is a buffer position (integer or marker).
If OBJECT is a string, POSITION is a 0-based index into it.
The property values are compared with `eq'.
Return nil if LIMIT is nil or omitted, and the property is constant all
the way to the end of OBJECT; if the value is non-nil, it is a position
greater than POSITION, never equal.

If the optional fourth argument LIMIT is non-nil, don't search
past position LIMIT; return LIMIT if nothing is found before LIMIT.  */)
  (Lisp_Object position, Lisp_Object prop, Lisp_Object object, Lisp_Object limit)
{
  register INTERVAL i, next;
  register Lisp_Object here_val;

  if (NILP (object))
    XSETBUFFER (object, current_buffer);

  if (!NILP (limit))
    CHECK_FIXNUM_COERCE_MARKER (limit);

  i = validate_interval_range (object, &position, &position, soft);
  if (!i)
    return limit;

  here_val = textget (i->plist, prop);
  next = next_interval (i);
  while (next
	 && EQ (here_val, textget (next->plist, prop))
	 && (NILP (limit) || next->position < XFIXNUM (limit)))
    next = next_interval (next);

  if (!next
      || (next->position
	  >= (FIXNUMP (limit)
	      ? XFIXNUM (limit)
	      : (STRINGP (object)
		 ? SCHARS (object)
		 : BUF_ZV (XBUFFER (object))))))
    return limit;
  else
    return make_fixnum (next->position);
}

DEFUN ("previous-property-change", Fprevious_property_change,
       Sprevious_property_change, 1, 3, 0,
       doc: /* Return the position of previous property change.
Scans characters backwards from POSITION in OBJECT till it finds
a change in some text property, then returns the position of the change.
If the optional second argument OBJECT is a buffer (or nil, which means
the current buffer), POSITION is a buffer position (integer or marker).
If OBJECT is a string, POSITION is a 0-based index into it.
Return nil if LIMIT is nil or omitted, and the property is constant all
the way to the start of OBJECT; if the value is non-nil, it is a position
less than POSITION, never equal.

If the optional third argument LIMIT is non-nil, don't search
back past position LIMIT; return LIMIT if nothing is found until LIMIT.  */)
  (Lisp_Object position, Lisp_Object object, Lisp_Object limit)
{
  register INTERVAL i, previous;

  if (NILP (object))
    XSETBUFFER (object, current_buffer);

  if (!NILP (limit))
    CHECK_FIXNUM_COERCE_MARKER (limit);

  i = validate_interval_range (object, &position, &position, soft);
  if (!i)
    return limit;

  /* Start with the interval containing the char before point.  */
  if (i->position == XFIXNAT (position))
    i = previous_interval (i);

  previous = previous_interval (i);
  while (previous && intervals_equal (previous, i)
	 && (NILP (limit)
	     || (previous->position + LENGTH (previous) > XFIXNUM (limit))))
    previous = previous_interval (previous);

  if (!previous
      || (previous->position + LENGTH (previous)
	  <= (FIXNUMP (limit)
	      ? XFIXNUM (limit)
	      : (STRINGP (object) ? 0 : BUF_BEGV (XBUFFER (object))))))
    return limit;
  else
    return make_fixnum (previous->position + LENGTH (previous));
}

DEFUN ("previous-single-property-change", Fprevious_single_property_change,
       Sprevious_single_property_change, 2, 4, 0,
       doc: /* Return the position of previous property change for a specific property.
Scans characters backward from POSITION till it finds
a change in the PROP property, then returns the position of the change.
If the optional third argument OBJECT is a buffer (or nil, which means
the current buffer), POSITION is a buffer position (integer or marker).
If OBJECT is a string, POSITION is a 0-based index into it.
The property values are compared with `eq'.
Return nil if LIMIT is nil or omitted, and the property is constant all
the way to the start of OBJECT; if the value is non-nil, it is a position
less than POSITION, never equal.

If the optional fourth argument LIMIT is non-nil, don't search
back past position LIMIT; return LIMIT if nothing is found until LIMIT.  */)
  (Lisp_Object position, Lisp_Object prop, Lisp_Object object, Lisp_Object limit)
{
  register INTERVAL i, previous;
  register Lisp_Object here_val;

  if (NILP (object))
    XSETBUFFER (object, current_buffer);

  if (!NILP (limit))
    CHECK_FIXNUM_COERCE_MARKER (limit);

  i = validate_interval_range (object, &position, &position, soft);

  /* Start with the interval containing the char before point.  */
  if (i && i->position == XFIXNAT (position))
    i = previous_interval (i);

  if (!i)
    return limit;

  here_val = textget (i->plist, prop);
  previous = previous_interval (i);
  while (previous
	 && EQ (here_val, textget (previous->plist, prop))
	 && (NILP (limit)
	     || (previous->position + LENGTH (previous) > XFIXNUM (limit))))
    previous = previous_interval (previous);

  if (!previous
      || (previous->position + LENGTH (previous)
	  <= (FIXNUMP (limit)
	      ? XFIXNUM (limit)
	      : (STRINGP (object) ? 0 : BUF_BEGV (XBUFFER (object))))))
    return limit;
  else
    return make_fixnum (previous->position + LENGTH (previous));
}

/* Used by add-text-properties and add-face-text-property. */

static Lisp_Object
add_text_properties_1 (Lisp_Object start, Lisp_Object end,
		       Lisp_Object properties, Lisp_Object object,
		       enum property_set_type set_type,
		       bool destructive) {
  /* Ensure we run the modification hooks for the right buffer,
     without switching buffers twice (bug 36190).  FIXME: Switching
     buffers is slow and often unnecessary.  */
  if (BUFFERP (object) && XBUFFER (object) != current_buffer)
    {
      specpdl_ref count = SPECPDL_INDEX ();
      record_unwind_current_buffer ();
      set_buffer_internal (XBUFFER (object));
      return unbind_to (count, add_text_properties_1 (start, end, properties,
						      object, set_type,
						      destructive));
    }

  INTERVAL i, unchanged;
  ptrdiff_t s, len;
  bool modified = false;
  bool first_time = true;

  properties = validate_plist (properties);
  if (NILP (properties))
    return Qnil;

  if (NILP (object))
    XSETBUFFER (object, current_buffer);

 retry:
  i = validate_interval_range (object, &start, &end, hard);
  if (!i)
    return Qnil;

  s = XFIXNUM (start);
  len = XFIXNUM (end) - s;

  /* If this interval already has the properties, we can skip it.  */
  if (interval_has_all_properties (properties, i))
    {
      ptrdiff_t got = LENGTH (i) - (s - i->position);

      do
	{
	  if (got >= len)
	    return Qnil;
	  len -= got;
	  i = next_interval (i);
	  got = LENGTH (i);
	}
      while (interval_has_all_properties (properties, i));
    }
  else if (i->position != s)
    {
      /* If we're not starting on an interval boundary, we have to
	 split this interval.  */
      unchanged = i;
      i = split_interval_right (unchanged, s - unchanged->position);
      copy_properties (unchanged, i);
    }

  if (BUFFERP (object) && first_time)
    {
      ptrdiff_t prev_total_length = TOTAL_LENGTH (i);
      ptrdiff_t prev_pos = i->position;

      modify_text_properties (object, start, end);
      /* If someone called us recursively as a side effect of
	 modify_text_properties, and changed the intervals behind our back
	 (could happen if lock_file, called by prepare_to_modify_buffer,
	 triggers redisplay, and that calls add-text-properties again
	 in the same buffer), we cannot continue with I, because its
	 data changed.  So we restart the interval analysis anew.  */
      if (TOTAL_LENGTH (i) != prev_total_length
	  || i->position != prev_pos)
	{
	  first_time = false;
	  goto retry;
	}
    }

  /* We are at the beginning of interval I, with LEN chars to scan.  */
  for (;;)
    {
      eassert (i != 0);

      if (LENGTH (i) >= len)
	{
	  if (interval_has_all_properties (properties, i))
	    {
	      if (BUFFERP (object))
		signal_after_change (XFIXNUM (start), XFIXNUM (end) - XFIXNUM (start),
				     XFIXNUM (end) - XFIXNUM (start));

	      eassert (modified);
	      return Qt;
	    }

	  if (LENGTH (i) == len)
	    {
	      add_properties (properties, i, object, set_type, destructive);
	      if (BUFFERP (object))
		signal_after_change (XFIXNUM (start), XFIXNUM (end) - XFIXNUM (start),
				     XFIXNUM (end) - XFIXNUM (start));
	      return Qt;
	    }

	  /* i doesn't have the properties, and goes past the change limit */
	  unchanged = i;
	  i = split_interval_left (unchanged, len);
	  copy_properties (unchanged, i);
	  add_properties (properties, i, object, set_type, destructive);
	  if (BUFFERP (object))
	    signal_after_change (XFIXNUM (start), XFIXNUM (end) - XFIXNUM (start),
				 XFIXNUM (end) - XFIXNUM (start));
	  return Qt;
	}

      len -= LENGTH (i);
      modified |= add_properties (properties, i, object, set_type, destructive);
      i = next_interval (i);
    }
}

/* Callers note, this can GC when OBJECT is a buffer (or nil).  */

DEFUN ("add-text-properties", Fadd_text_properties,
       Sadd_text_properties, 3, 4, 0,
       doc: /* Add properties to the text from START to END.
The third argument PROPERTIES is a property list
specifying the property values to add.  If the optional fourth argument
OBJECT is a buffer (or nil, which means the current buffer),
START and END are buffer positions (integers or markers).
If OBJECT is a string, START and END are 0-based indices into it.
Return t if any property value actually changed, nil otherwise.  */)
  (Lisp_Object start, Lisp_Object end, Lisp_Object properties,
   Lisp_Object object)
{
  return add_text_properties_1 (start, end, properties, object,
				TEXT_PROPERTY_REPLACE, true);
}

/* Callers note, this can GC when OBJECT is a buffer (or nil).  */

DEFUN ("put-text-property", Fput_text_property,
       Sput_text_property, 4, 5, 0,
       doc: /* Set one property of the text from START to END.
The third and fourth arguments PROPERTY and VALUE
specify the property to add.
If the optional fifth argument OBJECT is a buffer (or nil, which means
the current buffer), START and END are buffer positions (integers or
markers).  If OBJECT is a string, START and END are 0-based indices into it.  */)
  (Lisp_Object start, Lisp_Object end, Lisp_Object property,
   Lisp_Object value, Lisp_Object object)
{
  AUTO_LIST2 (properties, property, value);
  Fadd_text_properties (start, end, properties, object);
  return Qnil;
}

DEFUN ("set-text-properties", Fset_text_properties,
       Sset_text_properties, 3, 4, 0,
       doc: /* Completely replace properties of text from START to END.
The third argument PROPERTIES is the new property list.
If the optional fourth argument OBJECT is a buffer (or nil, which means
the current buffer), START and END are buffer positions (integers or
markers).  If OBJECT is a string, START and END are 0-based indices into it.
If PROPERTIES is nil, the effect is to remove all properties from
the designated part of OBJECT.  */)
  (Lisp_Object start, Lisp_Object end, Lisp_Object properties, Lisp_Object object)
{
  return set_text_properties (start, end, properties, object, Qt);
}


DEFUN ("add-face-text-property", Fadd_face_text_property,
       Sadd_face_text_property, 3, 5, 0,
       doc: /* Add the face property to the text from START to END.
FACE specifies the face to add.  It should be a valid value of the
`face' property (typically a face name or a plist of face attributes
and values).

If any text in the region already has a non-nil `face' property, those
face(s) are retained.  This is done by setting the `face' property to
a list of faces, with FACE as the first element (by default) and the
pre-existing faces as the remaining elements.

If optional fourth argument APPEND is non-nil, append FACE to the end
of the face list instead.

If optional fifth argument OBJECT is a buffer (or nil, which means the
current buffer), START and END are buffer positions (integers or
markers).  If OBJECT is a string, START and END are 0-based indices
into it.  */)
  (Lisp_Object start, Lisp_Object end, Lisp_Object face,
   Lisp_Object append, Lisp_Object object)
{
  AUTO_LIST2 (properties, Qface, face);
  add_text_properties_1 (start, end, properties, object,
			 (NILP (append)
			  ? TEXT_PROPERTY_PREPEND
			  : TEXT_PROPERTY_APPEND),
			 false);
  return Qnil;
}

/* Replace properties of text from START to END with new list of
   properties PROPERTIES.  OBJECT is the buffer or string containing
   the text.  OBJECT nil means use the current buffer.
   COHERENT_CHANGE_P nil means this is being called as an internal
   subroutine, rather than as a change primitive with checking of
   read-only, invoking change hooks, etc..  Value is nil if the
   function _detected_ that it did not replace any properties, non-nil
   otherwise.  */

Lisp_Object
set_text_properties (Lisp_Object start, Lisp_Object end, Lisp_Object properties,
		     Lisp_Object object, Lisp_Object coherent_change_p)
{
  /* Ensure we run the modification hooks for the right buffer,
     without switching buffers twice (bug 36190).  FIXME: Switching
     buffers is slow and often unnecessary.  */
  if (BUFFERP (object) && XBUFFER (object) != current_buffer)
    {
      specpdl_ref count = SPECPDL_INDEX ();
      record_unwind_current_buffer ();
      set_buffer_internal (XBUFFER (object));
      return unbind_to (count,
			set_text_properties (start, end, properties,
					     object, coherent_change_p));
    }

  INTERVAL i;
  bool first_time = true;

  properties = validate_plist (properties);

  if (NILP (object))
    XSETBUFFER (object, current_buffer);

  /* If we want no properties for a whole string,
     get rid of its intervals.  */
  if (NILP (properties) && STRINGP (object)
      && BASE_EQ (start, make_fixnum (0))
      && BASE_EQ (end, make_fixnum (SCHARS (object))))
    {
      if (!string_intervals (object))
	return Qnil;

      set_string_intervals (object, NULL);
      return Qt;
    }

 retry:
  i = validate_interval_range (object, &start, &end, soft);

  if (!i)
    {
      /* If buffer has no properties, and we want none, return now.  */
      if (NILP (properties))
	return Qnil;

      i = validate_interval_range (object, &start, &end, hard);
      /* This can return if start == end.  */
      if (!i)
	return Qnil;
    }

  if (BUFFERP (object) && !NILP (coherent_change_p) && first_time)
    {
      ptrdiff_t prev_length = LENGTH (i);
      ptrdiff_t prev_pos = i->position;

      modify_text_properties (object, start, end);
      /* If someone called us recursively as a side effect of
	 modify_text_properties, and changed the intervals behind our
	 back, we cannot continue with I, because its data changed.
	 So we restart the interval analysis anew.  */
      if (LENGTH (i) != prev_length || i->position != prev_pos)
	{
	  first_time = false;
	  goto retry;
	}
    }

  set_text_properties_1 (start, end, properties, object, i);

  if (BUFFERP (object) && !NILP (coherent_change_p))
    signal_after_change (XFIXNUM (start), XFIXNUM (end) - XFIXNUM (start),
			 XFIXNUM (end) - XFIXNUM (start));
  return Qt;
}

/* Replace properties of text from START to END with new list of
   properties PROPERTIES.  OBJECT is the buffer or string containing
   the text.  This does not obey any hooks.
   I is the interval that START is located in.  */

void
set_text_properties_1 (Lisp_Object start, Lisp_Object end,
		       Lisp_Object properties, Lisp_Object object, INTERVAL i)
{
  /* Ensure we run the modification hooks for the right buffer,
     without switching buffers twice (bug 36190).  FIXME: Switching
     buffers is slow and often unnecessary.  */
  if (BUFFERP (object) && XBUFFER (object) != current_buffer)
    {
      specpdl_ref count = SPECPDL_INDEX ();
      record_unwind_current_buffer ();
      set_buffer_internal (XBUFFER (object));

      set_text_properties_1 (start, end, properties, object, i);
      unbind_to (count, Qnil);
      return;
    }

  INTERVAL prev_changed = NULL;
  ptrdiff_t s = XFIXNUM (start);
  ptrdiff_t len = XFIXNUM (end) - s;

  if (len == 0)
    return;
  eassert (0 < len);

  eassert (i);

  if (i->position != s)
    {
      INTERVAL unchanged = i;
      i = split_interval_right (unchanged, s - unchanged->position);

      if (LENGTH (i) > len)
	{
	  copy_properties (unchanged, i);
	  i = split_interval_left (i, len);
	  set_properties (properties, i, object);
	  return;
	}

      set_properties (properties, i, object);

      if (LENGTH (i) == len)
	return;

      prev_changed = i;
      len -= LENGTH (i);
      i = next_interval (i);
    }

  /* We are starting at the beginning of an interval I.  LEN is positive.  */
  do
    {
      eassert (i != 0);

      if (LENGTH (i) >= len)
	{
	  if (LENGTH (i) > len)
	    i = split_interval_left (i, len);

	  /* We have to call set_properties even if we are going to
	     merge the intervals, so as to make the undo records
	     and cause redisplay to happen.  */
	  set_properties (properties, i, object);
	  if (prev_changed)
	    merge_interval_left (i);
	  return;
	}

      len -= LENGTH (i);

      /* We have to call set_properties even if we are going to
	 merge the intervals, so as to make the undo records
	 and cause redisplay to happen.  */
      set_properties (properties, i, object);
      if (!prev_changed)
	prev_changed = i;
      else
	prev_changed = i = merge_interval_left (i);

      i = next_interval (i);
    }
  while (len > 0);
}

DEFUN ("remove-text-properties", Fremove_text_properties,
       Sremove_text_properties, 3, 4, 0,
       doc: /* Remove some properties from text from START to END.
The third argument PROPERTIES is a property list
whose property names specify the properties to remove.
\(The values stored in PROPERTIES are ignored.)
If the optional fourth argument OBJECT is a buffer (or nil, which means
the current buffer), START and END are buffer positions (integers or
markers).  If OBJECT is a string, START and END are 0-based indices into it.
Return t if any property was actually removed, nil otherwise.

Use `set-text-properties' if you want to remove all text properties.  */)
  (Lisp_Object start, Lisp_Object end, Lisp_Object properties, Lisp_Object object)
{
  /* Ensure we run the modification hooks for the right buffer,
     without switching buffers twice (bug 36190).  FIXME: Switching
     buffers is slow and often unnecessary.  */
  if (BUFFERP (object) && XBUFFER (object) != current_buffer)
    {
      specpdl_ref count = SPECPDL_INDEX ();
      record_unwind_current_buffer ();
      set_buffer_internal (XBUFFER (object));
      return unbind_to (count,
			Fremove_text_properties (start, end, properties,
						 object));
    }

  INTERVAL i, unchanged;
  ptrdiff_t s, len;
  bool modified = false;
  bool first_time = true;

  if (NILP (object))
    XSETBUFFER (object, current_buffer);

 retry:
  i = validate_interval_range (object, &start, &end, soft);
  if (!i)
    return Qnil;

  s = XFIXNUM (start);
  len = XFIXNUM (end) - s;

  /* If there are no properties on this entire interval, return.  */
  if (! interval_has_some_properties (properties, i))
    {
      ptrdiff_t got = LENGTH (i) - (s - i->position);

      do
	{
	  if (got >= len)
	    return Qnil;
	  len -= got;
	  i = next_interval (i);
	  got = LENGTH (i);
	}
      while (! interval_has_some_properties (properties, i));
    }
  /* Split away the beginning of this interval; what we don't
     want to modify.  */
  else if (i->position != s)
    {
      unchanged = i;
      i = split_interval_right (unchanged, s - unchanged->position);
      copy_properties (unchanged, i);
    }

  if (BUFFERP (object) && first_time)
    {
      ptrdiff_t prev_total_length = TOTAL_LENGTH (i);
      ptrdiff_t prev_pos = i->position;

      modify_text_properties (object, start, end);
      /* If someone called us recursively as a side effect of
	 modify_text_properties, and changed the intervals behind our back
	 (could happen if lock_file, called by prepare_to_modify_buffer,
	 triggers redisplay, and that calls add-text-properties again
	 in the same buffer), we cannot continue with I, because its
	 data changed.  So we restart the interval analysis anew.  */
      if (TOTAL_LENGTH (i) != prev_total_length
	  || i->position != prev_pos)
	{
	  first_time = false;
	  goto retry;
	}
    }

  /* We are at the beginning of an interval, with len to scan */
  for (;;)
    {
      eassert (i != 0);

      if (LENGTH (i) >= len)
	{
	  if (! interval_has_some_properties (properties, i))
	    {
	      eassert (modified);
	      if (BUFFERP (object))
		signal_after_change (XFIXNUM (start), XFIXNUM (end) - XFIXNUM (start),
				     XFIXNUM (end) - XFIXNUM (start));
	      return Qt;
	    }

	  if (LENGTH (i) == len)
	    {
	      remove_properties (properties, Qnil, i, object);
	      if (BUFFERP (object))
		signal_after_change (XFIXNUM (start), XFIXNUM (end) - XFIXNUM (start),
				     XFIXNUM (end) - XFIXNUM (start));
	      return Qt;
	    }

	  /* i has the properties, and goes past the change limit */
	  unchanged = i;
	  i = split_interval_left (i, len);
	  copy_properties (unchanged, i);
	  remove_properties (properties, Qnil, i, object);
	  if (BUFFERP (object))
	    signal_after_change (XFIXNUM (start), XFIXNUM (end) - XFIXNUM (start),
				 XFIXNUM (end) - XFIXNUM (start));
	  return Qt;
	}

      len -= LENGTH (i);
      modified |= remove_properties (properties, Qnil, i, object);
      i = next_interval (i);
    }
}

DEFUN ("remove-list-of-text-properties", Fremove_list_of_text_properties,
       Sremove_list_of_text_properties, 3, 4, 0,
       doc: /* Remove some properties from text from START to END.
The third argument LIST-OF-PROPERTIES is a list of property names to remove.
If the optional fourth argument OBJECT is a buffer (or nil, which means
the current buffer), START and END are buffer positions (integers or
markers).  If OBJECT is a string, START and END are 0-based indices into it.
Return t if any property was actually removed, nil otherwise.  */)
  (Lisp_Object start, Lisp_Object end, Lisp_Object list_of_properties, Lisp_Object object)
{
  /* Ensure we run the modification hooks for the right buffer,
     without switching buffers twice (bug 36190).  FIXME: Switching
     buffers is slow and often unnecessary.  */
  if (BUFFERP (object) && XBUFFER (object) != current_buffer)
    {
      specpdl_ref count = SPECPDL_INDEX ();
      record_unwind_current_buffer ();
      set_buffer_internal (XBUFFER (object));
      return unbind_to (count,
			Fremove_list_of_text_properties (start, end,
							 list_of_properties,
							 object));
    }

  INTERVAL i, unchanged;
  ptrdiff_t s, len;
  bool modified = false;
  Lisp_Object properties;
  properties = list_of_properties;

  if (NILP (object))
    XSETBUFFER (object, current_buffer);

  i = validate_interval_range (object, &start, &end, soft);
  if (!i)
    return Qnil;

  s = XFIXNUM (start);
  len = XFIXNUM (end) - s;

  /* If there are no properties on the interval, return.  */
  if (! interval_has_some_properties_list (properties, i))
    {
      ptrdiff_t got = LENGTH (i) - (s - i->position);

      do
	{
	  if (got >= len)
	    return Qnil;
	  len -= got;
	  i = next_interval (i);
	  got = LENGTH (i);
	}
      while (! interval_has_some_properties_list (properties, i));
    }
  /* Split away the beginning of this interval; what we don't
     want to modify.  */
  else if (i->position != s)
    {
      unchanged = i;
      i = split_interval_right (unchanged, s - unchanged->position);
      copy_properties (unchanged, i);
    }

  /* We are at the beginning of an interval, with len to scan.
     The flag MODIFIED records if changes have been made.
     When object is a buffer, we must call modify_text_properties
     before changes are made and signal_after_change when we are done.
     Call modify_text_properties before calling remove_properties if !MODIFIED,
     and call signal_after_change before returning if MODIFIED. */
  for (;;)
    {
      eassert (i != 0);

      if (LENGTH (i) >= len)
	{
	  if (! interval_has_some_properties_list (properties, i))
	    {
	      if (modified)
		{
		  if (BUFFERP (object))
		    signal_after_change (XFIXNUM (start),
					 XFIXNUM (end) - XFIXNUM (start),
					 XFIXNUM (end) - XFIXNUM (start));
		  return Qt;
		}
	      else
		return Qnil;
	    }
	  else if (LENGTH (i) == len)
	    {
	      if (!modified && BUFFERP (object))
		modify_text_properties (object, start, end);
	      remove_properties (Qnil, properties, i, object);
	      if (BUFFERP (object))
		signal_after_change (XFIXNUM (start), XFIXNUM (end) - XFIXNUM (start),
				     XFIXNUM (end) - XFIXNUM (start));
	      return Qt;
	    }
	  else
	    { /* i has the properties, and goes past the change limit.  */
	      unchanged = i;
	      i = split_interval_left (i, len);
	      copy_properties (unchanged, i);
	      if (!modified && BUFFERP (object))
		modify_text_properties (object, start, end);
	      remove_properties (Qnil, properties, i, object);
	      if (BUFFERP (object))
		signal_after_change (XFIXNUM (start), XFIXNUM (end) - XFIXNUM (start),
				     XFIXNUM (end) - XFIXNUM (start));
	      return Qt;
	    }
	}
      if (interval_has_some_properties_list (properties, i))
	{
	  if (!modified && BUFFERP (object))
	    modify_text_properties (object, start, end);
	  remove_properties (Qnil, properties, i, object);
	  modified = true;
	}
      len -= LENGTH (i);
      i = next_interval (i);
      if (!i)
        {
          if (modified)
            {
              if (BUFFERP (object))
                signal_after_change (XFIXNUM (start),
                                     XFIXNUM (end) - XFIXNUM (start),
                                     XFIXNUM (end) - XFIXNUM (start));
              return Qt;
            }
          else
            return Qnil;
        }
    }
}

DEFUN ("text-property-any", Ftext_property_any,
       Stext_property_any, 4, 5, 0,
       doc: /* Check text from START to END for property PROPERTY equaling VALUE.
If so, return the position of the first character whose property PROPERTY
is `eq' to VALUE.  Otherwise return nil.
If the optional fifth argument OBJECT is a buffer (or nil, which means
the current buffer), START and END are buffer positions (integers or
markers).  If OBJECT is a string, START and END are 0-based indices into it.  */)
  (Lisp_Object start, Lisp_Object end, Lisp_Object property, Lisp_Object value, Lisp_Object object)
{
  register INTERVAL i;
  register ptrdiff_t e, pos;

  if (NILP (object))
    XSETBUFFER (object, current_buffer);
  i = validate_interval_range (object, &start, &end, soft);
  if (!i)
    return (!NILP (value) || EQ (start, end) ? Qnil : start);
  e = XFIXNUM (end);

  while (i)
    {
      if (i->position >= e)
	break;
      if (EQ (textget (i->plist, property), value))
	{
	  pos = i->position;
	  if (pos < XFIXNUM (start))
	    pos = XFIXNUM (start);
	  return make_fixnum (pos);
	}
      i = next_interval (i);
    }
  return Qnil;
}

DEFUN ("text-property-not-all", Ftext_property_not_all,
       Stext_property_not_all, 4, 5, 0,
       doc: /* Check text from START to END for property PROPERTY not equaling VALUE.
If so, return the position of the first character whose property PROPERTY
is not `eq' to VALUE.  Otherwise, return nil.
If the optional fifth argument OBJECT is a buffer (or nil, which means
the current buffer), START and END are buffer positions (integers or
markers).  If OBJECT is a string, START and END are 0-based indices into it.  */)
  (Lisp_Object start, Lisp_Object end, Lisp_Object property, Lisp_Object value, Lisp_Object object)
{
  register INTERVAL i;
  register ptrdiff_t s, e;

  if (NILP (object))
    XSETBUFFER (object, current_buffer);
  i = validate_interval_range (object, &start, &end, soft);
  if (!i)
    return (NILP (value) || EQ (start, end)) ? Qnil : start;
  s = XFIXNUM (start);
  e = XFIXNUM (end);

  while (i)
    {
      if (i->position >= e)
	break;
      if (! EQ (textget (i->plist, property), value))
	{
	  if (i->position > s)
	    s = i->position;
	  return make_fixnum (s);
	}
      i = next_interval (i);
    }
  return Qnil;
}


/* Return the direction from which the text-property PROP would be
   inherited by any new text inserted at POS: 1 if it would be
   inherited from the char after POS, -1 if it would be inherited from
   the char before POS, and 0 if from neither.
   BUFFER can be either a buffer or nil (meaning current buffer).  */

int
text_property_stickiness (Lisp_Object prop, Lisp_Object pos, Lisp_Object buffer)
{
  bool ignore_previous_character;
  Lisp_Object prev_pos = make_fixnum (XFIXNUM (pos) - 1);
  Lisp_Object front_sticky;
  bool is_rear_sticky = true, is_front_sticky = false; /* defaults */
  Lisp_Object defalt = Fassq (prop, Vtext_property_default_nonsticky);

  if (NILP (buffer))
    XSETBUFFER (buffer, current_buffer);

  ignore_previous_character = XFIXNUM (pos) <= BUF_BEGV (XBUFFER (buffer));

  if (ignore_previous_character || (CONSP (defalt) && !NILP (XCDR (defalt))))
    is_rear_sticky = false;
  else
    {
      Lisp_Object rear_non_sticky
	= Fget_text_property (prev_pos, Qrear_nonsticky, buffer);

      if (!NILP (CONSP (rear_non_sticky)
		 ? Fmemq (prop, rear_non_sticky)
		 : rear_non_sticky))
	/* PROP is rear-non-sticky.  */
	is_rear_sticky = false;
    }

  /* Consider following character.  */
  /* This signals an arg-out-of-range error if pos is outside the
     buffer's accessible range.  */
  front_sticky = Fget_text_property (pos, Qfront_sticky, buffer);

  if (EQ (front_sticky, Qt)
      || (CONSP (front_sticky)
	  && !NILP (Fmemq (prop, front_sticky))))
    /* PROP is inherited from after.  */
    is_front_sticky = true;

  /* Simple cases, where the properties are consistent.  */
  if (is_rear_sticky && !is_front_sticky)
    return -1;
  else if (!is_rear_sticky && is_front_sticky)
    return 1;
  else if (!is_rear_sticky && !is_front_sticky)
    return 0;

  /* The stickiness properties are inconsistent, so we have to
     disambiguate.  Basically, rear-sticky wins, _except_ if the
     property that would be inherited has a value of nil, in which case
     front-sticky wins.  */
  if (ignore_previous_character
      || NILP (Fget_text_property (prev_pos, prop, buffer)))
    return 1;
  else
    return -1;
}


/* Copying properties between objects. */

/* Add properties from START to END of SRC, starting at POS in DEST.
   SRC and DEST may each refer to strings or buffers.
   Optional sixth argument PROP causes only that property to be copied.
   Properties are copied to DEST as if by `add-text-properties'.
   Return t if any property value actually changed, nil otherwise.  */

/* Note this can GC when DEST is a buffer.  */

Lisp_Object
copy_text_properties (Lisp_Object start, Lisp_Object end, Lisp_Object src,
		      Lisp_Object pos, Lisp_Object dest, Lisp_Object prop)
{
  INTERVAL i = validate_interval_range (src, &start, &end, soft);
  if (!i)
    return Qnil;

  CHECK_FIXNUM_COERCE_MARKER (pos);

  EMACS_INT dest_e = XFIXNUM (pos) + (XFIXNUM (end) - XFIXNUM (start));
  if (MOST_POSITIVE_FIXNUM < dest_e)
    args_out_of_range (pos, end);
  Lisp_Object dest_end = make_fixnum (dest_e);
  validate_interval_range (dest, &pos, &dest_end, soft);

  ptrdiff_t s = XFIXNUM (start), e = XFIXNUM (end), p = XFIXNUM (pos);

  Lisp_Object stuff = Qnil;

  while (s < e)
    {
      ptrdiff_t e2 = i->position + LENGTH (i);
      if (e2 > e)
	e2 = e;
      ptrdiff_t len = e2 - s;

      Lisp_Object plist = i->plist;
      if (! NILP (prop))
	while (! NILP (plist))
	  {
	    if (EQ (Fcar (plist), prop))
	      {
		plist = list2 (prop, Fcar (Fcdr (plist)));
		break;
	      }
	    plist = Fcdr (Fcdr (plist));
	  }
      if (! NILP (plist))
	/* Must defer modifications to the interval tree in case
	   src and dest refer to the same string or buffer.  */
	stuff = Fcons (list3 (make_fixnum (p), make_fixnum (p + len), plist),
		       stuff);

      i = next_interval (i);
      if (!i)
	break;

      p += len;
      s = i->position;
    }

  bool modified = false;

  while (! NILP (stuff))
    {
      Lisp_Object res = Fcar (stuff);
      res = Fadd_text_properties (Fcar (res), Fcar (Fcdr (res)),
				  Fcar (Fcdr (Fcdr (res))), dest);
      if (! NILP (res))
	modified = true;
      stuff = Fcdr (stuff);
    }

  return modified ? Qt : Qnil;
}


/* Return a list representing the text properties of OBJECT between
   START and END.  if PROP is non-nil, report only on that property.
   Each result list element has the form (S E PLIST), where S and E
   are positions in OBJECT and PLIST is a property list containing the
   text properties of OBJECT between S and E.  Value is nil if OBJECT
   doesn't contain text properties between START and END.  */

Lisp_Object
text_property_list (Lisp_Object object, Lisp_Object start, Lisp_Object end, Lisp_Object prop)
{
  struct interval *i;
  Lisp_Object result;

  result = Qnil;

  i = validate_interval_range (object, &start, &end, soft);
  if (i)
    {
      ptrdiff_t s = XFIXNUM (start);
      ptrdiff_t e = XFIXNUM (end);

      while (s < e)
	{
	  ptrdiff_t interval_end, len;
	  Lisp_Object plist;

	  interval_end = i->position + LENGTH (i);
	  if (interval_end > e)
	    interval_end = e;
	  len = interval_end - s;

	  plist = i->plist;

	  if (!NILP (prop))
	    for (; CONSP (plist); plist = Fcdr (XCDR (plist)))
	      if (EQ (XCAR (plist), prop))
		{
		  plist = list2 (prop, Fcar (XCDR (plist)));
		  break;
		}

	  if (!NILP (plist))
	    result = Fcons (list3 (make_fixnum (s), make_fixnum (s + len),
				   plist),
			    result);

	  i = next_interval (i);
	  if (!i)
	    break;
	  s = i->position;
	}
    }

  return result;
}


/* Add text properties to OBJECT from LIST.  LIST is a list of triples
   (START END PLIST), where START and END are positions and PLIST is a
   property list containing the text properties to add.  Adjust START
   and END positions by DELTA before adding properties.  */

void
add_text_properties_from_list (Lisp_Object object, Lisp_Object list, Lisp_Object delta)
{
  for (; CONSP (list); list = XCDR (list))
    {
      Lisp_Object item, start, end, plist;

      item = XCAR (list);
      start = make_fixnum (XFIXNUM (XCAR (item)) + XFIXNUM (delta));
      end = make_fixnum (XFIXNUM (XCAR (XCDR (item))) + XFIXNUM (delta));
      plist = XCAR (XCDR (XCDR (item)));

      Fadd_text_properties (start, end, plist, object);
    }
}



/* Modify end-points of ranges in LIST destructively, and return the
   new list.  LIST is a list as returned from text_property_list.
   Discard properties that begin at or after NEW_END, and limit
   end-points to NEW_END.  */

Lisp_Object
extend_property_ranges (Lisp_Object list, Lisp_Object old_end, Lisp_Object new_end)
{
  Lisp_Object prev = Qnil, head = list;
  ptrdiff_t max = XFIXNUM (new_end);

  for (; CONSP (list); prev = list, list = XCDR (list))
    {
      Lisp_Object item, beg;
      ptrdiff_t end;

      item = XCAR (list);
      beg = XCAR (item);
      end = XFIXNUM (XCAR (XCDR (item)));

      if (XFIXNUM (beg) >= max)
	{
	  /* The start-point is past the end of the new string.
	     Discard this property.  */
	  if (EQ (head, list))
	    head = XCDR (list);
	  else
	    XSETCDR (prev, XCDR (list));
	}
      else if ((end == XFIXNUM (old_end) && end != max)
	       || end > max)
	{
	  /* Either the end-point is past the end of the new string,
	     and we need to discard the properties past the new end,
	     or the caller is extending the property range, and we
	     should update all end-points that are on the old end of
	     the range to reflect that.  */
	  XSETCAR (XCDR (item), new_end);
	}
    }

  return head;
}



/* Call the modification hook functions in LIST, each with START and END.  */

static void
call_mod_hooks (Lisp_Object list, Lisp_Object start, Lisp_Object end)
{
  while (!NILP (list))
    {
      call2 (Fcar (list), start, end);
      list = Fcdr (list);
    }
}

/* Check for read-only intervals between character positions START ... END,
   in BUF, and signal an error if we find one.

   Then check for any modification hooks in the range.
   Create a list of all these hooks in lexicographic order,
   eliminating consecutive extra copies of the same hook.  Then call
   those hooks in order, with START and END - 1 as arguments.  */

void
verify_interval_modification (struct buffer *buf,
			      ptrdiff_t start, ptrdiff_t end)
{
  INTERVAL intervals = buffer_intervals (buf);
  INTERVAL i;
  Lisp_Object hooks;
  Lisp_Object prev_mod_hooks;
  Lisp_Object mod_hooks;

  hooks = Qnil;
  prev_mod_hooks = Qnil;
  mod_hooks = Qnil;

  interval_insert_behind_hooks = Qnil;
  interval_insert_in_front_hooks = Qnil;

  if (!intervals)
    return;

  if (start > end)
    {
      ptrdiff_t temp = start;
      start = end;
      end = temp;
    }

  /* For an insert operation, check the two chars around the position.  */
  if (start == end)
    {
      INTERVAL prev = NULL;
      Lisp_Object before, after;

      /* Set I to the interval containing the char after START,
	 and PREV to the interval containing the char before START.
	 Either one may be null.  They may be equal.  */
      i = find_interval (intervals, start);

      if (start == BUF_BEGV (buf))
	prev = 0;
      else if (i->position == start)
	prev = previous_interval (i);
      else if (i->position < start)
	prev = i;
      if (start == BUF_ZV (buf))
	i = 0;

      /* If Vinhibit_read_only is set and is not a list, we can
	 skip the read_only checks.  */
      if (NILP (Vinhibit_read_only) || CONSP (Vinhibit_read_only))
	{
	  /* If I and PREV differ we need to check for the read-only
	     property together with its stickiness.  If either I or
	     PREV are 0, this check is all we need.
	     We have to take special care, since read-only may be
	     indirectly defined via the category property.  */
	  if (i != prev)
	    {
	      if (i)
		{
		  after = textget (i->plist, Qread_only);

		  /* If interval I is read-only and read-only is
		     front-sticky, inhibit insertion.
		     Check for read-only as well as category.  */
		  if (! NILP (after)
		      && NILP (Fmemq (after, Vinhibit_read_only)))
		    {
		      Lisp_Object tem;

		      tem = textget (i->plist, Qfront_sticky);
		      if (TMEM (Qread_only, tem)
			  || (NILP (plist_get (i->plist, Qread_only))
			      && TMEM (Qcategory, tem)))
			text_read_only (after);
		    }
		}

	      if (prev)
		{
		  before = textget (prev->plist, Qread_only);

		  /* If interval PREV is read-only and read-only isn't
		     rear-nonsticky, inhibit insertion.
		     Check for read-only as well as category.  */
		  if (! NILP (before)
		      && NILP (Fmemq (before, Vinhibit_read_only)))
		    {
		      Lisp_Object tem;

		      tem = textget (prev->plist, Qrear_nonsticky);
		      if (! TMEM (Qread_only, tem)
			  && (! NILP (plist_get (prev->plist,Qread_only))
			      || ! TMEM (Qcategory, tem)))
			text_read_only (before);
		    }
		}
	    }
	  else if (i)
	    {
	      after = textget (i->plist, Qread_only);

	      /* If interval I is read-only and read-only is
		 front-sticky, inhibit insertion.
		 Check for read-only as well as category.  */
	      if (! NILP (after) && NILP (Fmemq (after, Vinhibit_read_only)))
		{
		  Lisp_Object tem;

		  tem = textget (i->plist, Qfront_sticky);
		  if (TMEM (Qread_only, tem)
		      || (NILP (plist_get (i->plist, Qread_only))
			  && TMEM (Qcategory, tem)))
		    text_read_only (after);

		  tem = textget (prev->plist, Qrear_nonsticky);
		  if (! TMEM (Qread_only, tem)
		      && (! NILP (plist_get (prev->plist, Qread_only))
			  || ! TMEM (Qcategory, tem)))
		    text_read_only (after);
		}
	    }
	}

      /* Run both insert hooks (just once if they're the same).  */
      if (prev)
	interval_insert_behind_hooks
	  = textget (prev->plist, Qinsert_behind_hooks);
      if (i)
	interval_insert_in_front_hooks
	  = textget (i->plist, Qinsert_in_front_hooks);
    }
  else
    {
      /* Loop over intervals on or next to START...END,
	 collecting their hooks.  */

      i = find_interval (intervals, start);
      do
	{
	  if (! INTERVAL_WRITABLE_P (i))
	    text_read_only (textget (i->plist, Qread_only));

	  if (!inhibit_modification_hooks)
	    {
	      mod_hooks = textget (i->plist, Qmodification_hooks);
	      if (! NILP (mod_hooks) && ! EQ (mod_hooks, prev_mod_hooks))
		{
		  hooks = Fcons (mod_hooks, hooks);
		  prev_mod_hooks = mod_hooks;
		}
	    }

	  if (i->position + LENGTH (i) < end
	      && (!NILP (BVAR (current_buffer, read_only))
		  && NILP (Vinhibit_read_only)))
	    xsignal1 (Qbuffer_read_only, Fcurrent_buffer ());

	  i = next_interval (i);
	}
      /* Keep going thru the interval containing the char before END.  */
      while (i && i->position < end);

      if (!inhibit_modification_hooks)
	{
	  hooks = Fnreverse (hooks);
	  while (! NILP (hooks))
	    {
	      call_mod_hooks (Fcar (hooks), make_fixnum (start),
			      make_fixnum (end));
	      hooks = Fcdr (hooks);
	    }
	}
    }
}

/* Run the interval hooks for an insertion on character range START ... END.
   verify_interval_modification chose which hooks to run;
   this function is called after the insertion happens
   so it can indicate the range of inserted text.  */

void
report_interval_modification (Lisp_Object start, Lisp_Object end)
{
  if (! NILP (interval_insert_behind_hooks))
    call_mod_hooks (interval_insert_behind_hooks, start, end);
  if (! NILP (interval_insert_in_front_hooks)
      && ! EQ (interval_insert_in_front_hooks,
	       interval_insert_behind_hooks))
    call_mod_hooks (interval_insert_in_front_hooks, start, end);
}

void
syms_of_textprop (void)
{
  DEFVAR_LISP ("default-text-properties", Vdefault_text_properties,
	       doc: /* Property-list used as default values.
The value of a property in this list is seen as the value for every
character that does not have its own value for that property.  */);
  Vdefault_text_properties = Qnil;

  DEFVAR_LISP ("char-property-alias-alist", Vchar_property_alias_alist,
	       doc: /* Alist of alternative properties for properties without a value.
Each element should look like (PROPERTY ALTERNATIVE1 ALTERNATIVE2...).
If a piece of text has no direct value for a particular property, then
this alist is consulted.  If that property appears in the alist, then
the first non-nil value from the associated alternative properties is
returned. */);
  Vchar_property_alias_alist = Qnil;

  DEFVAR_LISP ("inhibit-point-motion-hooks", Vinhibit_point_motion_hooks,
	       doc: /* If non-nil, don't run `point-left' and `point-entered' text properties.
This also inhibits the use of the `intangible' text property.

This variable is obsolete since Emacs-25.1.  Use `cursor-intangible-mode'
or `cursor-sensor-mode' instead.  */);
  /* FIXME: We should make-obsolete-variable, but that signals too many
     warnings in code which does (let ((inhibit-point-motion-hooks t)) ...)
     Ideally, make-obsolete-variable should let us specify that only the nil
     value is obsolete, but that requires too many changes in bytecomp.el,
     so for now we'll keep it "obsolete via the docstring".  */
  Vinhibit_point_motion_hooks = Qt;

  DEFVAR_LISP ("text-property-default-nonsticky",
	       Vtext_property_default_nonsticky,
	       doc: /* Alist of properties vs the corresponding non-stickiness.
Each element has the form (PROPERTY . NONSTICKINESS).

If a character in a buffer has PROPERTY, new text inserted adjacent to
the character doesn't inherit PROPERTY if NONSTICKINESS is non-nil,
inherits it if NONSTICKINESS is nil.  The `front-sticky' and
`rear-nonsticky' properties of the character override NONSTICKINESS.  */);
  /* Text properties `syntax-table'and `display' should be nonsticky
     by default.  */
  Vtext_property_default_nonsticky
    = list2 (Fcons (Qsyntax_table, Qt), Fcons (Qdisplay, Qt));

  interval_insert_behind_hooks = Qnil;
  interval_insert_in_front_hooks = Qnil;
  staticpro (&interval_insert_behind_hooks);
  staticpro (&interval_insert_in_front_hooks);

  /* Common attributes one might give text.  */

  DEFSYM (Qfont, "font");
  DEFSYM (Qface, "face");
  DEFSYM (Qread_only, "read-only");
  DEFSYM (Qinvisible, "invisible");
  DEFSYM (Qintangible, "intangible");
  DEFSYM (Qcategory, "category");
  DEFSYM (Qlocal_map, "local-map");
  DEFSYM (Qfront_sticky, "front-sticky");
  DEFSYM (Qrear_nonsticky, "rear-nonsticky");
  DEFSYM (Qmouse_face, "mouse-face");
  DEFSYM (Qminibuffer_prompt, "minibuffer-prompt");

  /* Properties that text might use to specify certain actions.  */

  DEFSYM (Qpoint_left, "point-left");
  DEFSYM (Qpoint_entered, "point-entered");

  defsubr (&Stext_properties_at);
  defsubr (&Sget_text_property);
  defsubr (&Sget_char_property);
  defsubr (&Sget_char_property_and_overlay);
  defsubr (&Snext_char_property_change);
  defsubr (&Sprevious_char_property_change);
  defsubr (&Snext_single_char_property_change);
  defsubr (&Sprevious_single_char_property_change);
  defsubr (&Snext_property_change);
  defsubr (&Snext_single_property_change);
  defsubr (&Sprevious_property_change);
  defsubr (&Sprevious_single_property_change);
  defsubr (&Sadd_text_properties);
  defsubr (&Sput_text_property);
  defsubr (&Sset_text_properties);
  defsubr (&Sadd_face_text_property);
  defsubr (&Sremove_text_properties);
  defsubr (&Sremove_list_of_text_properties);
  defsubr (&Stext_property_any);
  defsubr (&Stext_property_not_all);
}<|MERGE_RESOLUTION|>--- conflicted
+++ resolved
@@ -1,6 +1,5 @@
 /* Interface code for dealing with text properties.
-   Copyright (C) 1993-1995, 1997, 1999-2022 Free Software Foundation,
-   Inc.
+   Copyright (C) 1993-2022  Free Software Foundation, Inc.
 
 This file is part of GNU Emacs.
 
@@ -645,25 +644,11 @@
       struct sortvec *result = NULL;
       Lisp_Object result_tem = Qnil;
 
-<<<<<<< HEAD
-      if (XINT (position) < BUF_BEGV (b) || XINT (position) > BUF_ZV (b))
+      if (! (BUF_BEGV (b) <= pos
+	     && pos <= BUF_ZV (b)))
 	xsignal1 (Qargs_out_of_range, position);
 
-      buffer_overlay_iter_start(b, XINT (position), XINT (position) + 1,
-                                ITREE_ASCENDING);
-=======
-      if (! (BUF_BEGV (XBUFFER (object)) <= pos
-	     && pos <= BUF_ZV (XBUFFER (object))))
-	xsignal1 (Qargs_out_of_range, position);
-
-      set_buffer_temp (XBUFFER (object));
-
-      USE_SAFE_ALLOCA;
-      GET_OVERLAYS_AT (pos, overlay_vec, noverlays, NULL, false);
-      noverlays = sort_overlays (overlay_vec, noverlays, w);
-
-      set_buffer_temp (obuf);
->>>>>>> 4b85ae6a
+      buffer_overlay_iter_start (b, pos, pos + 1, ITREE_ASCENDING);
 
       /* Now check the overlays in order of decreasing priority.  */
       while ((node = buffer_overlay_iter_next (b)))
