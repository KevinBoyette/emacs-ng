--- conflicted
+++ resolved
@@ -3256,13 +3256,8 @@
   rbc_quitcounter = 0;
 
   Fundo_boundary ();
-<<<<<<< HEAD
+  bool modification_hooks_inhibited = false;
   record_unwind_protect_excursion ();
-=======
-  bool modification_hooks_inhibited = false;
-  ptrdiff_t count = SPECPDL_INDEX ();
-  record_unwind_protect (save_excursion_restore, save_excursion_save ());
->>>>>>> fc5cae73
 
   /* We are going to make a lot of small modifications, and having the
      modification hooks called for each of them will slow us down.
@@ -3330,10 +3325,7 @@
       --i;
       --j;
     }
-<<<<<<< HEAD
-=======
-  unbind_to (count, Qnil);
-  SAFE_FREE ();
+  SAFE_FREE_UNBIND_TO (count, Qnil);
   rbc_quitcounter = 0;
 
   if (modification_hooks_inhibited)
@@ -3342,9 +3334,8 @@
       signal_after_change (from, to - from, updated_to - from);
       update_compositions (from, updated_to, CHECK_INSIDE);
     }
->>>>>>> fc5cae73
-
-  return SAFE_FREE_UNBIND_TO (count, Qnil);
+
+  return Qnil;
 }
 
 static void
