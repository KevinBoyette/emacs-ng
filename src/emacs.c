--- conflicted
+++ resolved
@@ -894,19 +894,8 @@
     }
 
   /* Where's our executable?  */
-<<<<<<< HEAD
-  ptrdiff_t bufsize;
-#ifndef NS_SELF_CONTAINED
-  ptrdiff_t exec_bufsize;
-#endif
-  emacs_executable = find_emacs_executable (argv[0], &bufsize);
-#ifndef NS_SELF_CONTAINED
-  exec_bufsize = bufsize;
-#endif
-=======
   ptrdiff_t exec_bufsize, needed;
-  emacs_executable = load_pdump_find_executable (argv[0], &exec_bufsize);
->>>>>>> 992611b1
+  emacs_executable = find_emacs_executable (argv[0], &exec_bufsize);
 
   /* If we couldn't find our executable, go straight to looking for
      the dump in the hardcoded location.  */
