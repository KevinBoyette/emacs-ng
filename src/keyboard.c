--- conflicted
+++ resolved
@@ -322,15 +322,12 @@
 #ifdef HAVE_DBUS
 static Lisp_Object Qdbus_event;
 #endif
-<<<<<<< HEAD
 #ifdef HAVE_XWIDGETS
 Lisp_Object Qxwidget_event;
 #endif
-=======
 #ifdef HAVE_INOTIFY
 static Lisp_Object Qfile_inotify;
 #endif /* HAVE_INOTIFY */
->>>>>>> c6afe371
 static Lisp_Object Qconfig_changed_event;
 
 /* Lisp_Object Qmouse_movement; - also an event header */
@@ -4000,21 +3997,18 @@
 	  kbd_fetch_ptr = event + 1;
 	}
 #endif
-<<<<<<< HEAD
 #ifdef HAVE_XWIDGETS      
       else if (event->kind == XWIDGET_EVENT)
 	{
 	  obj = make_lispy_event (event);
 	  kbd_fetch_ptr = event + 1;
 	}
-=======
 #ifdef HAVE_INOTIFY
       else if (event->kind == FILE_NOTIFY_EVENT)
         {
           obj = make_lispy_event (event);
           kbd_fetch_ptr = event + 1;
         }
->>>>>>> c6afe371
 #endif
       else if (event->kind == CONFIG_CHANGED_EVENT)
 	{
@@ -5931,15 +5925,15 @@
 	return Fcons (Qdbus_event, event->arg);
       }
 #endif /* HAVE_DBUS */
-<<<<<<< HEAD
+
 #ifdef HAVE_XWIDGETS
     case XWIDGET_EVENT:
       {
         printf("cool, an xwidget event arrived in make_lispy_event!\n");
         return  Fcons (Qxwidget_event,event->arg);
       }
-#endif
-=======
+#endif /* HAVE_XWIDGETS */
+
 
 #ifdef HAVE_INOTIFY
     case FILE_NOTIFY_EVENT:
@@ -5948,7 +5942,6 @@
       }
 #endif /* HAVE_INOTIFY */
 
->>>>>>> c6afe371
     case CONFIG_CHANGED_EVENT:
 	return Fcons (Qconfig_changed_event,
                       Fcons (event->arg,
@@ -11434,17 +11427,14 @@
   DEFSYM (Qdbus_event, "dbus-event");
 #endif
 
-<<<<<<< HEAD
 #ifdef HAVE_XWIDGETS
   Qxwidget_event = intern ("xwidget-event");
   staticpro (&Qxwidget_event);
-#endif
-=======
+#endif /* HAVE_XWIDGETS */
 #ifdef HAVE_INOTIFY
   DEFSYM (Qfile_inotify, "file-inotify");
 #endif /* HAVE_INOTIFY */
 
->>>>>>> c6afe371
   DEFSYM (QCenable, ":enable");
   DEFSYM (QCvisible, ":visible");
   DEFSYM (QChelp, ":help");
