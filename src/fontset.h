--- conflicted
+++ resolved
@@ -1,14 +1,10 @@
 /* Header for fontset handler.
    Copyright (C) 1995, 1997, 2000 Electrotechnical Laboratory, JAPAN.
-<<<<<<< HEAD
      Licensed to the Free Software Foundation.
    Copyright (C) 2003
      National Institute of Advanced Industrial Science and Technology (AIST)
      Registration Number H13PRO009
-=======
-   Licensed to the Free Software Foundation.
    Copyright (C) 2002, 2003, 2004, 2005 Free Software Foundation, Inc.
->>>>>>> f3f01d5d
 
 This file is part of GNU Emacs.
 
