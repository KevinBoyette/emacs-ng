/* Define frame-object for GNU Emacs.
   Copyright (C) 1993-1994, 1999-2021 Free Software Foundation, Inc.

This file is part of GNU Emacs.

GNU Emacs is free software: you can redistribute it and/or modify
it under the terms of the GNU General Public License as published by
the Free Software Foundation, either version 3 of the License, or (at
your option) any later version.

GNU Emacs is distributed in the hope that it will be useful,
but WITHOUT ANY WARRANTY; without even the implied warranty of
MERCHANTABILITY or FITNESS FOR A PARTICULAR PURPOSE.  See the
GNU General Public License for more details.

You should have received a copy of the GNU General Public License
along with GNU Emacs.  If not, see <https://www.gnu.org/licenses/>.  */

#ifndef EMACS_FRAME_H
#define EMACS_FRAME_H

#include "termhooks.h"
#include "window.h"

INLINE_HEADER_BEGIN

enum vertical_scroll_bar_type
{
  vertical_scroll_bar_none,
  vertical_scroll_bar_left,
  vertical_scroll_bar_right
};

#ifdef HAVE_WINDOW_SYSTEM

enum fullscreen_type
{
  FULLSCREEN_NONE,
  FULLSCREEN_WIDTH     = 0x1,
  FULLSCREEN_HEIGHT    = 0x2,
  FULLSCREEN_BOTH      = 0x3, /* Not a typo but means "width and height".  */
  FULLSCREEN_MAXIMIZED = 0x4,
#ifdef HAVE_NTGUI
  FULLSCREEN_WAIT      = 0x8
#endif
};

enum z_group
{
  z_group_none,
  z_group_above,
  z_group_below,
  z_group_above_suspended,
};

enum internal_border_part
  {
   INTERNAL_BORDER_NONE,
   INTERNAL_BORDER_LEFT_EDGE,
   INTERNAL_BORDER_TOP_LEFT_CORNER,
   INTERNAL_BORDER_TOP_EDGE,
   INTERNAL_BORDER_TOP_RIGHT_CORNER,
   INTERNAL_BORDER_RIGHT_EDGE,
   INTERNAL_BORDER_BOTTOM_RIGHT_CORNER,
   INTERNAL_BORDER_BOTTOM_EDGE,
   INTERNAL_BORDER_BOTTOM_LEFT_CORNER,
  };

#ifdef NS_IMPL_COCOA
enum ns_appearance_type
  {
    ns_appearance_system_default,
    ns_appearance_aqua,
    ns_appearance_vibrant_dark
  };
#endif
#endif /* HAVE_WINDOW_SYSTEM */

/* The structure representing a frame.  */

struct frame
{
  union vectorlike_header header;

  /* All Lisp_Object components must come first.
     That ensures they are all aligned normally.  */

  /* Name of this frame: a Lisp string.  It is used for looking up resources,
     as well as for the title in some cases.  */
  Lisp_Object name;

  /* The name to use for the icon, the last time
     it was refreshed.  nil means not explicitly specified.  */
  Lisp_Object icon_name;

  /* This is the frame title specified explicitly, if any.
     Usually it is nil.  */
  Lisp_Object title;

#if defined (HAVE_WINDOW_SYSTEM)
  /* This frame's parent frame, if it has one.  */
  Lisp_Object parent_frame;
#endif /* HAVE_WINDOW_SYSTEM */

  /* The frame which should receive keystrokes that occur in this
     frame, or nil if they should go to the frame itself.  This is
     usually nil, but if the frame is minibufferless, we can use this
     to redirect keystrokes to a surrogate minibuffer frame when
     needed.

     Note that a value of nil is different from having the field point
     to the frame itself.  Whenever the Fselect_frame function is used
     to shift from one frame to the other, any redirections to the
     original frame are shifted to the newly selected frame; if
     focus_frame is nil, Fselect_frame will leave it alone.  */
  Lisp_Object focus_frame;

  /* This frame's root window.  Every frame has one.
     If the frame has only a minibuffer window, this is it.
     Otherwise, if the frame has a minibuffer window, this is its sibling.  */
  Lisp_Object root_window;

  /* This frame's selected window.
     Each frame has its own window hierarchy
     and one of the windows in it is selected within the frame.
     The selected window of the selected frame is Emacs's selected window.  */
  Lisp_Object selected_window;

  /* This frame's selected window when run_window_change_functions was
     called the last time on this frame.  */
  Lisp_Object old_selected_window;

  /* This frame's minibuffer window.
     Most frames have their own minibuffer windows,
     but only the selected frame's minibuffer window
     can actually appear to exist.  */
  Lisp_Object minibuffer_window;

  /* Parameter alist of this frame.
     These are the parameters specified when creating the frame
     or modified with modify-frame-parameters.  */
  Lisp_Object param_alist;

  /* List of scroll bars on this frame.
     Actually, we don't specify exactly what is stored here at all; the
     scroll bar implementation code can use it to store anything it likes.
     This field is marked by the garbage collector.  It is here
     instead of in the `device' structure so that the garbage
     collector doesn't need to look inside the window-system-dependent
     structure.  */
  Lisp_Object scroll_bars;
  Lisp_Object condemned_scroll_bars;

  /* Vector describing the items to display in the menu bar.
     Each item has four elements in this vector.
     They are KEY, STRING, SUBMAP, and HPOS.
     (HPOS is not used in when the X toolkit is in use.)
     There are four additional elements of nil at the end, to terminate.  */
  Lisp_Object menu_bar_items;

  /* Alist of elements (FACE-NAME . FACE-VECTOR-DATA).  */
  Lisp_Object face_alist;

  /* A vector that records the entire structure of this frame's menu bar.
     For the format of the data, see extensive comments in xmenu.c.
     Only the X toolkit version uses this.  */
  Lisp_Object menu_bar_vector;

  /* Predicate for selecting buffers for other-buffer.  */
  Lisp_Object buffer_predicate;

  /* List of buffers viewed in this frame, for other-buffer.  */
  Lisp_Object buffer_list;

  /* List of buffers that were viewed, then buried in this frame.  The
     most recently buried buffer is first.  For last-buffer.  */
  Lisp_Object buried_buffer_list;

#if defined (HAVE_X_WINDOWS) && ! defined (USE_X_TOOLKIT) && ! defined (USE_GTK)
  /* A dummy window used to display menu bars under X when no X
     toolkit support is available.  */
  Lisp_Object menu_bar_window;
#endif

#if defined (HAVE_WINDOW_SYSTEM)
  /* A window used to display the tab-bar of a frame.  */
  Lisp_Object tab_bar_window;

  /* Desired and current contents displayed in that window.  */
  Lisp_Object desired_tab_bar_string;
  Lisp_Object current_tab_bar_string;
#endif

#if defined (HAVE_WINDOW_SYSTEM) && ! defined (HAVE_EXT_TOOL_BAR)
  /* A window used to display the tool-bar of a frame.  */
  Lisp_Object tool_bar_window;

  /* Desired and current contents displayed in that window.  */
  Lisp_Object desired_tool_bar_string;
  Lisp_Object current_tool_bar_string;
#endif

#ifdef USE_GTK
  /* Where tool bar is, can be left, right, top or bottom.
     Except with GTK, the only supported position is `top'.  */
  Lisp_Object tool_bar_position;
#endif

#if defined (HAVE_XFT) || defined (HAVE_FREETYPE)
  /* List of data specific to font-driver and frame, but common to faces.  */
  Lisp_Object font_data;
#endif

  /* Desired and current tab-bar items.  */
  Lisp_Object tab_bar_items;

  /* Desired and current tool-bar items.  */
  Lisp_Object tool_bar_items;
  /* tool_bar_items should be the last Lisp_Object member.  */

  /* Cache of realized faces.  */
  struct face_cache *face_cache;

  /* Tab-bar item index of the item on which a mouse button was pressed.  */
  int last_tab_bar_item;

#if defined (HAVE_WINDOW_SYSTEM) && ! defined (HAVE_EXT_TOOL_BAR)
  /* Tool-bar item index of the item on which a mouse button was pressed.  */
  int last_tool_bar_item;
#endif

  /* Number of elements in `menu_bar_vector' that have meaningful data.  */
  int menu_bar_items_used;

#if defined (USE_X_TOOLKIT) || defined (HAVE_NTGUI)
  /* A buffer to hold the frame's name.  Since this is used by the
     window system toolkit, we can't use the Lisp string's pointer
     (`name', above) because it might get relocated.  */
  char *namebuf;
#endif

#ifdef USE_X_TOOLKIT
  /* Used to pass geometry parameters to toolkit functions.  */
  char *shell_position;
#endif

  /* Glyph pool and matrix.  */
  struct glyph_pool *current_pool;
  struct glyph_pool *desired_pool;
  struct glyph_matrix *desired_matrix;
  struct glyph_matrix *current_matrix;

  /* Bitfield area begins here.  Keep them together to avoid extra padding.  */

  /* True means that glyphs on this frame have been initialized so it can
     be used for output.  */
  bool_bf glyphs_initialized_p : 1;

  /* Set to true in adjust_frame_size when one of the frame's sizes
     changed.  Clear the frame in clear_garbaged_frames if set.  */
  bool_bf resized_p : 1;

  /* Set to true if the default face for the frame has been
     realized.  Reset to zero whenever the default face changes.
     Used to see the difference between a font change and face change.  */
  bool_bf default_face_done_p : 1;

  /* Set to true if this frame has already been hscrolled during
     current redisplay.  */
  bool_bf already_hscrolled_p : 1;

  /* Set to true when current redisplay has updated frame.  */
  bool_bf updated_p : 1;

#if defined (HAVE_WINDOW_SYSTEM)
  /* Set to true to minimize tab-bar height even when
     auto-resize-tab-bar is set to grow-only.  */
  bool_bf minimize_tab_bar_window_p : 1;
#endif

#if defined (HAVE_WINDOW_SYSTEM) && ! defined (HAVE_EXT_TOOL_BAR)
  /* Set to true to minimize tool-bar height even when
     auto-resize-tool-bar is set to grow-only.  */
  bool_bf minimize_tool_bar_window_p : 1;
#endif

#ifdef HAVE_EXT_TOOL_BAR
  /* True means using a tool bar that comes from the toolkit.  */
  bool_bf external_tool_bar : 1;
#endif

  /* True means that fonts have been loaded since the last glyph
     matrix adjustments.  */
  bool_bf fonts_changed : 1;

  /* True means that cursor type has been changed.  */
  bool_bf cursor_type_changed : 1;

  /* True if it needs to be redisplayed.  */
  bool_bf redisplay : 1;

#ifdef HAVE_EXT_MENU_BAR
  /* True means using a menu bar that comes from the toolkit.  */
  bool_bf external_menu_bar : 1;
#endif

  /* Next two bitfields are mutually exclusive.  They might both be
     zero if the frame has been made invisible without an icon.  */

  /* Nonzero if the frame is currently displayed; we check
     it to see if we should bother updating the frame's contents.

     On ttys and on Windows NT/9X, to avoid wasting effort updating
     visible frames that are actually completely obscured by other
     windows on the display, we bend the meaning of visible slightly:
     if equal to 2, then the frame is obscured - we still consider
     it to be "visible" as seen from lisp, but we don't bother
     updating it.  */
  unsigned visible : 2;

  /* True if the frame is currently iconified.  Do not
     set this directly, use SET_FRAME_ICONIFIED instead.  */
  bool_bf iconified : 1;

  /* True if this frame should be fully redisplayed.  Disables all
     optimizations while rebuilding matrices and redrawing.  */
  bool_bf garbaged : 1;

  /* False means, if this frame has just one window,
     show no modeline for that window.  */
  bool_bf wants_modeline : 1;

  /* True means raise this frame to the top of the heap when selected.  */
  bool_bf auto_raise : 1;

  /* True means lower this frame to the bottom of the stack when left.  */
  bool_bf auto_lower : 1;

  /* True if frame's root window can't be split.  */
  bool_bf no_split : 1;

  /* If this is set, then Emacs won't change the frame name to indicate
     the current buffer, etcetera.  If the user explicitly sets the frame
     name, this gets set.  If the user sets the name to Qnil, this is
     cleared.  */
  bool_bf explicit_name : 1;

  /* True if at least one window on this frame changed since the last
     call of run_window_change_functions.  Changes are either "state
     changes" (a window has been created, deleted or got assigned
     another buffer) or "size changes" (the total or body size of a
     window changed).  run_window_change_functions exits early unless
     either this flag is true or a window selection happened on this
     frame.  */
  bool_bf window_change : 1;

  /* True if running window state change functions has been explicitly
     requested for this frame since last redisplay.  */
  bool_bf window_state_change : 1;

  /* True if the mouse has moved on this display device
     since the last time we checked.  */
  bool_bf mouse_moved : 1;

  /* True means that the pointer is invisible.  */
  bool_bf pointer_invisible : 1;

  /* True means that all windows except mini-window and
     selected window on this frame have frozen window starts.  */
  bool_bf frozen_window_starts : 1;

  /* The output method says how the contents of this frame are
     displayed.  It could be using termcap, or using an X window.
     This must be the same as the terminal->type. */
  ENUM_BF (output_method) output_method : 3;

#ifdef HAVE_WINDOW_SYSTEM
  /* True if this frame is a tooltip frame.  */
  bool_bf tooltip : 1;

  /* See FULLSCREEN_ enum on top.  */
  ENUM_BF (fullscreen_type) want_fullscreen : 4;

  /* If not vertical_scroll_bar_none, we should actually
     display the scroll bars of this type on this frame.  */
  ENUM_BF (vertical_scroll_bar_type) vertical_scroll_bar_type : 2;

  /* Nonzero if we should actually display horizontal scroll bars on this frame.  */
  bool_bf horizontal_scroll_bars : 1;

  /* True if this is an undecorated frame.  */
  bool_bf undecorated : 1;

#ifndef HAVE_NTGUI
  /* True if this is an override_redirect frame.  */
  bool_bf override_redirect : 1;
#endif

  /* Nonzero if this frame's icon should not appear on its display's taskbar.  */
  bool_bf skip_taskbar : 1;

  /* Nonzero if this frame's window F's X window does not want to
     receive input focus when it is mapped.  */
  bool_bf no_focus_on_map : 1;

  /* Nonzero if this frame's window does not want to receive input focus
     via mouse clicks or by moving the mouse into it.  */
  bool_bf no_accept_focus : 1;

  /* The z-group this frame's window belongs to. */
  ENUM_BF (z_group) z_group : 2;

  /* Non-zero if display of truncation and continuation glyphs outside
     the fringes is suppressed.  */
  bool_bf no_special_glyphs : 1;
#endif /* HAVE_WINDOW_SYSTEM */

  /* True means set_window_size_hook requests can be processed for
     this frame.  */
  bool_bf can_set_window_size : 1;

  /* Set to true after this frame was made by `make-frame'.  */
  bool_bf after_make_frame : 1;

  /* Two sticky flags, that are both false when a frame is created.
     'display_tab_bar' sets the former to true the first time it
     displays the tab bar.  When the former is true, the next call of
     'x_change_tab_bar_height' and associates sets the latter true and
     tries to adjust the frame height in a way that the now valid pixel
     height of the tab bar is taken into account by the frame's native
     height.  */
  bool_bf tab_bar_redisplayed : 1;
  bool_bf tab_bar_resized : 1;

  /* Two sticky flags, that are both false when a frame is created.
     'redisplay_tool_bar' sets the former to true the first time it
     displays the tool bar.  When the former is true, the next call of
     'x_change_tool_bar_height' and associates sets the latter true and
     tries to adjust the frame height in a way that the now valid pixel
     height of the tool bar is taken into account by the frame's native
     height.  */
  bool_bf tool_bar_redisplayed : 1;
  bool_bf tool_bar_resized : 1;

  /* Inhibit implied resize before after_make_frame is set.  */
  bool_bf inhibit_horizontal_resize : 1;
  bool_bf inhibit_vertical_resize : 1;

  /* Non-zero if this frame's faces need to be recomputed.  */
  bool_bf face_change : 1;

  /* Non-zero if this frame's image cache cannot be freed because the
     frame is in the process of being redisplayed.  */
  bool_bf inhibit_clear_image_cache : 1;

  /* True when new_width or new_height were set by change_frame_size,
     false when they were set by adjust_frame_size internally or not
     set.  */
  bool_bf new_size_p;

  /* Bitfield area ends here.  */

  /* This frame's change stamp, set the last time window change
     functions were run for this frame.  Should never be 0 because
     that's the change stamp of a new window.  A window was not on a
     frame the last run_window_change_functions was called on it if
     it's change stamp differs from that of its frame.  */
  int change_stamp;

  /* This frame's number of windows, set the last time window change
     functions were run for this frame.  Should never be 0 even for
     minibuffer-only frames.  If no window has been added, this allows
     to detect whether a window was deleted on this frame since the
     last time run_window_change_functions was called on it.  */
  ptrdiff_t number_of_windows;

  /* Number of frame lines (rounded up) of tab bar.  */
  int tab_bar_lines;

  /* Height of frame internal tab bar in pixels.  */
  int tab_bar_height;

  int n_tab_bar_rows;
  int n_tab_bar_items;

  /* Number of frame lines (rounded up) of tool bar.  */
  int tool_bar_lines;

  /* Height of frame internal tool bar in pixels.  */
  int tool_bar_height;

  int n_tool_bar_rows;
  int n_tool_bar_items;

  /* A buffer for decode_mode_line.  */
  char *decode_mode_spec_buffer;

  /* See do_line_insertion_deletion_costs for info on these arrays.  */
  /* Cost of inserting 1 line on this frame.  */
  int *insert_line_cost;
  /* Cost of deleting 1 line on this frame.  */
  int *delete_line_cost;
  /* Cost of inserting n lines on this frame.  */
  int *insert_n_lines_cost;
  /* Cost of deleting n lines on this frame.  */
  int *delete_n_lines_cost;

  /* Text width and height of this frame in (and maybe rounded to) frame
     columns and lines.  */
  int text_cols, text_lines;
  /* Text width and height of this frame in pixels.  */
  int text_width, text_height;

  /* Native width of this frame in (and maybe rounded to) frame columns
     and lines.  */
  int total_cols, total_lines;
  /* Native width and height of this frame in pixels.  */
  int pixel_width, pixel_height;
  /* New native width and height of this frame for pending size change,
     in pixels.  -1 if no change pending.  */
  int new_width, new_height;

  /* Pixel position of the frame window (x and y offsets in root window).  */
  int left_pos, top_pos;

  /* This is the gravity value for the specified window position.  */
  int win_gravity;

  /* The geometry flags for this window.  */
  int size_hint_flags;

  /* Border width of the frame window as known by the (X) window system.  */
  int border_width;

  /* Width of child frames' internal border.  Acts as
     internal_border_width for child frames.  */
  int child_frame_border_width;

  /* Width of the internal border.  This is a line of background color
     just inside the window's border.  When the frame is selected,
     a highlighting is displayed inside the internal border.  */
  int internal_border_width;

  /* Widths of dividers between this frame's windows in pixels.  */
  int right_divider_width, bottom_divider_width;

  /* Widths of fringes in pixels.  */
  int left_fringe_width, right_fringe_width;

  /* Total width of fringes reserved for drawing truncation bitmaps,
     continuation bitmaps and alike - REMOVE THIS !!!!.    */
  int fringe_cols;

  /* Number of lines of menu bar.  */
  int menu_bar_lines;

  /* Pixel height of menubar.  */
  int menu_bar_height;

  /* Canonical X unit.  Width of default font, in pixels.  */
  int column_width;

  /* Canonical Y unit.  Height of a line, in pixels.  */
  int line_height;

  /* The terminal device that this frame uses.  If this is NULL, then
     the frame has been deleted.  */
  struct terminal *terminal;

  /* Device-dependent, frame-local auxiliary data used for displaying
     the contents.  When the frame is deleted, this data is deleted as
     well.  */
  union output_data
  {
    struct tty_output *tty;     /* From termchar.h.  */
    struct x_output *x;         /* From xterm.h.  */
    struct w32_output *w32;     /* From w32term.h.  */
    struct ns_output *ns;       /* From nsterm.h.  */
    struct wr_output *wr;       /* From wrsterm.h.  */
  }
  output_data;

  /* List of font-drivers available on the frame.  */
  struct font_driver_list *font_driver_list;

#if defined (HAVE_X_WINDOWS)
  /* Used by x_wait_for_event when watching for an X event on this frame.  */
  int wait_event_type;
#endif

  /* What kind of text cursor should we draw in the future?
     This should always be filled_box_cursor or bar_cursor.  */
  enum text_cursor_kinds desired_cursor;

  /* Width of bar cursor (if we are using that).  */
  int cursor_width;

  /* What kind of text cursor should we draw when the cursor blinks off?
     This can be filled_box_cursor or bar_cursor or no_cursor.  */
  enum text_cursor_kinds blink_off_cursor;

  /* Width of bar cursor (if we are using that) for blink-off state.  */
  int blink_off_cursor_width;

  /* Configured width of the scroll bar, in pixels and in characters.
     config_scroll_bar_cols tracks config_scroll_bar_width if the
     latter is positive; a zero value in config_scroll_bar_width means
     to compute the actual width on the fly, using config_scroll_bar_cols
     and the current font width.  */
  int config_scroll_bar_width;
  int config_scroll_bar_cols;

  /* Configured height of the scroll bar, in pixels and in characters.
     config_scroll_bar_lines tracks config_scroll_bar_height if the
     latter is positive; a zero value in config_scroll_bar_height means
     to compute the actual width on the fly, using
     config_scroll_bar_lines and the current font width.  */
  int config_scroll_bar_height;
  int config_scroll_bar_lines;

  /* The baud rate that was used to calculate costs for this frame.  */
  intmax_t cost_calculation_baud_rate;

  /* Frame opacity
     alpha[0]: alpha transparency of the active frame
     alpha[1]: alpha transparency of inactive frames
     Negative values mean not to change alpha.  */
  double alpha[2];

  /* Exponent for gamma correction of colors.  1/(VIEWING_GAMMA *
     SCREEN_GAMMA) where viewing_gamma is 0.4545 and SCREEN_GAMMA is a
     frame parameter.  0 means don't do gamma correction.  */
  double gamma;

  /* Additional space to put between text lines on this frame.  */
  int extra_line_spacing;

  /* All display backends seem to need these two pixel values.  */
  unsigned long background_pixel;
  unsigned long foreground_pixel;

#ifdef NS_IMPL_COCOA
  /* NSAppearance theme used on this frame.  */
  enum ns_appearance_type ns_appearance;
  bool_bf ns_transparent_titlebar;
#endif
} GCALIGNED_STRUCT;

/* Most code should use these functions to set Lisp fields in struct frame.  */

INLINE void
fset_buffer_list (struct frame *f, Lisp_Object val)
{
  f->buffer_list = val;
}
INLINE void
fset_buried_buffer_list (struct frame *f, Lisp_Object val)
{
  f->buried_buffer_list = val;
}
INLINE void
fset_condemned_scroll_bars (struct frame *f, Lisp_Object val)
{
  f->condemned_scroll_bars = val;
}
INLINE void
fset_face_alist (struct frame *f, Lisp_Object val)
{
  f->face_alist = val;
}
#if defined (HAVE_WINDOW_SYSTEM)
INLINE void
fset_parent_frame (struct frame *f, Lisp_Object val)
{
  f->parent_frame = val;
}
#endif
INLINE void
fset_focus_frame (struct frame *f, Lisp_Object val)
{
  f->focus_frame = val;
}
INLINE void
fset_icon_name (struct frame *f, Lisp_Object val)
{
  f->icon_name = val;
}
INLINE void
fset_menu_bar_items (struct frame *f, Lisp_Object val)
{
  f->menu_bar_items = val;
}
INLINE void
fset_menu_bar_vector (struct frame *f, Lisp_Object val)
{
  f->menu_bar_vector = val;
}
#if defined (HAVE_X_WINDOWS) && ! defined (USE_X_TOOLKIT) && ! defined (USE_GTK)
INLINE void
fset_menu_bar_window (struct frame *f, Lisp_Object val)
{
  f->menu_bar_window = val;
}
#endif
INLINE void
fset_name (struct frame *f, Lisp_Object val)
{
  f->name = val;
}
INLINE void
fset_param_alist (struct frame *f, Lisp_Object val)
{
  f->param_alist = val;
}
INLINE void
fset_root_window (struct frame *f, Lisp_Object val)
{
  f->root_window = val;
}
INLINE void
fset_scroll_bars (struct frame *f, Lisp_Object val)
{
  f->scroll_bars = val;
}
INLINE void
fset_selected_window (struct frame *f, Lisp_Object val)
{
  f->selected_window = val;
}
INLINE void
fset_old_selected_window (struct frame *f, Lisp_Object val)
{
  f->old_selected_window = val;
}
INLINE void
fset_title (struct frame *f, Lisp_Object val)
{
  f->title = val;
}
INLINE void
fset_tab_bar_items (struct frame *f, Lisp_Object val)
{
  f->tab_bar_items = val;
}
#if defined (HAVE_WINDOW_SYSTEM)
INLINE void
fset_tab_bar_window (struct frame *f, Lisp_Object val)
{
  f->tab_bar_window = val;
}
INLINE void
fset_current_tab_bar_string (struct frame *f, Lisp_Object val)
{
  f->current_tab_bar_string = val;
}
INLINE void
fset_desired_tab_bar_string (struct frame *f, Lisp_Object val)
{
  f->desired_tab_bar_string = val;
}
#endif /* HAVE_WINDOW_SYSTEM */
INLINE void
fset_tool_bar_items (struct frame *f, Lisp_Object val)
{
  f->tool_bar_items = val;
}
#ifdef USE_GTK
INLINE void
fset_tool_bar_position (struct frame *f, Lisp_Object val)
{
  f->tool_bar_position = val;
}
#endif /* USE_GTK */
#if defined (HAVE_WINDOW_SYSTEM) && ! defined (HAVE_EXT_TOOL_BAR)
INLINE void
fset_tool_bar_window (struct frame *f, Lisp_Object val)
{
  f->tool_bar_window = val;
}
INLINE void
fset_current_tool_bar_string (struct frame *f, Lisp_Object val)
{
  f->current_tool_bar_string = val;
}
INLINE void
fset_desired_tool_bar_string (struct frame *f, Lisp_Object val)
{
  f->desired_tool_bar_string = val;
}
#endif /* HAVE_WINDOW_SYSTEM && !USE_GTK && !HAVE_NS */

INLINE double
NUMVAL (Lisp_Object x)
{
  return NUMBERP (x) ? XFLOATINT (x) : -1;
}

INLINE double
default_pixels_per_inch_x (void)
{
  Lisp_Object v = (CONSP (Vdisplay_pixels_per_inch)
		   ? XCAR (Vdisplay_pixels_per_inch)
		   : Vdisplay_pixels_per_inch);
  return NUMVAL (v) > 0 ? NUMVAL (v) : 72.0;
}

INLINE double
default_pixels_per_inch_y (void)
{
  Lisp_Object v = (CONSP (Vdisplay_pixels_per_inch)
		   ? XCDR (Vdisplay_pixels_per_inch)
		   : Vdisplay_pixels_per_inch);
  return NUMVAL (v) > 0 ? NUMVAL (v) : 72.0;
}

#define FRAME_KBOARD(f) ((f)->terminal->kboard)

/* Return a pointer to the image cache of frame F.  */
#define FRAME_IMAGE_CACHE(F) ((F)->terminal->image_cache)

#define XFRAME(p) \
  (eassert (FRAMEP (p)), XUNTAG (p, Lisp_Vectorlike, struct frame))
#define XSETFRAME(a, b) (XSETPSEUDOVECTOR (a, b, PVEC_FRAME))

/* Given a window, return its frame as a Lisp_Object.  */
#define WINDOW_FRAME(w) ((w)->frame)

/* Test a frame for particular kinds of display methods.  */
#define FRAME_INITIAL_P(f) ((f)->output_method == output_initial)
#define FRAME_TERMCAP_P(f) ((f)->output_method == output_termcap)
#define FRAME_X_P(f) ((f)->output_method == output_x_window)
#ifndef HAVE_NTGUI
#define FRAME_W32_P(f) false
#else
#define FRAME_W32_P(f) ((f)->output_method == output_w32)
#endif
#ifndef MSDOS
#define FRAME_MSDOS_P(f) false
#else
#define FRAME_MSDOS_P(f) ((f)->output_method == output_msdos_raw)
#endif
#ifndef HAVE_NS
#define FRAME_NS_P(f) false
#else
#define FRAME_NS_P(f) ((f)->output_method == output_ns)
#endif
#ifndef USE_WEBRENDER
#define FRAME_WR_P(f) false
#else
#define FRAME_WR_P(f) ((f)->output_method == output_wr)
#endif

/* FRAME_WINDOW_P tests whether the frame is a graphical window system
   frame.  */
#ifdef HAVE_X_WINDOWS
#define FRAME_WINDOW_P(f) FRAME_X_P (f)
#endif
#ifdef HAVE_NTGUI
#define FRAME_WINDOW_P(f) FRAME_W32_P (f)
#endif
#ifdef HAVE_NS
#define FRAME_WINDOW_P(f) FRAME_NS_P(f)
#endif
#ifdef USE_WEBRENDER
#define FRAME_WINDOW_P(f) FRAME_WR_P(f)
#endif
#ifndef FRAME_WINDOW_P
#define FRAME_WINDOW_P(f) ((void) (f), false)
#endif

/* Dots per inch of the screen the frame F is on.  */

#ifdef HAVE_WINDOW_SYSTEM

#define FRAME_RES_X(f)						\
  (eassert (FRAME_WINDOW_P (f)), FRAME_DISPLAY_INFO (f)->resx)
#define FRAME_RES_Y(f)						\
  (eassert (FRAME_WINDOW_P (f)), FRAME_DISPLAY_INFO (f)->resy)

#else /* !HAVE_WINDOW_SYSTEM */

/* Defaults when no window system available.  */

#define FRAME_RES_X(f) default_pixels_per_inch_x ()
#define FRAME_RES_Y(f) default_pixels_per_inch_y ()

#endif /* HAVE_WINDOW_SYSTEM */

/* Return a pointer to the structure holding information about the
   region of text, if any, that is currently shown in mouse-face on
   frame F.  We need to define two versions because a TTY-only build
   does not have FRAME_DISPLAY_INFO.  */
#ifdef HAVE_WINDOW_SYSTEM
# define MOUSE_HL_INFO(F)					\
  (FRAME_WINDOW_P(F)						\
   ? &FRAME_DISPLAY_INFO(F)->mouse_highlight			\
   : &(F)->output_data.tty->display_info->mouse_highlight)
#else
# define MOUSE_HL_INFO(F)					\
  (&(F)->output_data.tty->display_info->mouse_highlight)
#endif

/* True if frame F is still alive (not deleted).  */
#define FRAME_LIVE_P(f) ((f)->terminal != 0)

/* True if frame F is a minibuffer-only frame.  */
#define FRAME_MINIBUF_ONLY_P(f) \
  EQ (FRAME_ROOT_WINDOW (f), FRAME_MINIBUF_WINDOW (f))

/* True if frame F contains it's own minibuffer window.  Frame always has
   minibuffer window, but it could use minibuffer window of another frame.  */
#define FRAME_HAS_MINIBUF_P(f)					\
  (WINDOWP (f->minibuffer_window)				\
   && XFRAME (XWINDOW (f->minibuffer_window)->frame) == f)

/* Scale factor of frame F.  */
#if defined HAVE_NS
# define FRAME_SCALE_FACTOR(f) (FRAME_NS_P (f) ? ns_frame_scale_factor (f) : 1)
#else
# define FRAME_SCALE_FACTOR(f) 1
#endif

/* Native width and height of frame F, in pixels and frame
   columns/lines.  */
#define FRAME_PIXEL_WIDTH(f) ((f)->pixel_width)
#define FRAME_PIXEL_HEIGHT(f) ((f)->pixel_height)
#define FRAME_TOTAL_COLS(f) ((f)->total_cols)
#define FRAME_TOTAL_LINES(f) ((f)->total_lines)

/* Text width and height of frame F, in pixels and frame
   columns/lines.  */
#define FRAME_TEXT_WIDTH(f) (f)->text_width
#define FRAME_TEXT_HEIGHT(f) (f)->text_height
#define FRAME_COLS(f) ((f)->text_cols)
#define FRAME_LINES(f) ((f)->text_lines)

/* True if this frame should display an external menu bar.  */
#ifdef HAVE_EXT_MENU_BAR
#define FRAME_EXTERNAL_MENU_BAR(f) (f)->external_menu_bar
#else
#define FRAME_EXTERNAL_MENU_BAR(f) false
#endif

/* Size of frame F's internal menu bar in frame lines and pixels.  */
#define FRAME_MENU_BAR_LINES(f) (f)->menu_bar_lines
#define FRAME_MENU_BAR_HEIGHT(f) (f)->menu_bar_height

/* Size of frame F's tab bar in frame lines and pixels.  */
#define FRAME_TAB_BAR_LINES(f) (f)->tab_bar_lines
#define FRAME_TAB_BAR_HEIGHT(f) (f)->tab_bar_height

/* True if this frame should display an external tool bar.  */
#ifdef HAVE_EXT_TOOL_BAR
#define FRAME_EXTERNAL_TOOL_BAR(f) (f)->external_tool_bar
#else
#define FRAME_EXTERNAL_TOOL_BAR(f) false
#endif

/* This is really supported only with GTK.  */
#ifdef USE_GTK
#define FRAME_TOOL_BAR_POSITION(f) (f)->tool_bar_position
#else
#define FRAME_TOOL_BAR_POSITION(f) ((void) (f), Qtop)
#endif

/* Size of frame F's internal tool bar in frame lines and pixels.  */
#define FRAME_TOOL_BAR_LINES(f) (f)->tool_bar_lines
#define FRAME_TOOL_BAR_HEIGHT(f) (f)->tool_bar_height

/* Height of frame F's top margin in frame lines.  */
#define FRAME_TOP_MARGIN(F)			\
  (FRAME_MENU_BAR_LINES (F)			\
   + FRAME_TAB_BAR_LINES (F)			\
   + FRAME_TOOL_BAR_LINES (F))

/* Pixel height of frame F's top margin.  */
#define FRAME_TOP_MARGIN_HEIGHT(F)		\
  (FRAME_MENU_BAR_HEIGHT (F)			\
   + FRAME_TAB_BAR_HEIGHT (F)			\
   + FRAME_TOOL_BAR_HEIGHT (F))

/* True if frame F is currently visible.  */
#define FRAME_VISIBLE_P(f) (f)->visible

/* True if frame F is currently visible but hidden.  */
#define FRAME_OBSCURED_P(f) ((f)->visible > 1)

/* True if frame F is currently iconified.  */
#define FRAME_ICONIFIED_P(f) (f)->iconified

/* Mark frame F as currently garbaged.  */
#define SET_FRAME_GARBAGED(f)				\
  (frame_garbaged = true, fset_redisplay (f), f->garbaged = true)

/* True if frame F is currently garbaged.  */
#define FRAME_GARBAGED_P(f) (f)->garbaged

/* True means do not allow splitting this frame's window.  */
#define FRAME_NO_SPLIT_P(f) (f)->no_split

/* Not really implemented.  */
#define FRAME_WANTS_MODELINE_P(f) (f)->wants_modeline

/* True if all windows except selected window and mini window
   are frozen on frame F.  */
#define FRAME_WINDOWS_FROZEN(f) (f)->frozen_window_starts

/* True if at least one window changed on frame F since the last time
   window change functions were run on F.  */
#define FRAME_WINDOW_CHANGE(f) (f)->window_change

/* True if running window state change functions has been explicitly
   requested for this frame since last redisplay.  */
#define FRAME_WINDOW_STATE_CHANGE(f) (f)->window_state_change

/* The minibuffer window of frame F, if it has one; otherwise nil.  */
#define FRAME_MINIBUF_WINDOW(f) f->minibuffer_window

/* The root window of the window tree of frame F.  */
#define FRAME_ROOT_WINDOW(f) f->root_window

/* The currently selected window of frame F.  */
#define FRAME_SELECTED_WINDOW(f) f->selected_window
/* The old selected window of frame F.  */
#define FRAME_OLD_SELECTED_WINDOW(f) f->old_selected_window

#define FRAME_INSERT_COST(f) (f)->insert_line_cost
#define FRAME_DELETE_COST(f) (f)->delete_line_cost
#define FRAME_INSERTN_COST(f) (f)->insert_n_lines_cost
#define FRAME_DELETEN_COST(f) (f)->delete_n_lines_cost
#define FRAME_FOCUS_FRAME(f) f->focus_frame

#ifdef HAVE_WINDOW_SYSTEM
/* This frame slot says whether scroll bars are currently enabled for frame F,
   and which side they are on.  */
#define FRAME_VERTICAL_SCROLL_BAR_TYPE(f) ((f)->vertical_scroll_bar_type)
#define FRAME_HAS_VERTICAL_SCROLL_BARS(f) \
  ((f)->vertical_scroll_bar_type != vertical_scroll_bar_none)
#define FRAME_HAS_VERTICAL_SCROLL_BARS_ON_LEFT(f) \
  ((f)->vertical_scroll_bar_type == vertical_scroll_bar_left)
#define FRAME_HAS_VERTICAL_SCROLL_BARS_ON_RIGHT(f) \
  ((f)->vertical_scroll_bar_type == vertical_scroll_bar_right)
#else /* not HAVE_WINDOW_SYSTEM */
/* If there is no window system, there are no scroll bars.  */
#define FRAME_VERTICAL_SCROLL_BAR_TYPE(f) \
  ((void) (f), vertical_scroll_bar_none)
#define FRAME_HAS_VERTICAL_SCROLL_BARS(f) ((void) (f), 0)
#define FRAME_HAS_VERTICAL_SCROLL_BARS_ON_LEFT(f) ((void) (f), 0)
#define FRAME_HAS_VERTICAL_SCROLL_BARS_ON_RIGHT(f) ((void) (f), 0)
#endif /* HAVE_WINDOW_SYSTEM */

#if defined (HAVE_WINDOW_SYSTEM)
#define FRAME_UNDECORATED(f) ((f)->undecorated)
#ifdef HAVE_NTGUI
#define FRAME_OVERRIDE_REDIRECT(f) ((void) (f), 0)
#else
#define FRAME_OVERRIDE_REDIRECT(f) ((f)->override_redirect)
#endif
#define FRAME_PARENT_FRAME(f)			\
  (NILP ((f)->parent_frame)			\
   ? NULL					\
   : XFRAME ((f)->parent_frame))
#define FRAME_SKIP_TASKBAR(f) ((f)->skip_taskbar)
#define FRAME_NO_FOCUS_ON_MAP(f) ((f)->no_focus_on_map)
#define FRAME_NO_ACCEPT_FOCUS(f) ((f)->no_accept_focus)
#define FRAME_NO_SPECIAL_GLYPHS(f) ((f)->no_special_glyphs)
#define FRAME_Z_GROUP(f) ((f)->z_group)
#define FRAME_Z_GROUP_NONE(f) ((f)->z_group == z_group_none)
#define FRAME_Z_GROUP_ABOVE(f) ((f)->z_group == z_group_above)
#define FRAME_Z_GROUP_ABOVE_SUSPENDED(f)	\
  ((f)->z_group == z_group_above_suspended)
#define FRAME_Z_GROUP_BELOW(f) ((f)->z_group == z_group_below)
#define FRAME_TOOLTIP_P(f) ((f)->tooltip)
#ifdef NS_IMPL_COCOA
#define FRAME_NS_APPEARANCE(f) ((f)->ns_appearance)
#define FRAME_NS_TRANSPARENT_TITLEBAR(f) ((f)->ns_transparent_titlebar)
#endif
#else /* not HAVE_WINDOW_SYSTEM */
#define FRAME_UNDECORATED(f) ((void) (f), 0)
#define FRAME_OVERRIDE_REDIRECT(f) ((void) (f), 0)
#define FRAME_PARENT_FRAME(f) ((void) (f), NULL)
#define FRAME_SKIP_TASKBAR(f) ((void) (f), 0)
#define FRAME_NO_FOCUS_ON_MAP(f) ((void) (f), 0)
#define FRAME_NO_ACCEPT_FOCUS(f) ((void) (f), 0)
#define FRAME_NO_SPECIAL_GLYPHS(f) ((void) (f), 0)
#define FRAME_Z_GROUP(f) ((void) (f), z_group_none)
#define FRAME_Z_GROUP_NONE(f) ((void) (f), true)
#define FRAME_Z_GROUP_ABOVE(f) ((void) (f), false)
#define FRAME_Z_GROUP_BELOW(f) ((void) (f), false)
#define FRAME_TOOLTIP_P(f) ((void) f, false)
#endif /* HAVE_WINDOW_SYSTEM */

/* Whether horizontal scroll bars are currently enabled for frame F.  */
#if USE_HORIZONTAL_SCROLL_BARS
#define FRAME_HAS_HORIZONTAL_SCROLL_BARS(f) \
  ((f)->horizontal_scroll_bars)
#else
#define FRAME_HAS_HORIZONTAL_SCROLL_BARS(f) ((void) (f), 0)
#endif

/* Width that a scroll bar in frame F should have, if there is one.
   Measured in pixels.
   If scroll bars are turned off, this is still nonzero.  */
#define FRAME_CONFIG_SCROLL_BAR_WIDTH(f) ((f)->config_scroll_bar_width)

/* Height that a scroll bar in frame F should have, if there is one.
   Measured in pixels.
   If scroll bars are turned off, this is still nonzero.  */
#define FRAME_CONFIG_SCROLL_BAR_HEIGHT(f) ((f)->config_scroll_bar_height)

/* Width that a scroll bar in frame F should have, if there is one.
   Measured in columns (characters).
   If scroll bars are turned off, this is still nonzero.  */
#define FRAME_CONFIG_SCROLL_BAR_COLS(f) ((f)->config_scroll_bar_cols)

/* Height that a scroll bar in frame F should have, if there is one.
   Measured in lines (characters).
   If scroll bars are turned off, this is still nonzero.  */
#define FRAME_CONFIG_SCROLL_BAR_LINES(f) ((f)->config_scroll_bar_lines)

/* Width of a left scroll bar in frame F, measured in pixels */
#define FRAME_LEFT_SCROLL_BAR_AREA_WIDTH(f)				\
  (FRAME_HAS_VERTICAL_SCROLL_BARS_ON_LEFT (f)				\
   ? FRAME_CONFIG_SCROLL_BAR_WIDTH (f)					\
   : 0)

/* Width of a right scroll bar area in frame F, measured in pixels */
#define FRAME_RIGHT_SCROLL_BAR_AREA_WIDTH(f)				\
  (FRAME_HAS_VERTICAL_SCROLL_BARS_ON_RIGHT (f)				\
   ? FRAME_CONFIG_SCROLL_BAR_WIDTH (f)					\
   : 0)

/* Width of a left scroll bar in frame F, measured in columns
   (characters), but only if scroll bars are on the left.  If scroll
   bars are on the right in this frame, or there are no scroll bars,
   value is 0.  */
#define FRAME_LEFT_SCROLL_BAR_COLS(f)			\
  (FRAME_HAS_VERTICAL_SCROLL_BARS_ON_LEFT (f)		\
   ? FRAME_CONFIG_SCROLL_BAR_COLS (f)			\
   : 0)

/* Width of a right scroll bar in frame F, measured in columns
   (characters), but only if scroll bars are on the right.  If scroll
   bars are on the left in this frame, or there are no scroll bars,
   value is 0.  */
#define FRAME_RIGHT_SCROLL_BAR_COLS(f)			\
  (FRAME_HAS_VERTICAL_SCROLL_BARS_ON_RIGHT (f)		\
   ? FRAME_CONFIG_SCROLL_BAR_COLS (f)			\
   : 0)

/* Width of a vertical scroll bar area in frame F, measured in
   pixels.  */
#define FRAME_SCROLL_BAR_AREA_WIDTH(f)		\
  (FRAME_HAS_VERTICAL_SCROLL_BARS (f)		\
   ? FRAME_CONFIG_SCROLL_BAR_WIDTH (f)		\
   : 0)

/* Height of horizontal scroll bar area in frame F, measured in
   pixels.  */
#define FRAME_SCROLL_BAR_AREA_HEIGHT(f) \
  (FRAME_HAS_HORIZONTAL_SCROLL_BARS (f) \
   ? FRAME_CONFIG_SCROLL_BAR_HEIGHT (f) \
   : 0)

/* Width of vertical scroll bar in frame F, measured in columns.  */
#define FRAME_SCROLL_BAR_COLS(f)      \
  (FRAME_HAS_VERTICAL_SCROLL_BARS (f) \
   ? FRAME_CONFIG_SCROLL_BAR_COLS (f) \
   : 0)

/* Height of horizontal scroll bar in frame F, measured in lines.  */
#define FRAME_SCROLL_BAR_LINES(f)	\
  (FRAME_HAS_HORIZONTAL_SCROLL_BARS (f) \
   ? FRAME_CONFIG_SCROLL_BAR_LINES (f)	\
   : 0)

<<<<<<< HEAD
/* Total width of frame F, in columns (characters),
   including the width used by scroll bars if any.  */
#define FRAME_TOTAL_COLS(f) ((f)->total_cols)

/* Total height of frame F, in lines (characters),
   including the height used by scroll bars if any.  */
#define FRAME_TOTAL_LINES(f) ((f)->total_lines)

/* Set the character widths of frame F.  WIDTH specifies a nominal
   character text width.  */
#define SET_FRAME_COLS(f, width)					\
  ((f)->text_cols = (width),						\
   (f)->total_cols = ((width)						\
		      + FRAME_SCROLL_BAR_COLS (f)			\
		      + FRAME_FRINGE_COLS (f)))

/* Set the character heights of frame F.  HEIGHT specifies a nominal
   character text height.  */
#define SET_FRAME_LINES(f, height)					\
  ((f)->text_lines = (height),						\
   (f)->total_lines = ((height)						\
		       + FRAME_TOP_MARGIN (f)				\
		       + FRAME_SCROLL_BAR_LINES (f)))

/* Set the widths of frame F.  WIDTH specifies a nominal pixel text
   width.  */
#define SET_FRAME_WIDTH(f, width)					\
  ((f)->text_width = (width),						\
   (f)->pixel_width = ((width)						\
		       + FRAME_SCROLL_BAR_AREA_WIDTH (f)		\
		       + FRAME_TOTAL_FRINGE_WIDTH (f)			\
		       + 2 * FRAME_INTERNAL_BORDER_WIDTH (f)))

/* Set the heights of frame F.  HEIGHT specifies a nominal pixel text
   height.  */
#define SET_FRAME_HEIGHT(f, height)					\
  ((f)->text_height = (height),						\
   (f)->pixel_height = ((height)					\
                        + FRAME_TOP_MARGIN_HEIGHT (f)			\
			+ FRAME_SCROLL_BAR_AREA_HEIGHT (f)		\
			+ 2 * FRAME_INTERNAL_BORDER_WIDTH (f)))

=======
>>>>>>> a2842a11
/* Maximum + 1 legitimate value for FRAME_CURSOR_X.  */
#define FRAME_CURSOR_X_LIMIT(f) \
  (FRAME_COLS (f) + FRAME_LEFT_SCROLL_BAR_COLS (f))

/* Nonzero if frame F has scroll bars.  */
#define FRAME_SCROLL_BARS(f) (f->scroll_bars)
#define FRAME_CONDEMNED_SCROLL_BARS(f) (f->condemned_scroll_bars)

#define FRAME_MENU_BAR_ITEMS(f) (f->menu_bar_items)
#define FRAME_COST_BAUD_RATE(f) ((f)->cost_calculation_baud_rate)

#define FRAME_DESIRED_CURSOR(f) ((f)->desired_cursor)
#define FRAME_BLINK_OFF_CURSOR(f) ((f)->blink_off_cursor)
#define FRAME_CURSOR_WIDTH(f) ((f)->cursor_width)
#define FRAME_BLINK_OFF_CURSOR_WIDTH(f) ((f)->blink_off_cursor_width)

#define FRAME_FOREGROUND_PIXEL(f) ((f)->foreground_pixel)
#define FRAME_BACKGROUND_PIXEL(f) ((f)->background_pixel)

/* Return a pointer to the face cache of frame F.  */
#define FRAME_FACE_CACHE(F)	(F)->face_cache

/* Return the size of message_buf of the frame F.  We multiply the
   width of the frame by 4 because multi-byte form may require at most
   4-byte for a character.  */

#define FRAME_MESSAGE_BUF_SIZE(f) (((int) FRAME_COLS (f)) * 4)

#define CHECK_FRAME(x) \
  CHECK_TYPE (FRAMEP (x), Qframep, x)

#define CHECK_LIVE_FRAME(x) \
  CHECK_TYPE (FRAMEP (x) && FRAME_LIVE_P (XFRAME (x)), Qframe_live_p, x)

/* FOR_EACH_FRAME (LIST_VAR, FRAME_VAR) followed by a statement is a
   `for' loop which iterates over the elements of Vframe_list.  The
   loop will set FRAME_VAR, a Lisp_Object, to each frame in
   Vframe_list in succession and execute the statement.  LIST_VAR
   should be a Lisp_Object too; it is used to iterate through the
   Vframe_list.  Note that this macro walks over child frames and
   the tooltip frame as well.

   This macro is a holdover from a time when multiple frames weren't always
   supported.  An alternate definition of the macro would expand to
   something which executes the statement once.  */
#define FOR_EACH_FRAME(list_var, frame_var)	 \
  for ((list_var) = Vframe_list;		 \
       (CONSP (list_var)			 \
	&& (frame_var = XCAR (list_var), true)); \
       list_var = XCDR (list_var))

/* Reflect mouse movement when a complete frame update is performed.  */
#define FRAME_MOUSE_UPDATE(frame)				\
  do {								\
    Mouse_HLInfo *hlinfo = MOUSE_HL_INFO (frame);		\
    if (frame == hlinfo->mouse_face_mouse_frame)		\
      {								\
	block_input ();						\
	note_mouse_highlight (hlinfo->mouse_face_mouse_frame,	\
			      hlinfo->mouse_face_mouse_x,	\
			      hlinfo->mouse_face_mouse_y);	\
	unblock_input ();					\
      }								\
  } while (false)

/* Handy macro to construct an argument to Fmodify_frame_parameters.  */
#define AUTO_FRAME_ARG(name, parameter, value)		\
  AUTO_LIST1 (name, AUTO_CONS_EXPR (parameter, value))

/* False means there are no visible garbaged frames.  */
extern bool frame_garbaged;

/* Set visibility of frame F.
   We call redisplay_other_windows to make sure the frame gets redisplayed
   if some changes were applied to it while it wasn't visible (and hence
   wasn't redisplayed).  */
INLINE void
SET_FRAME_VISIBLE (struct frame *f, int v)
{
  eassert (0 <= v && v <= 2);
  if (v)
    {
      if (v == 1 && f->visible != 1)
	redisplay_other_windows ();
      if (FRAME_GARBAGED_P (f))
	frame_garbaged = true;
    }
  f->visible = v;
}

/* Set iconified status of frame F.  */
#define SET_FRAME_ICONIFIED(f, i)				\
  (f)->iconified = (eassert (0 <= (i) && (i) <= 1), (i))

extern Lisp_Object selected_frame;
extern Lisp_Object old_selected_frame;

extern int frame_default_tab_bar_height;

#ifndef HAVE_EXT_TOOL_BAR
extern int frame_default_tool_bar_height;
#endif

#ifdef HAVE_WINDOW_SYSTEM
# define WINDOW_SYSTEM_RETURN
#else
# define WINDOW_SYSTEM_RETURN _Noreturn ATTRIBUTE_COLD
#endif

extern WINDOW_SYSTEM_RETURN struct frame *
  decode_window_system_frame (Lisp_Object);
extern struct frame *decode_live_frame (Lisp_Object);
extern struct frame *decode_any_frame (Lisp_Object);
extern struct frame *make_initial_frame (void);
extern struct frame *make_frame (bool);
#ifdef HAVE_WINDOW_SYSTEM
extern struct frame *make_minibuffer_frame (void);
extern struct frame *make_frame_without_minibuffer (Lisp_Object,
                                                    struct kboard *,
                                                    Lisp_Object);
extern bool display_available (void);
#endif

INLINE bool
window_system_available (struct frame *f)
{
#ifdef HAVE_WINDOW_SYSTEM
  return f ? FRAME_WINDOW_P (f) || FRAME_MSDOS_P (f) : display_available ();
#else
  return false;
#endif
}

extern WINDOW_SYSTEM_RETURN void check_window_system (struct frame *);
extern void frame_make_pointer_invisible (struct frame *);
extern void frame_make_pointer_visible (struct frame *);
extern Lisp_Object delete_frame (Lisp_Object, Lisp_Object);
extern bool frame_inhibit_resize (struct frame *, bool, Lisp_Object);
extern void adjust_frame_size (struct frame *, int, int, int, bool,
			       Lisp_Object);
extern Lisp_Object mouse_position (bool);
extern int frame_windows_min_size (Lisp_Object, Lisp_Object, Lisp_Object,
				   Lisp_Object);
extern void frame_size_history_plain (struct frame *, Lisp_Object);
extern void frame_size_history_extra (struct frame *, Lisp_Object,
				      int, int, int, int, int, int);
extern Lisp_Object Vframe_list;

/* Value is a pointer to the selected frame.  If the selected frame
   isn't live, abort.  */

#define SELECTED_FRAME()				\
     ((FRAMEP (selected_frame)				\
       && FRAME_LIVE_P (XFRAME (selected_frame)))	\
      ? XFRAME (selected_frame)				\
      : (emacs_abort (), (struct frame *) 0))


/***********************************************************************
			Display-related Macros
 ***********************************************************************/

/* Canonical y-unit on frame F.
   This value currently equals the line height of the frame (which is
   the height of the default font of F).  */
#define FRAME_LINE_HEIGHT(F) ((F)->line_height)

/* Canonical x-unit on frame F.
   This value currently equals the average width of the default font of F.  */
#define FRAME_COLUMN_WIDTH(F) ((F)->column_width)

/* Get a frame's window system dimension.  If no window system, this is 0.  */

INLINE int
frame_dimension (int x)
{
#ifdef HAVE_WINDOW_SYSTEM
  return x;
#else
  return 0;
#endif
}

/* Total width of fringes reserved for drawing truncation bitmaps,
   continuation bitmaps and alike.  The width is in canonical char
   units of the frame.  This must currently be the case because window
   sizes aren't pixel values.  If it weren't the case, we wouldn't be
   able to split windows horizontally nicely.  */
INLINE int
FRAME_FRINGE_COLS (struct frame *f)
{
  return frame_dimension (f->fringe_cols);
}

/* Pixel-width of the left and right fringe.  */

INLINE int
FRAME_LEFT_FRINGE_WIDTH (struct frame *f)
{
  return frame_dimension (f->left_fringe_width);
}
INLINE int
FRAME_RIGHT_FRINGE_WIDTH (struct frame *f)
{
  return frame_dimension (f->right_fringe_width);
}

/* Total width of fringes in pixels.  */

INLINE int
FRAME_TOTAL_FRINGE_WIDTH (struct frame *f)
{
  return FRAME_LEFT_FRINGE_WIDTH (f) + FRAME_RIGHT_FRINGE_WIDTH (f);
}

INLINE int
FRAME_CHILD_FRAME_BORDER_WIDTH (struct frame *f)
{
  return frame_dimension (f->child_frame_border_width);
}

/* Pixel-width of internal border.  Uses child_frame_border_width for
   child frames if possible, and falls back on internal_border_width
   otherwise.  */
INLINE int
FRAME_INTERNAL_BORDER_WIDTH (struct frame *f)
{
#ifdef HAVE_WINDOW_SYSTEM
  return (FRAME_PARENT_FRAME(f)
	  ? (FRAME_CHILD_FRAME_BORDER_WIDTH(f) >= 0
	     ? FRAME_CHILD_FRAME_BORDER_WIDTH(f)
	     : frame_dimension (f->internal_border_width))
	  : frame_dimension (f->internal_border_width));
#else
  return frame_dimension (f->internal_border_width);
#endif
}

/* Pixel-size of window divider lines.  */
INLINE int
FRAME_RIGHT_DIVIDER_WIDTH (struct frame *f)
{
  return frame_dimension (f->right_divider_width);
}

INLINE int
FRAME_BOTTOM_DIVIDER_WIDTH (struct frame *f)
{
  return frame_dimension (f->bottom_divider_width);
}

/* Return a non-null pointer to the cached face with ID on frame F.  */

INLINE struct face *
FACE_FROM_ID (struct frame *f, int id)
{
  eassert (0 <= id && id < FRAME_FACE_CACHE (f)->used);
  return FRAME_FACE_CACHE (f)->faces_by_id[id];
}

/* Return a pointer to the face with ID on frame F, or null if such a
   face doesn't exist.  */

INLINE struct face *
FACE_FROM_ID_OR_NULL (struct frame *f, int id)
{
  int used = FRAME_FACE_CACHE (f)->used;
  eassume (0 <= used);
  return 0 <= id && id < used ? FRAME_FACE_CACHE (f)->faces_by_id[id] : NULL;
}

#ifdef HAVE_WINDOW_SYSTEM

/* A non-null pointer to the image with id ID on frame F.  */

INLINE struct image *
IMAGE_FROM_ID (struct frame *f, int id)
{
  eassert (0 <= id && id < FRAME_IMAGE_CACHE (f)->used);
  return FRAME_IMAGE_CACHE (f)->images[id];
}

/* Value is a pointer to the image with id ID on frame F, or null if
   no image with that id exists.  */

INLINE struct image *
IMAGE_OPT_FROM_ID (struct frame *f, int id)
{
  int used = FRAME_IMAGE_CACHE (f)->used;
  eassume (0 <= used);
  return 0 <= id && id < used ? FRAME_IMAGE_CACHE (f)->images[id] : NULL;
}
#endif

/***********************************************************************
	    Conversion between canonical units and pixels
 ***********************************************************************/

/* Canonical x-values are fractions of FRAME_COLUMN_WIDTH, canonical
   y-unit are fractions of FRAME_LINE_HEIGHT of a frame.  Both are
   represented as Lisp numbers, i.e. integers or floats.  */

/* Convert canonical value X to pixels.  F is the frame whose
   canonical char width is to be used.  X must be a Lisp integer or
   float.  Value is a C integer.  */
#define FRAME_PIXEL_X_FROM_CANON_X(F, X)		\
  ((int) (XFLOATINT (X) * FRAME_COLUMN_WIDTH (F)))

/* Convert canonical value Y to pixels.  F is the frame whose
   canonical character height is to be used.  X must be a Lisp integer
   or float.  Value is a C integer.  */
#define FRAME_PIXEL_Y_FROM_CANON_Y(F, Y)		\
  ((int) (XFLOATINT (Y) * FRAME_LINE_HEIGHT (F)))

/* Convert pixel-value X to canonical units.  F is the frame whose
   canonical character width is to be used.  X is a C integer.  Result
   is a Lisp float if X is not a multiple of the canon width,
   otherwise it's a Lisp integer.  */
#define FRAME_CANON_X_FROM_PIXEL_X(F, X)			\
  ((X) % FRAME_COLUMN_WIDTH (F) != 0				\
   ? make_float ((double) (X) / FRAME_COLUMN_WIDTH (F))		\
   : make_fixnum ((X) / FRAME_COLUMN_WIDTH (F)))

/* Convert pixel-value Y to canonical units.  F is the frame whose
   canonical character height is to be used.  Y is a C integer.
   Result is a Lisp float if Y is not a multiple of the canon width,
   otherwise it's a Lisp integer.  */
#define FRAME_CANON_Y_FROM_PIXEL_Y(F, Y)			\
  ((Y) % FRAME_LINE_HEIGHT (F)					\
   ? make_float ((double) (Y) / FRAME_LINE_HEIGHT (F))		\
   : make_fixnum ((Y) / FRAME_LINE_HEIGHT (F)))



/* Manipulating pixel sizes and character sizes.
   Knowledge of which factors affect the overall size of the window should
   be hidden in these macros, if that's possible.

   Return the upper/left pixel position of the character cell on frame F
   at ROW/COL.  */
#define FRAME_LINE_TO_PIXEL_Y(f, row)					\
  (((row) < FRAME_TOP_MARGIN (f) ? 0 : FRAME_INTERNAL_BORDER_WIDTH (f))	\
   + (row) * FRAME_LINE_HEIGHT (f))

#define FRAME_COL_TO_PIXEL_X(f, col)		\
  (FRAME_INTERNAL_BORDER_WIDTH (f)		\
   + (col) * FRAME_COLUMN_WIDTH (f))

/* Return the pixel width/height of frame F if it has
   COLS columns/LINES rows.  */
#define FRAME_TEXT_COLS_TO_PIXEL_WIDTH(f, cols) \
  ((cols) * FRAME_COLUMN_WIDTH (f)		\
   + FRAME_SCROLL_BAR_AREA_WIDTH (f)		\
   + FRAME_TOTAL_FRINGE_WIDTH (f)		\
   + 2 * FRAME_INTERNAL_BORDER_WIDTH (f))

#define FRAME_TEXT_LINES_TO_PIXEL_HEIGHT(f, lines) \
  ((lines) * FRAME_LINE_HEIGHT (f)		   \
   + FRAME_TOP_MARGIN_HEIGHT (f)		   \
   + FRAME_SCROLL_BAR_AREA_HEIGHT (f)		   \
   + 2 * FRAME_INTERNAL_BORDER_WIDTH (f))

/* Return the row/column (zero-based) of the character cell containing
   the pixel on FRAME at Y/X.  */
#define FRAME_PIXEL_Y_TO_LINE(f, y)					\
  (((y) < FRAME_TOP_MARGIN_HEIGHT (f)					\
    ? (y)								\
    : ((y) < (FRAME_TOP_MARGIN_HEIGHT (f)				\
	      + FRAME_INTERNAL_BORDER_WIDTH (f))			\
       ? (y) - (FRAME_TOP_MARGIN_HEIGHT (f)				\
		+ FRAME_INTERNAL_BORDER_WIDTH (f)			\
		/* Arrange for the division to round down.  */		\
		+ FRAME_LINE_HEIGHT (f) - 1)				\
       : (y) - FRAME_INTERNAL_BORDER_WIDTH (f)))			\
   / FRAME_LINE_HEIGHT (f))

#define FRAME_PIXEL_X_TO_COL(f, x)		\
  (((x) - FRAME_INTERNAL_BORDER_WIDTH (f))	\
   / FRAME_COLUMN_WIDTH (f))

/* How many columns/rows of text can we fit in WIDTH/HEIGHT pixels on
   frame F (so we round down)?  */
#define FRAME_PIXEL_WIDTH_TO_TEXT_COLS(f, width)			\
  (((width)								\
    - FRAME_TOTAL_FRINGE_WIDTH (f)					\
    - FRAME_SCROLL_BAR_AREA_WIDTH (f)					\
    - 2 * FRAME_INTERNAL_BORDER_WIDTH (f))				\
   / FRAME_COLUMN_WIDTH (f))

#define FRAME_PIXEL_HEIGHT_TO_TEXT_LINES(f, height)			\
  (((height)								\
    - FRAME_TOP_MARGIN_HEIGHT (f)					\
    - FRAME_SCROLL_BAR_AREA_HEIGHT (f)					\
    - 2 * FRAME_INTERNAL_BORDER_WIDTH (f))				\
   / FRAME_LINE_HEIGHT (f))

/* Return the pixel width/height of frame F with a text size of
   width/height.  */
#define FRAME_TEXT_TO_PIXEL_WIDTH(f, width)	  \
  ((width)					  \
   + FRAME_SCROLL_BAR_AREA_WIDTH (f)		  \
   + FRAME_TOTAL_FRINGE_WIDTH (f)		  \
   + 2 * FRAME_INTERNAL_BORDER_WIDTH (f))

#define FRAME_TEXT_TO_PIXEL_HEIGHT(f, height)	     \
  ((height)					     \
   + FRAME_TOP_MARGIN_HEIGHT (f)		     \
   + FRAME_SCROLL_BAR_AREA_HEIGHT (f)		     \
   + 2 * FRAME_INTERNAL_BORDER_WIDTH (f))

/* Return the text width/height of frame F with a pixel size of
   width/height.  */
#define FRAME_PIXEL_TO_TEXT_WIDTH(f, width)	  \
  ((width)					  \
   - FRAME_SCROLL_BAR_AREA_WIDTH (f)		  \
   - FRAME_TOTAL_FRINGE_WIDTH (f)		  \
   - 2 * FRAME_INTERNAL_BORDER_WIDTH (f))

#define FRAME_PIXEL_TO_TEXT_HEIGHT(f, height)		\
  ((height)						\
   - FRAME_TOP_MARGIN_HEIGHT (f)			\
   - FRAME_SCROLL_BAR_AREA_HEIGHT (f)			\
   - 2 * FRAME_INTERNAL_BORDER_WIDTH (f))

#define FRAME_INNER_WIDTH(f)			\
  (FRAME_PIXEL_WIDTH (f)			\
   - 2 * FRAME_INTERNAL_BORDER_WIDTH (f))

#define FRAME_INNER_HEIGHT(f)			\
  (FRAME_PIXEL_HEIGHT (f)			\
   - FRAME_TOP_MARGIN_HEIGHT (f)		\
   - 2 * FRAME_INTERNAL_BORDER_WIDTH (f))

/* Value is the smallest width of any character in any font on frame F.  */
#define FRAME_SMALLEST_CHAR_WIDTH(f)		\
  FRAME_DISPLAY_INFO (f)->smallest_char_width

/* Value is the smallest height of any font on frame F.  */
#define FRAME_SMALLEST_FONT_HEIGHT(f)		\
  FRAME_DISPLAY_INFO (f)->smallest_font_height

/***********************************************************************
				Frame Parameters
 ***********************************************************************/

#ifdef HAVE_WINDOW_SYSTEM

/* The class of this X application.  */
#define EMACS_CLASS "Emacs"

extern void gui_set_frame_parameters (struct frame *, Lisp_Object);
extern void gui_set_fullscreen (struct frame *, Lisp_Object, Lisp_Object);
extern void gui_set_line_spacing (struct frame *, Lisp_Object, Lisp_Object);
extern void gui_set_screen_gamma (struct frame *, Lisp_Object, Lisp_Object);
extern void gui_set_font (struct frame *, Lisp_Object, Lisp_Object);
extern void gui_set_font_backend (struct frame *, Lisp_Object, Lisp_Object);
extern void gui_set_left_fringe (struct frame *, Lisp_Object, Lisp_Object);
extern void gui_set_right_fringe (struct frame *, Lisp_Object, Lisp_Object);
extern void gui_set_border_width (struct frame *, Lisp_Object, Lisp_Object);
extern void gui_set_right_divider_width (struct frame *, Lisp_Object,
                                         Lisp_Object);
extern void gui_set_bottom_divider_width (struct frame *, Lisp_Object,
                                          Lisp_Object);
extern void gui_set_visibility (struct frame *, Lisp_Object, Lisp_Object);
extern void gui_set_autoraise (struct frame *, Lisp_Object, Lisp_Object);
extern void gui_set_autolower (struct frame *, Lisp_Object, Lisp_Object);
extern void gui_set_unsplittable (struct frame *, Lisp_Object, Lisp_Object);
extern void gui_set_vertical_scroll_bars (struct frame *, Lisp_Object, Lisp_Object);
extern void gui_set_horizontal_scroll_bars (struct frame *, Lisp_Object, Lisp_Object);
extern void gui_set_scroll_bar_width (struct frame *, Lisp_Object, Lisp_Object);
extern void gui_set_scroll_bar_height (struct frame *, Lisp_Object, Lisp_Object);

extern long gui_figure_window_size (struct frame *, Lisp_Object, bool, bool);

extern void gui_set_alpha (struct frame *, Lisp_Object, Lisp_Object);
extern void gui_set_no_special_glyphs (struct frame *, Lisp_Object, Lisp_Object);

extern void validate_x_resource_name (void);

extern Lisp_Object gui_display_get_resource (Display_Info *,
                                             Lisp_Object attribute,
                                             Lisp_Object class,
                                             Lisp_Object component,
                                             Lisp_Object subclass);

extern void set_frame_menubar (struct frame *f, bool deep_p);
extern void frame_set_mouse_pixel_position (struct frame *f, int pix_x, int pix_y);
extern void free_frame_menubar (struct frame *);
extern bool frame_ancestor_p (struct frame *af, struct frame *df);
extern enum internal_border_part frame_internal_border_part (struct frame *f, int x, int y);

#if defined HAVE_X_WINDOWS
extern void x_wm_set_icon_position (struct frame *, int, int);
#if !defined USE_X_TOOLKIT
extern const char *x_get_resource_string (const char *, const char *);
#endif
extern void x_sync (struct frame *);
#endif /* HAVE_X_WINDOWS */

#ifndef HAVE_NS

/* Set F's bitmap icon, if specified among F's parameters.  */

INLINE void
gui_set_bitmap_icon (struct frame *f)
{
  Lisp_Object obj = assq_no_quit (Qicon_type, f->param_alist);

  if (CONSP (obj) && !NILP (XCDR (obj))
      && FRAME_TERMINAL (f)->set_bitmap_icon_hook)
    FRAME_TERMINAL (f)->set_bitmap_icon_hook (f, XCDR (obj));
}

#endif /* !HAVE_NS */
#endif /* HAVE_WINDOW_SYSTEM */

INLINE void
flush_frame (struct frame *f)
{
  struct redisplay_interface *rif = FRAME_RIF (f);

  if (rif && rif->flush_display)
    rif->flush_display (f);
}

/***********************************************************************
			Multimonitor data
 ***********************************************************************/

#ifdef HAVE_WINDOW_SYSTEM

struct MonitorInfo {
  Emacs_Rectangle geom, work;
  int mm_width, mm_height;
  char *name;
};

extern void free_monitors (struct MonitorInfo *monitors, int n_monitors);
extern Lisp_Object make_monitor_attribute_list (struct MonitorInfo *monitors,
                                                int n_monitors,
                                                int primary_monitor,
                                                Lisp_Object monitor_frames,
                                                const char *source);

#endif /* HAVE_WINDOW_SYSTEM */


INLINE_HEADER_END

/* Suppress -Wsuggest-attribute=const if there are no scroll bars.
   This is for functions like x_set_horizontal_scroll_bars that have
   no effect in this case.  */
#if ! USE_HORIZONTAL_SCROLL_BARS && GNUC_PREREQ (4, 6, 0)
# pragma GCC diagnostic ignored "-Wsuggest-attribute=const"
#endif

#endif /* not EMACS_FRAME_H */<|MERGE_RESOLUTION|>--- conflicted
+++ resolved
@@ -1174,51 +1174,6 @@
    ? FRAME_CONFIG_SCROLL_BAR_LINES (f)	\
    : 0)
 
-<<<<<<< HEAD
-/* Total width of frame F, in columns (characters),
-   including the width used by scroll bars if any.  */
-#define FRAME_TOTAL_COLS(f) ((f)->total_cols)
-
-/* Total height of frame F, in lines (characters),
-   including the height used by scroll bars if any.  */
-#define FRAME_TOTAL_LINES(f) ((f)->total_lines)
-
-/* Set the character widths of frame F.  WIDTH specifies a nominal
-   character text width.  */
-#define SET_FRAME_COLS(f, width)					\
-  ((f)->text_cols = (width),						\
-   (f)->total_cols = ((width)						\
-		      + FRAME_SCROLL_BAR_COLS (f)			\
-		      + FRAME_FRINGE_COLS (f)))
-
-/* Set the character heights of frame F.  HEIGHT specifies a nominal
-   character text height.  */
-#define SET_FRAME_LINES(f, height)					\
-  ((f)->text_lines = (height),						\
-   (f)->total_lines = ((height)						\
-		       + FRAME_TOP_MARGIN (f)				\
-		       + FRAME_SCROLL_BAR_LINES (f)))
-
-/* Set the widths of frame F.  WIDTH specifies a nominal pixel text
-   width.  */
-#define SET_FRAME_WIDTH(f, width)					\
-  ((f)->text_width = (width),						\
-   (f)->pixel_width = ((width)						\
-		       + FRAME_SCROLL_BAR_AREA_WIDTH (f)		\
-		       + FRAME_TOTAL_FRINGE_WIDTH (f)			\
-		       + 2 * FRAME_INTERNAL_BORDER_WIDTH (f)))
-
-/* Set the heights of frame F.  HEIGHT specifies a nominal pixel text
-   height.  */
-#define SET_FRAME_HEIGHT(f, height)					\
-  ((f)->text_height = (height),						\
-   (f)->pixel_height = ((height)					\
-                        + FRAME_TOP_MARGIN_HEIGHT (f)			\
-			+ FRAME_SCROLL_BAR_AREA_HEIGHT (f)		\
-			+ 2 * FRAME_INTERNAL_BORDER_WIDTH (f)))
-
-=======
->>>>>>> a2842a11
 /* Maximum + 1 legitimate value for FRAME_CURSOR_X.  */
 #define FRAME_CURSOR_X_LIMIT(f) \
   (FRAME_COLS (f) + FRAME_LEFT_SCROLL_BAR_COLS (f))
