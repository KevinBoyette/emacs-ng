/* Interface definitions for display code.

Copyright (C) 1985, 1993-1994, 1997-2013 Free Software Foundation, Inc.

This file is part of GNU Emacs.

GNU Emacs is free software: you can redistribute it and/or modify
it under the terms of the GNU General Public License as published by
the Free Software Foundation, either version 3 of the License, or
(at your option) any later version.

GNU Emacs is distributed in the hope that it will be useful,
but WITHOUT ANY WARRANTY; without even the implied warranty of
MERCHANTABILITY or FITNESS FOR A PARTICULAR PURPOSE.  See the
GNU General Public License for more details.

You should have received a copy of the GNU General Public License
along with GNU Emacs.  If not, see <http://www.gnu.org/licenses/>.  */

/* New redisplay written by Gerd Moellmann <gerd@gnu.org>.  */

#ifndef DISPEXTERN_H_INCLUDED
#define DISPEXTERN_H_INCLUDED

#include "character.h"

#ifdef HAVE_X_WINDOWS

#include <X11/Xlib.h>
#ifdef USE_X_TOOLKIT
#include <X11/Intrinsic.h>
#endif /* USE_X_TOOLKIT */

#else /* !HAVE_X_WINDOWS */

/* X-related stuff used by non-X gui code. */

typedef struct {
  unsigned long pixel;
  unsigned short red, green, blue;
  char flags;
  char pad;
} XColor;

#endif /* HAVE_X_WINDOWS */

#ifdef MSDOS
#include "msdos.h"
#endif

INLINE_HEADER_BEGIN
#ifndef DISPEXTERN_INLINE
# define DISPEXTERN_INLINE INLINE
#endif

#include <c-strcase.h>
DISPEXTERN_INLINE int
xstrcasecmp (char const *a, char const *b)
{
  return c_strcasecmp (a, b);
}

#ifdef HAVE_X_WINDOWS
typedef struct x_display_info Display_Info;
typedef XImage * XImagePtr;
typedef XImagePtr XImagePtr_or_DC;
#define NativeRectangle XRectangle
#endif

#ifdef HAVE_NTGUI
#include "w32gui.h"
typedef struct w32_display_info Display_Info;
typedef XImage *XImagePtr;
typedef HDC XImagePtr_or_DC;
#endif

#ifdef HAVE_NS
#include "nsgui.h"
/* Following typedef needed to accommodate the MSDOS port, believe it or not.  */
typedef struct ns_display_info Display_Info;
typedef Pixmap XImagePtr;
typedef XImagePtr XImagePtr_or_DC;
#endif

#ifdef HAVE_WINDOW_SYSTEM
# include <time.h>
#endif

#ifndef HAVE_WINDOW_SYSTEM
typedef int Cursor;
#define No_Cursor (0)
#endif

#ifndef NativeRectangle
#define NativeRectangle int
#endif

/* Text cursor types.  */

enum text_cursor_kinds
{
  DEFAULT_CURSOR = -2,
  NO_CURSOR = -1,
  FILLED_BOX_CURSOR,
  HOLLOW_BOX_CURSOR,
  BAR_CURSOR,
  HBAR_CURSOR
};

/* Values returned from coordinates_in_window.  */

enum window_part
{
  ON_NOTHING,
  ON_TEXT,
  ON_MODE_LINE,
  ON_VERTICAL_BORDER,
  ON_HEADER_LINE,
  ON_LEFT_FRINGE,
  ON_RIGHT_FRINGE,
  ON_LEFT_MARGIN,
  ON_RIGHT_MARGIN,
  ON_SCROLL_BAR
};

/* Number of bits allocated to store fringe bitmap numbers.  */
#define FRINGE_ID_BITS  16

/* Number of bits allocated to store fringe bitmap height.  */
#define FRINGE_HEIGHT_BITS 8


/***********************************************************************
			      Debugging
 ***********************************************************************/

/* If GLYPH_DEBUG is defined, additional checks are activated.  */

/* Macros to include code only if GLYPH_DEBUG is defined.  */

#ifdef GLYPH_DEBUG
#define IF_DEBUG(X)	X
#else
#define IF_DEBUG(X)	(void) 0
#endif

/* Macro for displaying traces of redisplay.  If Emacs was compiled
   with GLYPH_DEBUG defined, the variable trace_redisplay_p can be set to
   a non-zero value in debugging sessions to activate traces.  */

#ifdef GLYPH_DEBUG

extern int trace_redisplay_p EXTERNALLY_VISIBLE;
#include <stdio.h>

#define TRACE(X)				\
     if (trace_redisplay_p)			\
       fprintf X;				\
     else					\
       (void) 0

#else /* not GLYPH_DEBUG */

#define TRACE(X)	(void) 0

#endif /* GLYPH_DEBUG */



/***********************************************************************
			    Text positions
 ***********************************************************************/

/* Starting with Emacs 20.3, characters from strings and buffers have
   both a character and a byte position associated with them.  The
   following structure holds such a pair of positions.  */

struct text_pos
{
  /* Character position.  */
  ptrdiff_t charpos;

  /* Corresponding byte position.  */
  ptrdiff_t bytepos;
};

/* Access character and byte position of POS in a functional form.  */

#define BYTEPOS(POS)	(POS).bytepos
#define CHARPOS(POS)	(POS).charpos

/* Set character position of POS to CHARPOS, byte position to BYTEPOS.  */

#define SET_TEXT_POS(POS, CHARPOS, BYTEPOS) \
     ((POS).charpos = (CHARPOS), (POS).bytepos = BYTEPOS)

/* Increment text position POS.  */

#define INC_TEXT_POS(POS, MULTIBYTE_P)		\
     do						\
       {					\
	 ++(POS).charpos;			\
         if (MULTIBYTE_P)			\
	   INC_POS ((POS).bytepos);		\
	 else					\
	   ++(POS).bytepos;			\
       }					\
     while (0)

/* Decrement text position POS.  */

#define DEC_TEXT_POS(POS, MULTIBYTE_P)		\
     do						\
       {					\
	 --(POS).charpos;			\
         if (MULTIBYTE_P)			\
	   DEC_POS ((POS).bytepos);		\
	 else					\
	   --(POS).bytepos;			\
       }					\
     while (0)

/* Set text position POS from marker MARKER.  */

#define SET_TEXT_POS_FROM_MARKER(POS, MARKER)		\
  (CHARPOS (POS) = marker_position (MARKER),		\
   BYTEPOS (POS) = marker_byte_position (MARKER))

/* Like above, but clip POS within accessible range.  */

#define CLIP_TEXT_POS_FROM_MARKER(POS, MARKER)		\
  (CHARPOS (POS) = clip_to_bounds			\
   (BEGV, marker_position (MARKER), ZV),		\
   BYTEPOS (POS) = clip_to_bounds			\
   (BEGV_BYTE, marker_byte_position (MARKER), ZV_BYTE))

/* Set marker MARKER from text position POS.  */

#define SET_MARKER_FROM_TEXT_POS(MARKER, POS) \
     set_marker_both ((MARKER), Qnil, CHARPOS ((POS)), BYTEPOS ((POS)))

/* Value is non-zero if character and byte positions of POS1 and POS2
   are equal.  */

#define TEXT_POS_EQUAL_P(POS1, POS2)		\
     ((POS1).charpos == (POS2).charpos		\
      && (POS1).bytepos == (POS2).bytepos)

/* When rendering glyphs, redisplay scans string or buffer text,
   overlay strings in that text, and does display table or control
   character translations.  The following structure captures a
   position taking all this into account.  */

struct display_pos
{
  /* Buffer or string position.  */
  struct text_pos pos;

  /* If this is a position in an overlay string, overlay_string_index
     is the index of that overlay string in the sequence of overlay
     strings at `pos' in the order redisplay processes them.  A value
     < 0 means that this is not a position in an overlay string.  */
  ptrdiff_t overlay_string_index;

  /* If this is a position in an overlay string, string_pos is the
     position within that string.  */
  struct text_pos string_pos;

  /* If the character at the position above is a control character or
     has a display table entry, dpvec_index is an index in the display
     table or control character translation of that character.  A
     value < 0 means this is not a position in such a translation.  */
  int dpvec_index;
};



/***********************************************************************
				Glyphs
 ***********************************************************************/

/* The glyph datatype, used to represent characters on the display.
   It consists of a char code and a face id.  */

typedef struct {
  int ch;
  int face_id;
} GLYPH;

/* Return a glyph's character code.  */
DISPEXTERN_INLINE int GLYPH_CHAR (GLYPH glyph) { return glyph.ch; }

/* Return a glyph's face ID.  */
DISPEXTERN_INLINE int GLYPH_FACE (GLYPH glyph) { return glyph.face_id; }

#define SET_GLYPH_CHAR(glyph, char) ((glyph).ch = (char))
#define SET_GLYPH_FACE(glyph, face) ((glyph).face_id = (face))
#define SET_GLYPH(glyph, char, face) \
  ((glyph).ch = (char), (glyph).face_id = (face))

/* The following are valid only if GLYPH_CODE_P (gc).  */

DISPEXTERN_INLINE int
GLYPH_CODE_CHAR (Lisp_Object gc)
{
  return (CONSP (gc)
	  ? XINT (XCAR (gc))
	  : XINT (gc) & MAX_CHAR);
}

DISPEXTERN_INLINE int
GLYPH_CODE_FACE (Lisp_Object gc)
{
  return CONSP (gc) ? XINT (XCDR (gc)) : XINT (gc) >> CHARACTERBITS;
}

#define SET_GLYPH_FROM_GLYPH_CODE(glyph, gc)				\
  do									\
    {									\
      if (CONSP (gc))							\
	SET_GLYPH (glyph, XINT (XCAR (gc)), XINT (XCDR (gc)));		\
      else								\
	SET_GLYPH (glyph, (XINT (gc) & ((1 << CHARACTERBITS)-1)),	\
		   (XINT (gc) >> CHARACTERBITS));			\
    }									\
  while (0)

/* The ID of the mode line highlighting face.  */
enum { GLYPH_MODE_LINE_FACE = 1 };

/* Enumeration of glyph types.  Glyph structures contain a type field
   containing one of the enumerators defined here.  */

enum glyph_type
{
  /* Glyph describes a character.  */
  CHAR_GLYPH,

  /* Glyph describes a static composition.  */
  COMPOSITE_GLYPH,

  /* Glyph describes a glyphless character.  */
  GLYPHLESS_GLYPH,

  /* Glyph describes an image.  */
  IMAGE_GLYPH,

  /* Glyph is a space of fractional width and/or height.  */
  STRETCH_GLYPH
};


/* Structure describing how to use partial glyphs (images slicing) */

struct glyph_slice
{
  unsigned x : 16;
  unsigned y : 16;
  unsigned width : 16;
  unsigned height : 16;
};


/* Glyphs.

   Be extra careful when changing this structure!  Esp. make sure that
   functions producing glyphs, like append_glyph, fill ALL of the
   glyph structure, and that GLYPH_EQUAL_P compares all
   display-relevant members of glyphs (not to imply that these are the
   only things to check when you add a member).  */

struct glyph
{
  /* Position from which this glyph was drawn.  If `object' below is a
     Lisp string, this is an index into that string.  If it is a
     buffer, this is a position in that buffer.  In addition, some
     special glyphs have special values for this:

      glyph standing for newline at end of line    0
      empty space after the end of the line       -1
      overlay arrow on a TTY                      -1
      glyph at EOB that ends in a newline         -1
      left truncation glyphs:                     -1
      right truncation/continuation glyphs        next buffer position
      glyph standing for newline of an empty line buffer position of newline
      stretch glyph at left edge of R2L lines     buffer position of newline  */
  ptrdiff_t charpos;

  /* Lisp object source of this glyph.  Currently either a buffer or a
     string, if the glyph was produced from characters which came from
     a buffer or a string; or Lisp integer zero (a.k.a. "null object")
     if the glyph was inserted by redisplay for its own purposes, such
     as padding or truncation/continuation glyphs, or the
     overlay-arrow glyphs on TTYs.  */
  Lisp_Object object;

  /* Width in pixels.  */
  short pixel_width;

  /* Ascent and descent in pixels.  */
  short ascent, descent;

  /* Vertical offset.  If < 0, the glyph is displayed raised, if > 0
     the glyph is displayed lowered.  */
  short voffset;

  /* Which kind of glyph this is---character, image etc.  Value
     should be an enumerator of type enum glyph_type.  */
  unsigned type : 3;

  /* 1 means this glyph was produced from multibyte text.  Zero
     means it was produced from unibyte text, i.e. charsets aren't
     applicable, and encoding is not performed.  */
  unsigned multibyte_p : 1;

  /* Non-zero means draw a box line at the left or right side of this
     glyph.  This is part of the implementation of the face attribute
     `:box'.  */
  unsigned left_box_line_p : 1;
  unsigned right_box_line_p : 1;

  /* Non-zero means this glyph's physical ascent or descent is greater
     than its logical ascent/descent, i.e. it may potentially overlap
     glyphs above or below it.  */
  unsigned overlaps_vertically_p : 1;

  /* For terminal frames, 1 means glyph is a padding glyph.  Padding
     glyphs are used for characters whose visual shape consists of
     more than one glyph (e.g. Asian characters).  All but the first
     glyph of such a glyph sequence have the padding_p flag set.  This
     flag is used only to minimize code changes.  A better way would
     probably be to use the width field of glyphs to express padding.

     For graphic frames, 1 means the pixel width of the glyph in a
     font is 0, but 1-pixel is padded on displaying for correct cursor
     displaying.  The member `pixel_width' above is set to 1.  */
  unsigned padding_p : 1;

  /* 1 means the actual glyph is not available, draw using `struct
     glyphless' below instead.  This can happen when a font couldn't
     be loaded, or a character doesn't have a glyph in a font.  */
  unsigned glyph_not_available_p : 1;

  /* Non-zero means don't display cursor here.  */
  unsigned avoid_cursor_p : 1;

  /* Resolved bidirectional level of this character [0..63].  */
  unsigned resolved_level : 5;

  /* Resolved bidirectional type of this character, see enum
     bidi_type_t below.  Note that according to UAX#9, only some
     values (STRONG_L, STRONG_R, WEAK_AN, WEAK_EN, WEAK_BN, and
     NEUTRAL_B) can appear in the resolved type, so we only reserve
     space for those that can.  */
  unsigned bidi_type : 3;

#define FACE_ID_BITS	20

  /* Face of the glyph.  This is a realized face ID,
     an index in the face cache of the frame.  */
  unsigned face_id : FACE_ID_BITS;

  /* Type of font used to display the character glyph.  May be used to
     determine which set of functions to use to obtain font metrics
     for the glyph.  On W32, value should be an enumerator of the type
     w32_char_font_type.  Otherwise it equals FONT_TYPE_UNKNOWN.  */
  unsigned font_type : 3;

  /* A union of sub-structures for different glyph types.  */
  union
  {
    /* Metrics of a partial glyph of an image (type == IMAGE_GLYPH).  */
    struct glyph_slice img;
    /* Start and end indices of glyphs of a grapheme cluster of a
       composition (type == COMPOSITE_GLYPH).  */
    struct { int from, to; } cmp;
    /* Pixel offsets for upper and lower part of the acronym.  */
    struct {
      short upper_xoff, upper_yoff;
      short lower_xoff, lower_yoff;
    } glyphless;
  } slice;

  /* A union of sub-structures for different glyph types.  */
  union
  {
    /* Character code for character glyphs (type == CHAR_GLYPH).  */
    unsigned ch;

    /* Sub-structures for type == COMPOSITE_GLYPH.  */
    struct
    {
      /* Flag to tell if the composition is automatic or not.  */
      unsigned automatic : 1;
      /* ID of the composition.  */
      unsigned id    : 31;
    } cmp;

    /* Image ID for image glyphs (type == IMAGE_GLYPH).  */
    int img_id;

    /* Sub-structure for type == STRETCH_GLYPH.  */
    struct
    {
      /* The height of the glyph.  */
      unsigned height  : 16;

      /* The ascent of the glyph.  */
      unsigned ascent  : 16;
    }
    stretch;

    /* Sub-stretch for type == GLYPHLESS_GLYPH.  */
    struct
    {
      /* Value is an enum of the type glyphless_display_method.  */
      unsigned method : 2;
      /* 1 iff this glyph is for a character of no font. */
      unsigned for_no_font : 1;
      /* Length of acronym or hexadecimal code string (at most 8).  */
      unsigned len : 4;
      /* Character to display.  Actually we need only 22 bits.  */
      unsigned ch : 25;
    } glyphless;

    /* Used to compare all bit-fields above in one step.  */
    unsigned val;
  } u;
};


/* Default value of the glyph font_type field.  */

#define FONT_TYPE_UNKNOWN	0

/* Is GLYPH a space?  */

#define CHAR_GLYPH_SPACE_P(GLYPH) \
  ((GLYPH).u.ch == SPACEGLYPH && (GLYPH).face_id == DEFAULT_FACE_ID)

/* Are glyph slices of glyphs *X and *Y equal?  It assumes that both
   glyphs have the same type.

   Note: for composition glyphs, we don't have to compare slice.cmp.to
   because they should be the same if and only if slice.cmp.from are
   the same.  */

#define GLYPH_SLICE_EQUAL_P(X, Y)				\
  ((X)->type == IMAGE_GLYPH					\
   ? ((X)->slice.img.x == (Y)->slice.img.x			\
      && (X)->slice.img.y == (Y)->slice.img.y			\
      && (X)->slice.img.width == (Y)->slice.img.width		\
      && (X)->slice.img.height == (Y)->slice.img.height)	\
   : ((X)->type != COMPOSITE_GLYPH				\
      || (X)->slice.cmp.from == (Y)->slice.cmp.from))

/* Are glyphs *X and *Y displayed equal?  */

#define GLYPH_EQUAL_P(X, Y)					\
     ((X)->type == (Y)->type					\
      && (X)->u.val == (Y)->u.val				\
      && GLYPH_SLICE_EQUAL_P (X, Y)				\
      && (X)->face_id == (Y)->face_id				\
      && (X)->padding_p == (Y)->padding_p			\
      && (X)->left_box_line_p == (Y)->left_box_line_p		\
      && (X)->right_box_line_p == (Y)->right_box_line_p		\
      && (X)->voffset == (Y)->voffset				\
      && (X)->pixel_width == (Y)->pixel_width)

/* Are character codes, faces, padding_ps of glyphs *X and *Y equal?  */

#define GLYPH_CHAR_AND_FACE_EQUAL_P(X, Y)	\
  ((X)->u.ch == (Y)->u.ch			\
   && (X)->face_id == (Y)->face_id		\
   && (X)->padding_p == (Y)->padding_p)

/* Fill a character glyph GLYPH.  CODE, FACE_ID, PADDING_P correspond
   to the bits defined for the typedef `GLYPH' in lisp.h.  */

#define SET_CHAR_GLYPH(GLYPH, CODE, FACE_ID, PADDING_P)	\
     do							\
       {						\
         (GLYPH).u.ch = (CODE);				\
         (GLYPH).face_id = (FACE_ID);			\
         (GLYPH).padding_p = (PADDING_P);		\
       }						\
     while (0)

/* Fill a character type glyph GLYPH from a glyph typedef FROM as
   defined in lisp.h.  */

#define SET_CHAR_GLYPH_FROM_GLYPH(GLYPH, FROM)			\
     SET_CHAR_GLYPH ((GLYPH),					\
	 	     GLYPH_CHAR ((FROM)),			\
		     GLYPH_FACE ((FROM)),			\
		     0)

/* Construct a glyph code from a character glyph GLYPH.  If the
   character is multibyte, return -1 as we can't use glyph table for a
   multibyte character.  */

#define SET_GLYPH_FROM_CHAR_GLYPH(G, GLYPH)			\
  do								\
    {								\
      if ((GLYPH).u.ch < 256)					\
	SET_GLYPH ((G), (GLYPH).u.ch, ((GLYPH).face_id));	\
      else							\
	SET_GLYPH ((G), -1, 0);					\
    }								\
  while (0)

#define GLYPH_INVALID_P(GLYPH) (GLYPH_CHAR (GLYPH) < 0)

/* Is GLYPH a padding glyph?  */

#define CHAR_GLYPH_PADDING_P(GLYPH) (GLYPH).padding_p




/***********************************************************************
			     Glyph Pools
 ***********************************************************************/

/* Glyph Pool.

   Glyph memory for frame-based redisplay is allocated from the heap
   in one vector kept in a glyph pool structure which is stored with
   the frame.  The size of the vector is made large enough to cover
   all windows on the frame.

   Both frame and window glyph matrices reference memory from a glyph
   pool in frame-based redisplay.

   In window-based redisplay, no glyphs pools exist; windows allocate
   and free their glyph memory themselves.  */

struct glyph_pool
{
  /* Vector of glyphs allocated from the heap.  */
  struct glyph *glyphs;

  /* Allocated size of `glyphs'.  */
  ptrdiff_t nglyphs;

  /* Number of rows and columns in a matrix.  */
  int nrows, ncolumns;
};



/***********************************************************************
			     Glyph Matrix
 ***********************************************************************/

/* Glyph Matrix.

   Three kinds of glyph matrices exist:

   1. Frame glyph matrices.  These are used for terminal frames whose
   redisplay needs a view of the whole screen due to limited terminal
   capabilities.  Frame matrices are used only in the update phase
   of redisplay.  They are built in update_frame and not used after
   the update has been performed.

   2. Window glyph matrices on frames having frame glyph matrices.
   Such matrices are sub-matrices of their corresponding frame matrix,
   i.e., frame glyph matrices and window glyph matrices share the same
   glyph memory, which is allocated in the form of a glyph_pool structure.
   Glyph rows in such a window matrix are slices of frame matrix rows.

   2. Free-standing window glyph matrices managing their own glyph
   storage.  This form is used in window-based redisplay which
   includes variable width and height fonts etc.

   The size of a window's row vector depends on the height of fonts
   defined on its frame.  It is chosen so that the vector is large
   enough to describe all lines in a window when it is displayed in
   the smallest possible character size.  When new fonts are loaded,
   or window sizes change, the row vector is adjusted accordingly.  */

struct glyph_matrix
{
  /* The pool from which glyph memory is allocated, if any.  This is
     null for frame matrices and for window matrices managing their
     own storage.  */
  struct glyph_pool *pool;

  /* Vector of glyph row structures.  The row at nrows - 1 is reserved
     for the mode line.  */
  struct glyph_row *rows;

  /* Number of elements allocated for the vector rows above.  */
  ptrdiff_t rows_allocated;

  /* The number of rows used by the window if all lines were displayed
     with the smallest possible character height.  */
  int nrows;

  /* Origin within the frame matrix if this is a window matrix on a
     frame having a frame matrix.  Both values are zero for
     window-based redisplay.  */
  int matrix_x, matrix_y;

  /* Width and height of the matrix in columns and rows.  */
  int matrix_w, matrix_h;

  /* If this structure describes a window matrix of window W,
     window_left_col is the value of W->left_col, window_top_line the
     value of W->top_line, window_height and window_width are width and
     height of W, as returned by window_box, and window_vscroll is the
     value of W->vscroll at the time the matrix was last adjusted.
     Only set for window-based redisplay.  */
  int window_left_col, window_top_line;
  int window_height, window_width;
  int window_vscroll;

  /* Number of glyphs reserved for left and right marginal areas when
     the matrix was last adjusted.  */
  int left_margin_glyphs, right_margin_glyphs;

  /* Flag indicating that scrolling should not be tried in
     update_window.  This flag is set by functions like try_window_id
     which do their own scrolling.  */
  unsigned no_scrolling_p : 1;

  /* Non-zero means window displayed in this matrix has a top mode
     line.  */
  unsigned header_line_p : 1;

#ifdef GLYPH_DEBUG
  /* A string identifying the method used to display the matrix.  */
  char method[512];
#endif

  /* The buffer this matrix displays.  Set in
     mark_window_display_accurate_1.  */
  struct buffer *buffer;

  /* Values of BEGV and ZV as of last redisplay.  Set in
     mark_window_display_accurate_1.  */
  ptrdiff_t begv, zv;
};


/* Check that glyph pointers stored in glyph rows of MATRIX are okay.
   This aborts if any pointer is found twice.  */

#ifdef GLYPH_DEBUG
void check_matrix_pointer_lossage (struct glyph_matrix *);
#define CHECK_MATRIX(MATRIX) check_matrix_pointer_lossage ((MATRIX))
#else
#define CHECK_MATRIX(MATRIX) (void) 0
#endif



/***********************************************************************
			     Glyph Rows
 ***********************************************************************/

/* Area in window glyph matrix.  If values are added or removed,
   the function mark_glyph_matrix in alloc.c may need to be changed.  */

enum glyph_row_area
{
  ANY_AREA = -1,
  LEFT_MARGIN_AREA,
  TEXT_AREA,
  RIGHT_MARGIN_AREA,
  LAST_AREA
};


/* Rows of glyphs in a windows or frame glyph matrix.

   Each row is partitioned into three areas.  The start and end of
   each area is recorded in a pointer as shown below.

   +--------------------+-------------+---------------------+
   |  left margin area  |  text area  |  right margin area  |
   +--------------------+-------------+---------------------+
   |                    |             |                     |
   glyphs[LEFT_MARGIN_AREA]           glyphs[RIGHT_MARGIN_AREA]
			|                                   |
			glyphs[TEXT_AREA]                   |
			                      glyphs[LAST_AREA]

   Rows in frame matrices reference glyph memory allocated in a frame
   glyph pool (see the description of struct glyph_pool).  Rows in
   window matrices on frames having frame matrices reference slices of
   the glyphs of corresponding rows in the frame matrix.

   Rows in window matrices on frames having no frame matrices point to
   glyphs allocated from the heap via xmalloc;
   glyphs[LEFT_MARGIN_AREA] is the start address of the allocated
   glyph structure array.  */

struct glyph_row
{
  /* Pointers to beginnings of areas.  The end of an area A is found at
     A + 1 in the vector.  The last element of the vector is the end
     of the whole row.

     Kludge alert: Even if used[TEXT_AREA] == 0, glyphs[TEXT_AREA][0]'s
     position field is used.  It is -1 if this row does not correspond
     to any text; it is some buffer position if the row corresponds to
     an empty display line that displays a line end.  This is what old
     redisplay used to do.  (Except in code for terminal frames, this
     kludge is no longer used, I believe. --gerd).

     See also start, end, displays_text_p and ends_at_zv_p for cleaner
     ways to do it.  The special meaning of positions 0 and -1 will be
     removed some day, so don't use it in new code.  */
  struct glyph *glyphs[1 + LAST_AREA];

  /* Number of glyphs actually filled in areas.  */
  short used[LAST_AREA];

  /* Window-relative x and y-position of the top-left corner of this
     row.  If y < 0, this means that eabs (y) pixels of the row are
     invisible because it is partially visible at the top of a window.
     If x < 0, this means that eabs (x) pixels of the first glyph of
     the text area of the row are invisible because the glyph is
     partially visible.  */
  int x, y;

  /* Width of the row in pixels without taking face extension at the
     end of the row into account, and without counting truncation
     and continuation glyphs at the end of a row on ttys.  */
  int pixel_width;

  /* Logical ascent/height of this line.  The value of ascent is zero
     and height is 1 on terminal frames.  */
  int ascent, height;

  /* Physical ascent/height of this line.  If max_ascent > ascent,
     this line overlaps the line above it on the display.  Otherwise,
     if max_height > height, this line overlaps the line beneath it.  */
  int phys_ascent, phys_height;

  /* Portion of row that is visible.  Partially visible rows may be
     found at the top and bottom of a window.  This is 1 for tty
     frames.  It may be < 0 in case of completely invisible rows.  */
  int visible_height;

  /* Extra line spacing added after this row.  Do not consider this
     in last row when checking if row is fully visible.  */
  int extra_line_spacing;

  /* Hash code.  This hash code is available as soon as the row
     is constructed, i.e. after a call to display_line.  */
  unsigned hash;

  /* First position in this row.  This is the text position, including
     overlay position information etc, where the display of this row
     started, and can thus be less than the position of the first
     glyph (e.g. due to invisible text or horizontal scrolling).
     BIDI Note: In R2L rows, that have its reversed_p flag set, this
     position is at or beyond the right edge of the row.  */
  struct display_pos start;

  /* Text position at the end of this row.  This is the position after
     the last glyph on this row.  It can be greater than the last
     glyph position + 1, due to a newline that ends the line,
     truncation, invisible text etc.  In an up-to-date display, this
     should always be equal to the start position of the next row.
     BIDI Note: In R2L rows, this position is at or beyond the left
     edge of the row.  */
  struct display_pos end;

  /* The smallest and the largest buffer positions that contributed to
     glyphs in this row.  Note that due to bidi reordering, these are
     in general different from the text positions stored in `start'
     and `end' members above, and also different from the buffer
     positions recorded in the glyphs displayed the leftmost and
     rightmost on the screen.  */
  struct text_pos minpos, maxpos;

  /* Non-zero means the overlay arrow bitmap is on this line.
     -1 means use default overlay arrow bitmap, else
     it specifies actual fringe bitmap number.  */
  int overlay_arrow_bitmap;

  /* Left fringe bitmap number (enum fringe_bitmap_type).  */
  unsigned left_user_fringe_bitmap : FRINGE_ID_BITS;

  /* Right fringe bitmap number (enum fringe_bitmap_type).  */
  unsigned right_user_fringe_bitmap : FRINGE_ID_BITS;

  /* Left fringe bitmap number (enum fringe_bitmap_type).  */
  unsigned left_fringe_bitmap : FRINGE_ID_BITS;

  /* Right fringe bitmap number (enum fringe_bitmap_type).  */
  unsigned right_fringe_bitmap : FRINGE_ID_BITS;

  /* Face of the left fringe glyph.  */
  unsigned left_user_fringe_face_id : FACE_ID_BITS;

  /* Face of the right fringe glyph.  */
  unsigned right_user_fringe_face_id : FACE_ID_BITS;

  /* Face of the left fringe glyph.  */
  unsigned left_fringe_face_id : FACE_ID_BITS;

  /* Face of the right fringe glyph.  */
  unsigned right_fringe_face_id : FACE_ID_BITS;

  /* Vertical offset of the left fringe bitmap.  */
  signed left_fringe_offset : FRINGE_HEIGHT_BITS;

  /* Vertical offset of the right fringe bitmap.  */
  signed right_fringe_offset : FRINGE_HEIGHT_BITS;

  /* 1 means that at least one of the left and right fringe bitmaps is
     periodic and thus depends on the y-position of the row.  */
  unsigned fringe_bitmap_periodic_p : 1;

  /* 1 means that we must draw the bitmaps of this row.  */
  unsigned redraw_fringe_bitmaps_p : 1;

  /* In a desired matrix, 1 means that this row must be updated.  In a
     current matrix, 0 means that the row has been invalidated, i.e.
     the row's contents do not agree with what is visible on the
     screen.  */
  unsigned enabled_p : 1;

  /* 1 means row displays a text line that is truncated on the left or
     right side.  */
  unsigned truncated_on_left_p : 1;
  unsigned truncated_on_right_p : 1;

  /* 1 means that this row displays a continued line, i.e. it has a
     continuation mark at the right side.  */
  unsigned continued_p : 1;

  /* 0 means that this row does not contain any text, i.e. it is
     a blank line at the window and buffer end.  */
  unsigned displays_text_p : 1;

  /* 1 means that this line ends at ZV.  */
  unsigned ends_at_zv_p : 1;

  /* 1 means the face of the last glyph in the text area is drawn to
     the right end of the window.  This flag is used in
     update_text_area to optimize clearing to the end of the area.  */
  unsigned fill_line_p : 1;

  /* Non-zero means display a bitmap on X frames indicating that this
     line contains no text and ends in ZV.  */
  unsigned indicate_empty_line_p : 1;

  /* 1 means this row contains glyphs that overlap each other because
     of lbearing or rbearing.  */
  unsigned contains_overlapping_glyphs_p : 1;

  /* 1 means this row is as wide as the window it is displayed in, including
     scroll bars, fringes, and internal borders.  This also
     implies that the row doesn't have marginal areas.  */
  unsigned full_width_p : 1;

  /* Non-zero means row is a mode or header-line.  */
  unsigned mode_line_p : 1;

  /* 1 in a current row means this row is overlapped by another row.  */
  unsigned overlapped_p : 1;

  /* 1 means this line ends in the middle of a character consisting
     of more than one glyph.  Some glyphs have been put in this row,
     the rest are put in rows below this one.  */
  unsigned ends_in_middle_of_char_p : 1;

  /* 1 means this line starts in the middle of a character consisting
     of more than one glyph.  Some glyphs have been put in the
     previous row, the rest are put in this row.  */
  unsigned starts_in_middle_of_char_p : 1;

  /* 1 in a current row means this row overlaps others.  */
  unsigned overlapping_p : 1;

  /* 1 means some glyphs in this row are displayed in mouse-face.  */
  unsigned mouse_face_p : 1;

  /* 1 means this row was ended by a newline from a string.  */
  unsigned ends_in_newline_from_string_p : 1;

  /* 1 means this row width is exactly the width of the window, and the
     final newline character is hidden in the right fringe.  */
  unsigned exact_window_width_line_p : 1;

  /* 1 means this row currently shows the cursor in the right fringe.  */
  unsigned cursor_in_fringe_p : 1;

  /* 1 means the last glyph in the row is part of an ellipsis.  */
  unsigned ends_in_ellipsis_p : 1;

  /* Non-zero means display a bitmap on X frames indicating that this
     the first line of the buffer.  */
  unsigned indicate_bob_p : 1;

  /* Non-zero means display a bitmap on X frames indicating that this
     the top line of the window, but not start of the buffer.  */
  unsigned indicate_top_line_p : 1;

  /* Non-zero means display a bitmap on X frames indicating that this
     the last line of the buffer.  */
  unsigned indicate_eob_p : 1;

  /* Non-zero means display a bitmap on X frames indicating that this
     the bottom line of the window, but not end of the buffer.  */
  unsigned indicate_bottom_line_p : 1;

  /* Non-zero means the row was reversed to display text in a
     right-to-left paragraph.  */
  unsigned reversed_p : 1;

  /* Continuation lines width at the start of the row.  */
  int continuation_lines_width;

#ifdef HAVE_WINDOW_SYSTEM
  /* Non-NULL means the current clipping area.  This is temporarily
     set while exposing a region.  Coordinates are frame-relative.  */
  XRectangle *clip;
#endif
};


/* Get a pointer to row number ROW in matrix MATRIX.  If GLYPH_DEBUG
   is defined, the function matrix_row checks that we don't try to
   access rows that are out of bounds.  */

#ifdef GLYPH_DEBUG
struct glyph_row *matrix_row (struct glyph_matrix *, int);
#define MATRIX_ROW(MATRIX, ROW)   matrix_row ((MATRIX), (ROW))
#else
#define MATRIX_ROW(MATRIX, ROW)	  ((MATRIX)->rows + (ROW))
#endif

/* Return a pointer to the row reserved for the mode line in MATRIX.
   Row MATRIX->nrows - 1 is always reserved for the mode line.  */

#define MATRIX_MODE_LINE_ROW(MATRIX) \
     ((MATRIX)->rows + (MATRIX)->nrows - 1)

/* Return a pointer to the row reserved for the header line in MATRIX.
   This is always the first row in MATRIX because that's the only
   way that works in frame-based redisplay.  */

#define MATRIX_HEADER_LINE_ROW(MATRIX) (MATRIX)->rows

/* Return a pointer to first row in MATRIX used for text display.  */

#define MATRIX_FIRST_TEXT_ROW(MATRIX) \
     ((MATRIX)->rows->mode_line_p ? (MATRIX)->rows + 1 : (MATRIX)->rows)

/* Return a pointer to the first glyph in the text area of a row.
   MATRIX is the glyph matrix accessed, and ROW is the row index in
   MATRIX.  */

#define MATRIX_ROW_GLYPH_START(MATRIX, ROW) \
     (MATRIX_ROW ((MATRIX), (ROW))->glyphs[TEXT_AREA])

/* Return the number of used glyphs in the text area of a row.  */

#define MATRIX_ROW_USED(MATRIX, ROW) \
     (MATRIX_ROW ((MATRIX), (ROW))->used[TEXT_AREA])

/* Return the character/ byte position at which the display of ROW
   starts.  BIDI Note: this is the smallest character/byte position
   among characters in ROW, i.e. the first logical-order character
   displayed by ROW, which is not necessarily the smallest horizontal
   position.  */

#define MATRIX_ROW_START_CHARPOS(ROW) ((ROW)->minpos.charpos)
#define MATRIX_ROW_START_BYTEPOS(ROW) ((ROW)->minpos.bytepos)

/* Return the character/ byte position at which ROW ends.  BIDI Note:
   this is the largest character/byte position among characters in
   ROW, i.e. the last logical-order character displayed by ROW, which
   is not necessarily the largest horizontal position.  */

#define MATRIX_ROW_END_CHARPOS(ROW) ((ROW)->maxpos.charpos)
#define MATRIX_ROW_END_BYTEPOS(ROW) ((ROW)->maxpos.bytepos)

/* Return the vertical position of ROW in MATRIX.  */

#define MATRIX_ROW_VPOS(ROW, MATRIX) ((ROW) - (MATRIX)->rows)

/* Return the last glyph row + 1 in MATRIX on window W reserved for
   text.  If W has a mode line, the last row in the matrix is reserved
   for it.  */

#define MATRIX_BOTTOM_TEXT_ROW(MATRIX, W)		\
     ((MATRIX)->rows					\
      + (MATRIX)->nrows					\
      - (WINDOW_WANTS_MODELINE_P ((W)) ? 1 : 0))

/* Non-zero if the face of the last glyph in ROW's text area has
   to be drawn to the end of the text area.  */

#define MATRIX_ROW_EXTENDS_FACE_P(ROW) ((ROW)->fill_line_p)

/* Set and query the enabled_p flag of glyph row ROW in MATRIX.  */

#define SET_MATRIX_ROW_ENABLED_P(MATRIX, ROW, VALUE) \
     (MATRIX_ROW ((MATRIX), (ROW))->enabled_p = (VALUE) != 0)

#define MATRIX_ROW_ENABLED_P(MATRIX, ROW) \
     (MATRIX_ROW ((MATRIX), (ROW))->enabled_p)

/* Non-zero if ROW displays text.  Value is non-zero if the row is
   blank but displays a line end.  */

#define MATRIX_ROW_DISPLAYS_TEXT_P(ROW) ((ROW)->displays_text_p)


/* Helper macros */

#define MR_PARTIALLY_VISIBLE(ROW)	\
  ((ROW)->height != (ROW)->visible_height)

#define MR_PARTIALLY_VISIBLE_AT_TOP(W, ROW)  \
  ((ROW)->y < WINDOW_HEADER_LINE_HEIGHT ((W)))

#define MR_PARTIALLY_VISIBLE_AT_BOTTOM(W, ROW)  \
  (((ROW)->y + (ROW)->height - (ROW)->extra_line_spacing) \
   > WINDOW_BOX_HEIGHT_NO_MODE_LINE ((W)))

/* Non-zero if ROW is not completely visible in window W.  */

#define MATRIX_ROW_PARTIALLY_VISIBLE_P(W, ROW)		\
  (MR_PARTIALLY_VISIBLE ((ROW))				\
   && (MR_PARTIALLY_VISIBLE_AT_TOP ((W), (ROW))		\
       || MR_PARTIALLY_VISIBLE_AT_BOTTOM ((W), (ROW))))



/* Non-zero if ROW is partially visible at the top of window W.  */

#define MATRIX_ROW_PARTIALLY_VISIBLE_AT_TOP_P(W, ROW)		\
  (MR_PARTIALLY_VISIBLE ((ROW))					\
   && MR_PARTIALLY_VISIBLE_AT_TOP ((W), (ROW)))

/* Non-zero if ROW is partially visible at the bottom of window W.  */

#define MATRIX_ROW_PARTIALLY_VISIBLE_AT_BOTTOM_P(W, ROW)	\
  (MR_PARTIALLY_VISIBLE ((ROW))					\
   && MR_PARTIALLY_VISIBLE_AT_BOTTOM ((W), (ROW)))

/* Return the bottom Y + 1 of ROW.   */

#define MATRIX_ROW_BOTTOM_Y(ROW) ((ROW)->y + (ROW)->height)

/* Is ROW the last visible one in the display described by the
   iterator structure pointed to by IT?.  */

#define MATRIX_ROW_LAST_VISIBLE_P(ROW, IT) \
     (MATRIX_ROW_BOTTOM_Y ((ROW)) >= (IT)->last_visible_y)

/* Non-zero if ROW displays a continuation line.  */

#define MATRIX_ROW_CONTINUATION_LINE_P(ROW) \
     ((ROW)->continuation_lines_width > 0)

/* Non-zero if ROW ends in the middle of a character.  This is the
   case for continued lines showing only part of a display table entry
   or a control char, or an overlay string.  */

#define MATRIX_ROW_ENDS_IN_MIDDLE_OF_CHAR_P(ROW)	\
     ((ROW)->end.dpvec_index > 0			\
      || (ROW)->end.overlay_string_index >= 0		\
      || (ROW)->ends_in_middle_of_char_p)

/* Non-zero if ROW ends in the middle of an overlay string.  */

#define MATRIX_ROW_ENDS_IN_OVERLAY_STRING_P(ROW) \
     ((ROW)->end.overlay_string_index >= 0)

/* Non-zero if ROW starts in the middle of a character.  See above.  */

#define MATRIX_ROW_STARTS_IN_MIDDLE_OF_CHAR_P(ROW)	\
     ((ROW)->start.dpvec_index > 0			\
      || (ROW)->starts_in_middle_of_char_p		\
      || ((ROW)->start.overlay_string_index >= 0	\
	  && (ROW)->start.string_pos.charpos > 0))

/* Non-zero means ROW overlaps its predecessor.  */

#define MATRIX_ROW_OVERLAPS_PRED_P(ROW) \
     ((ROW)->phys_ascent > (ROW)->ascent)

/* Non-zero means ROW overlaps its successor.  */

#define MATRIX_ROW_OVERLAPS_SUCC_P(ROW)		\
      ((ROW)->phys_height - (ROW)->phys_ascent	\
       > (ROW)->height - (ROW)->ascent)

/* True means that fonts have been loaded since the last glyph
   matrix adjustments.  The function redisplay_internal adjusts glyph
   matrices when this flag is true.  */

extern bool fonts_changed_p;

/* A glyph for a space.  */

extern struct glyph space_glyph;

/* Non-zero means last display completed.  Zero means it was
   preempted.  */

extern bool display_completed;



/************************************************************************
			  Glyph Strings
 ************************************************************************/

/* Enumeration for overriding/changing the face to use for drawing
   glyphs in draw_glyphs.  */

enum draw_glyphs_face
{
  DRAW_NORMAL_TEXT,
  DRAW_INVERSE_VIDEO,
  DRAW_CURSOR,
  DRAW_MOUSE_FACE,
  DRAW_IMAGE_RAISED,
  DRAW_IMAGE_SUNKEN
};

#ifdef HAVE_WINDOW_SYSTEM

/* A sequence of glyphs to be drawn in the same face.  */

struct glyph_string
{
  /* X-origin of the string.  */
  int x;

  /* Y-origin and y-position of the base line of this string.  */
  int y, ybase;

  /* The width of the string, not including a face extension.  */
  int width;

  /* The width of the string, including a face extension.  */
  int background_width;

  /* The height of this string.  This is the height of the line this
     string is drawn in, and can be different from the height of the
     font the string is drawn in.  */
  int height;

  /* Number of pixels this string overwrites in front of its x-origin.
     This number is zero if the string has an lbearing >= 0; it is
     -lbearing, if the string has an lbearing < 0.  */
  int left_overhang;

  /* Number of pixels this string overwrites past its right-most
     nominal x-position, i.e. x + width.  Zero if the string's
     rbearing is <= its nominal width, rbearing - width otherwise.  */
  int right_overhang;

  /* The frame on which the glyph string is drawn.  */
  struct frame *f;

  /* The window on which the glyph string is drawn.  */
  struct window *w;

  /* X display and window for convenience.  */
  Display *display;
  Window window;

  /* The glyph row for which this string was built.  It determines the
     y-origin and height of the string.  */
  struct glyph_row *row;

  /* The area within row.  */
  enum glyph_row_area area;

  /* Characters to be drawn, and number of characters.  */
  XChar2b *char2b;
  int nchars;

  /* A face-override for drawing cursors, mouse face and similar.  */
  enum draw_glyphs_face hl;

  /* Face in which this string is to be drawn.  */
  struct face *face;

  /* Font in which this string is to be drawn.  */
  struct font *font;

  /* Non-null means this string describes (part of) a static
     composition.  */
  struct composition *cmp;

  /* If not negative, this string describes a compos.  */
  ptrdiff_t cmp_id;

  /* Start and end glyph indices in a glyph-string.  */
  int cmp_from, cmp_to;

  /* 1 means this glyph strings face has to be drawn to the right end
     of the window's drawing area.  */
  unsigned extends_to_end_of_line_p : 1;

  /* 1 means the background of this string has been drawn.  */
  unsigned background_filled_p : 1;

  /* 1 means glyph string must be drawn with 16-bit functions.  */
  unsigned two_byte_p : 1;

  /* 1 means that the original font determined for drawing this glyph
     string could not be loaded.  The member `font' has been set to
     the frame's default font in this case.  */
  unsigned font_not_found_p : 1;

  /* 1 means that the face in which this glyph string is drawn has a
     stipple pattern.  */
  unsigned stippled_p : 1;

#define OVERLAPS_PRED		(1 << 0)
#define OVERLAPS_SUCC		(1 << 1)
#define OVERLAPS_BOTH		(OVERLAPS_PRED | OVERLAPS_SUCC)
#define OVERLAPS_ERASED_CURSOR 	(1 << 2)
  /* Non-zero means only the foreground of this glyph string must be
     drawn, and we should use the physical height of the line this
     glyph string appears in as clip rect.  If the value is
     OVERLAPS_ERASED_CURSOR, the clip rect is restricted to the rect
     of the erased cursor.  OVERLAPS_PRED and OVERLAPS_SUCC mean we
     draw overlaps with the preceding and the succeeding rows,
     respectively.  */
  unsigned for_overlaps : 3;

  /* 1 means that all glyphs in this glyph string has the flag
     padding_p set, and thus must be drawn one by one to have 1-pixel
     width even though the logical width in the font is zero.  */
  unsigned padding_p : 1;

  /* The GC to use for drawing this glyph string.  */
#if defined (HAVE_X_WINDOWS)
  GC gc;
#endif
#if defined (HAVE_NTGUI)
  XGCValues *gc;
  HDC hdc;
#endif

  /* A pointer to the first glyph in the string.  This glyph
     corresponds to char2b[0].  Needed to draw rectangles if
     font_not_found_p is 1.  */
  struct glyph *first_glyph;

  /* Image, if any.  */
  struct image *img;

  /* Slice */
  struct glyph_slice slice;

  /* Non-null means the horizontal clipping region starts from the
     left edge of *clip_head, and ends with the right edge of
     *clip_tail, not including their overhangs.  */
  struct glyph_string *clip_head, *clip_tail;

  /* The current clipping areas.  */
  NativeRectangle clip[2];

  /* Number of clipping areas. */
  int num_clips;

  int underline_position;

  int underline_thickness;

  struct glyph_string *next, *prev;
};

#endif /* HAVE_WINDOW_SYSTEM */


/************************************************************************
			  Display Dimensions
 ************************************************************************/

/* Return the height of the mode line in glyph matrix MATRIX, or zero
   if not known.  This macro is called under circumstances where
   MATRIX might not have been allocated yet.  */

#define MATRIX_MODE_LINE_HEIGHT(MATRIX)		\
     ((MATRIX) && (MATRIX)->rows		\
      ? MATRIX_MODE_LINE_ROW (MATRIX)->height	\
      : 0)

/* Return the height of the header line in glyph matrix MATRIX, or zero
   if not known.  This macro is called under circumstances where
   MATRIX might not have been allocated yet.  */

#define MATRIX_HEADER_LINE_HEIGHT(MATRIX)	\
     ((MATRIX) && (MATRIX)->rows		\
      ? MATRIX_HEADER_LINE_ROW (MATRIX)->height	\
      : 0)

/* Return the desired face id for the mode line of a window, depending
   on whether the window is selected or not, or if the window is the
   scrolling window for the currently active minibuffer window.

   Due to the way display_mode_lines manipulates with the contents of
   selected_window, this macro needs three arguments: SELW which is
   compared against the current value of selected_window, MBW which is
   compared against minibuf_window (if SELW doesn't match), and SCRW
   which is compared against minibuf_selected_window (if MBW matches).  */

#define CURRENT_MODE_LINE_FACE_ID_3(SELW, MBW, SCRW)		\
     ((!mode_line_in_non_selected_windows			\
       || (SELW) == XWINDOW (selected_window)			\
       || (minibuf_level > 0					\
           && !NILP (minibuf_selected_window)			\
           && (MBW) == XWINDOW (minibuf_window)			\
           && (SCRW) == XWINDOW (minibuf_selected_window)))	\
      ? MODE_LINE_FACE_ID					\
      : MODE_LINE_INACTIVE_FACE_ID)


/* Return the desired face id for the mode line of window W.  */

#define CURRENT_MODE_LINE_FACE_ID(W)		\
	(CURRENT_MODE_LINE_FACE_ID_3((W), XWINDOW (selected_window), (W)))

/* Return the current height of the mode line of window W.  If not
   known from current_mode_line_height, look at W's current glyph
   matrix, or return a default based on the height of the font of the
   face `mode-line'.  */

#define CURRENT_MODE_LINE_HEIGHT(W)				\
     (current_mode_line_height >= 0				\
      ? current_mode_line_height				\
      : (MATRIX_MODE_LINE_HEIGHT ((W)->current_matrix)		\
	 ? MATRIX_MODE_LINE_HEIGHT ((W)->current_matrix)	\
	 : estimate_mode_line_height (XFRAME ((W)->frame),	\
				      CURRENT_MODE_LINE_FACE_ID (W))))

/* Return the current height of the header line of window W.  If not
   known from current_header_line_height, look at W's current glyph
   matrix, or return an estimation based on the height of the font of
   the face `header-line'.  */

#define CURRENT_HEADER_LINE_HEIGHT(W)				\
      (current_header_line_height >= 0				\
       ? current_header_line_height				\
       : (MATRIX_HEADER_LINE_HEIGHT ((W)->current_matrix)	\
	  ? MATRIX_HEADER_LINE_HEIGHT ((W)->current_matrix)	\
	  : estimate_mode_line_height (XFRAME ((W)->frame),	\
				       HEADER_LINE_FACE_ID)))

/* Return the height of the desired mode line of window W.  */

#define DESIRED_MODE_LINE_HEIGHT(W) \
     MATRIX_MODE_LINE_HEIGHT ((W)->desired_matrix)

/* Return the height of the desired header line of window W.  */

#define DESIRED_HEADER_LINE_HEIGHT(W) \
     MATRIX_HEADER_LINE_HEIGHT ((W)->desired_matrix)

/* Value is non-zero if window W wants a mode line.  */

#define WINDOW_WANTS_MODELINE_P(W)				\
  (!MINI_WINDOW_P ((W))						\
   && !(W)->pseudo_window_p					\
   && FRAME_WANTS_MODELINE_P (XFRAME (WINDOW_FRAME ((W))))	\
   && BUFFERP ((W)->contents)					\
   && !NILP (BVAR (XBUFFER ((W)->contents), mode_line_format))	\
   && WINDOW_TOTAL_LINES (W) > 1)

/* Value is true if window W wants a header line.  */

#define WINDOW_WANTS_HEADER_LINE_P(W)					\
  (BUFFERP ((W)->contents)						\
   ? (!MINI_WINDOW_P ((W))						\
      && !(W)->pseudo_window_p						\
      && FRAME_WANTS_MODELINE_P (XFRAME (WINDOW_FRAME ((W))))		\
      && !NILP (BVAR (XBUFFER ((W)->contents), header_line_format))	\
      && WINDOW_TOTAL_LINES (W) >					\
          (1 + !NILP (BVAR (XBUFFER ((W)->contents), mode_line_format)))) \
   : 0)

/* Return proper value to be used as baseline offset of font that has
   ASCENT and DESCENT to draw characters by the font at the vertical
   center of the line of frame F.

   Here, our task is to find the value of BOFF in the following figure;

	-------------------------+-----------+-
	 -+-+---------+-+        |           |
	  | |         | |        |           |
	  | |         | |        F_ASCENT    F_HEIGHT
	  | |         | ASCENT   |           |
     HEIGHT |         | |        |           |
	  | |         |-|-+------+-----------|------- baseline
	  | |         | | BOFF   |           |
	  | |---------|-+-+      |           |
	  | |         | DESCENT  |           |
	 -+-+---------+-+        F_DESCENT   |
	-------------------------+-----------+-

	-BOFF + DESCENT + (F_HEIGHT - HEIGHT) / 2 = F_DESCENT
	BOFF = DESCENT +  (F_HEIGHT - HEIGHT) / 2 - F_DESCENT
	DESCENT = FONT->descent
	HEIGHT = FONT_HEIGHT (FONT)
	F_DESCENT = (FRAME_FONT (F)->descent
		     - F->terminal->output_data.x->baseline_offset)
	F_HEIGHT = FRAME_LINE_HEIGHT (F)
*/

#define VCENTER_BASELINE_OFFSET(FONT, F)			\
  (FONT_DESCENT (FONT)						\
   + (FRAME_LINE_HEIGHT ((F)) - FONT_HEIGHT ((FONT))		\
      + (FRAME_LINE_HEIGHT ((F)) > FONT_HEIGHT ((FONT)))) / 2	\
   - (FONT_DESCENT (FRAME_FONT (F)) - FRAME_BASELINE_OFFSET (F)))


/***********************************************************************
				Faces
 ***********************************************************************/

/* Indices of face attributes in Lisp face vectors.  Slot zero is the
   symbol `face'.  */

enum lface_attribute_index
{
  LFACE_FAMILY_INDEX = 1,
  LFACE_FOUNDRY_INDEX,
  LFACE_SWIDTH_INDEX,
  LFACE_HEIGHT_INDEX,
  LFACE_WEIGHT_INDEX,
  LFACE_SLANT_INDEX,
  LFACE_UNDERLINE_INDEX,
  LFACE_INVERSE_INDEX,
  LFACE_FOREGROUND_INDEX,
  LFACE_BACKGROUND_INDEX,
  LFACE_STIPPLE_INDEX,
  LFACE_OVERLINE_INDEX,
  LFACE_STRIKE_THROUGH_INDEX,
  LFACE_BOX_INDEX,
  LFACE_FONT_INDEX,
  LFACE_INHERIT_INDEX,
  LFACE_FONTSET_INDEX,
  LFACE_VECTOR_SIZE
};


/* Box types of faces.  */

enum face_box_type
{
  /* No box around text.  */
  FACE_NO_BOX,

  /* Simple box of specified width and color.  Default width is 1, and
     default color is the foreground color of the face.  */
  FACE_SIMPLE_BOX,

  /* Boxes with 3D shadows.  Color equals the background color of the
     face.  Width is specified.  */
  FACE_RAISED_BOX,
  FACE_SUNKEN_BOX
};

/* Underline type. */

enum face_underline_type
{
  FACE_UNDER_LINE,
  FACE_UNDER_WAVE
};

/* Structure describing a realized face.

   For each Lisp face, 0..N realized faces can exist for different
   frames and different charsets.  Realized faces are built from Lisp
   faces and text properties/overlays by merging faces and adding
   unspecified attributes from the `default' face.  */

struct face
{
  /* The id of this face.  The id equals the index of this face in the
     vector faces_by_id of its face cache.  */
  int id;

#ifdef HAVE_WINDOW_SYSTEM

  /* If non-zero, this is a GC that we can use without modification for
     drawing the characters in this face.  */
  GC gc;

  /* Background stipple or bitmap used for this face.  This is
     an id as returned from load_pixmap.  */
  ptrdiff_t stipple;

#else /* not HAVE_WINDOW_SYSTEM */

  /* Dummy.  */
  ptrdiff_t stipple;

#endif /* not HAVE_WINDOW_SYSTEM */

  /* Pixel value of foreground color for X frames.  Color index
     for tty frames.  */
  unsigned long foreground;

  /* Pixel value or color index of background color.  */
  unsigned long background;

  /* Pixel value or color index of underline color.  */
  unsigned long underline_color;

  /* Pixel value or color index of overlined, strike-through, or box
     color.  */
  unsigned long overline_color;
  unsigned long strike_through_color;
  unsigned long box_color;

  struct font *font;

  /* Fontset ID if for this face's fontset.  Non-ASCII faces derived
     from the same ASCII face have the same fontset.  */
  int fontset;

  /* Pixmap width and height.  */
  unsigned int pixmap_w, pixmap_h;

  /* Non-zero means characters in this face have a box of that
     thickness around them.  If this value is negative, its absolute
     value indicates the thickness, and the horizontal (top and
     bottom) borders of box are drawn inside of the character glyphs'
     area.  The vertical (left and right) borders of the box are drawn
     in the same way as when this value is positive.  */
  int box_line_width;

  /* Type of box drawn.  A value of FACE_NO_BOX means no box is drawn
     around text in this face.  A value of FACE_SIMPLE_BOX means a box
     of width box_line_width is drawn in color box_color.  A value of
     FACE_RAISED_BOX or FACE_SUNKEN_BOX means a 3D box is drawn with
     shadow colors derived from the background color of the face.  */
  enum face_box_type box;

  /* Style of underlining. */
  enum face_underline_type underline_type;

  /* If `box' above specifies a 3D type, 1 means use box_color for
     drawing shadows.  */
  unsigned use_box_color_for_shadows_p : 1;

  /* Non-zero if text in this face should be underlined, overlined,
     strike-through or have a box drawn around it.  */
  unsigned underline_p : 1;
  unsigned overline_p : 1;
  unsigned strike_through_p : 1;

  /* 1 means that the colors specified for this face could not be
     loaded, and were replaced by default colors, so they shouldn't be
     freed.  */
  unsigned foreground_defaulted_p : 1;
  unsigned background_defaulted_p : 1;

  /* 1 means that either no color is specified for underlining or that
     the specified color couldn't be loaded.  Use the foreground
     color when drawing in that case. */
  unsigned underline_defaulted_p : 1;

  /* 1 means that either no color is specified for the corresponding
     attribute or that the specified color couldn't be loaded.
     Use the foreground color when drawing in that case. */
  unsigned overline_color_defaulted_p : 1;
  unsigned strike_through_color_defaulted_p : 1;
  unsigned box_color_defaulted_p : 1;

  /* TTY appearances.  Colors are found in `lface' with empty color
     string meaning the default color of the TTY.  */
  unsigned tty_bold_p : 1;
  unsigned tty_italic_p : 1;
  unsigned tty_underline_p : 1;
  unsigned tty_reverse_p : 1;

  /* 1 means that colors of this face may not be freed because they
     have been copied bitwise from a base face (see
     realize_x_face).  */
  unsigned colors_copied_bitwise_p : 1;

  /* If non-zero, use overstrike (to simulate bold-face).  */
  unsigned overstrike : 1;

/* NOTE: this is not used yet, but eventually this impl should be done
         similarly to overstrike */
#ifdef HAVE_NS
  /* If non-zero, use geometric rotation (to simulate italic).  */
  unsigned synth_ital : 1;
#endif

  /* The Lisp face attributes this face realizes.  All attributes
     in this vector are non-nil.  */
  Lisp_Object lface[LFACE_VECTOR_SIZE];

  /* The hash value of this face.  */
  unsigned hash;

  /* Next and previous face in hash collision list of face cache.  */
  struct face *next, *prev;

  /* If this face is an ASCII face, this points to this face itself.
     Otherwise, this points to an ASCII face that has the same
     attributes except the font.  */
  struct face *ascii_face;

  /* Extra member that a font-driver uses privately.  */
  void *extra;
};


/* Color index indicating that face uses a terminal's default color.  */

#define FACE_TTY_DEFAULT_COLOR ((unsigned long) -1)

/* Color index indicating that face uses an unknown foreground color.  */

#define FACE_TTY_DEFAULT_FG_COLOR ((unsigned long) -2)

/* Color index indicating that face uses an unknown background color.  */

#define FACE_TTY_DEFAULT_BG_COLOR ((unsigned long) -3)

/* Non-zero if FACE was realized for unibyte use.  */

#define FACE_UNIBYTE_P(FACE) ((FACE)->charset < 0)


/* IDs of important faces known by the C face code.  These are the IDs
   of the faces for CHARSET_ASCII.  */

enum face_id
{
  DEFAULT_FACE_ID,
  MODE_LINE_FACE_ID,
  MODE_LINE_INACTIVE_FACE_ID,
  TOOL_BAR_FACE_ID,
  FRINGE_FACE_ID,
  HEADER_LINE_FACE_ID,
  SCROLL_BAR_FACE_ID,
  BORDER_FACE_ID,
  CURSOR_FACE_ID,
  MOUSE_FACE_ID,
  MENU_FACE_ID,
  VERTICAL_BORDER_FACE_ID,
  BASIC_FACE_ID_SENTINEL
};

#define MAX_FACE_ID  ((1 << FACE_ID_BITS) - 1)

/* A cache of realized faces.  Each frame has its own cache because
   Emacs allows different frame-local face definitions.  */

struct face_cache
{
  /* Hash table of cached realized faces.  */
  struct face **buckets;

  /* Back-pointer to the frame this cache belongs to.  */
  struct frame *f;

  /* A vector of faces so that faces can be referenced by an ID.  */
  struct face **faces_by_id;

  /* The allocated size, and number of used slots of faces_by_id.  */
  ptrdiff_t size;
  int used;

  /* Flag indicating that attributes of the `menu' face have been
     changed.  */
  unsigned menu_face_changed_p : 1;
};


/* Prepare face FACE for use on frame F.  This must be called before
   using X resources of FACE.  */

#define PREPARE_FACE_FOR_DISPLAY(F, FACE)	\
     if ((FACE)->gc == 0)			\
       prepare_face_for_display ((F), (FACE));	\
     else					\
       (void) 0

/* Return a pointer to the face with ID on frame F, or null if such a
   face doesn't exist.  */

#define FACE_FROM_ID(F, ID)				\
     (UNSIGNED_CMP (ID, <, FRAME_FACE_CACHE (F)->used)	\
      ? FRAME_FACE_CACHE (F)->faces_by_id[ID]		\
      : NULL)

#ifdef HAVE_WINDOW_SYSTEM

/* Non-zero if FACE is suitable for displaying character CHAR.  */

#define FACE_SUITABLE_FOR_ASCII_CHAR_P(FACE, CHAR)	\
  ((FACE) == (FACE)->ascii_face)

#define FACE_SUITABLE_FOR_CHAR_P(FACE, CHAR)	\
  (ASCII_CHAR_P (CHAR)				\
   ? FACE_SUITABLE_FOR_ASCII_CHAR_P(FACE)	\
   : face_suitable_for_char_p ((FACE), (CHAR)))

/* Return the id of the realized face on frame F that is like the face
   with id ID but is suitable for displaying character CHAR.
   This macro is only meaningful for multibyte character CHAR.  */

#define FACE_FOR_CHAR(F, FACE, CHAR, POS, OBJECT)	\
  ((ASCII_CHAR_P (CHAR) || CHAR_BYTE8_P (CHAR))		\
   ? (FACE)->ascii_face->id				\
   : face_for_char ((F), (FACE), (CHAR), (POS), (OBJECT)))

#else /* not HAVE_WINDOW_SYSTEM */

#define FACE_SUITABLE_FOR_ASCII_CHAR_P(FACE, CHAR) 1
#define FACE_SUITABLE_FOR_CHAR_P(FACE, CHAR) 1
#define FACE_FOR_CHAR(F, FACE, CHAR, POS, OBJECT) ((FACE)->id)

#endif /* not HAVE_WINDOW_SYSTEM */

/* Return true if G contains a valid character code.  */
DISPEXTERN_INLINE bool
GLYPH_CHAR_VALID_P (GLYPH g)
{
  return CHAR_VALID_P (GLYPH_CHAR (g));
}

/* The glyph code from a display vector may either be an integer which
   encodes a char code in the lower CHARACTERBITS bits and a (very small)
   face-id in the upper bits, or it may be a cons (CHAR . FACE-ID).  */

DISPEXTERN_INLINE bool
GLYPH_CODE_P (Lisp_Object gc)
{
  return (CONSP (gc)
	  ? (CHARACTERP (XCAR (gc))
	     && RANGED_INTEGERP (0, XCDR (gc), MAX_FACE_ID))
	  : (RANGED_INTEGERP
	     (0, gc,
	      (MAX_FACE_ID < TYPE_MAXIMUM (EMACS_INT) >> CHARACTERBITS
	       ? ((EMACS_INT) MAX_FACE_ID << CHARACTERBITS) | MAX_CHAR
	       : TYPE_MAXIMUM (EMACS_INT)))));
}

/* Non-zero means face attributes have been changed since the last
   redisplay.  Used in redisplay_internal.  */

extern int face_change_count;

/* For reordering of bidirectional text.  */
#define BIDI_MAXLEVEL 64

/* Data type for describing the bidirectional character types.  The
   first 7 must be at the beginning, because they are the only values
   valid in the `bidi_type' member of `struct glyph'; we only reserve
   3 bits for it, so we cannot use there values larger than 7.

   The order of members must be in sync with the 8th element of the
   member of unidata-prop-alist (in admin/unidata/unidata-gen.el) for
   Unicode character property `bidi-class'.  */
typedef enum {
  UNKNOWN_BT = 0,
  STRONG_L,	/* strong left-to-right */
  STRONG_R,	/* strong right-to-left */
  WEAK_EN,	/* european number */
  WEAK_AN,	/* arabic number */
  WEAK_BN,	/* boundary neutral */
  NEUTRAL_B,	/* paragraph separator */
  STRONG_AL,	/* arabic right-to-left letter */
  LRE,		/* left-to-right embedding */
  LRO,		/* left-to-right override */
  RLE,		/* right-to-left embedding */
  RLO,		/* right-to-left override */
  PDF,		/* pop directional format */
  WEAK_ES,	/* european number separator */
  WEAK_ET,	/* european number terminator */
  WEAK_CS,	/* common separator */
  WEAK_NSM,	/* non-spacing mark */
  NEUTRAL_S,	/* segment separator */
  NEUTRAL_WS,	/* whitespace */
  NEUTRAL_ON	/* other neutrals */
} bidi_type_t;

/* The basic directionality data type.  */
typedef enum { NEUTRAL_DIR, L2R, R2L } bidi_dir_t;

/* Data type for storing information about characters we need to
   remember.  */
struct bidi_saved_info {
  ptrdiff_t bytepos, charpos;	/* character's buffer position */
  bidi_type_t type;		/* character's resolved bidi type */
  bidi_type_t type_after_w1;	/* original type of the character, after W1 */
  bidi_type_t orig_type;	/* type as we found it in the buffer */
};

/* Data type for keeping track of saved embedding levels and override
   status information.  */
struct bidi_stack {
  int level;
  bidi_dir_t override;
};

/* Data type for storing information about a string being iterated on.  */
struct bidi_string_data {
  Lisp_Object lstring;		/* Lisp string to reorder, or nil */
  const unsigned char *s;	/* string data, or NULL if reordering buffer */
  ptrdiff_t schars;		/* the number of characters in the string,
				   excluding the terminating null */
  ptrdiff_t bufpos;		/* buffer position of lstring, or 0 if N/A */
  unsigned from_disp_str : 1;	/* 1 means the string comes from a
				   display property */
  unsigned unibyte : 1;		/* 1 means the string is unibyte */
};

/* Data type for reordering bidirectional text.  */
struct bidi_it {
  ptrdiff_t bytepos;		/* iterator's position in buffer/string */
  ptrdiff_t charpos;
  int ch;			/* character at that position, or u+FFFC
				   ("object replacement character") for a run
				   of characters covered by a display string */
  ptrdiff_t nchars;		/* its "length", usually 1; it's > 1 for a run
				   of characters covered by a display string */
  ptrdiff_t ch_len;		/* its length in bytes */
  bidi_type_t type;		/* bidi type of this character, after
				   resolving weak and neutral types */
  bidi_type_t type_after_w1;	/* original type, after overrides and W1 */
  bidi_type_t orig_type;	/* original type, as found in the buffer */
  int resolved_level;		/* final resolved level of this character */
  int invalid_levels;		/* how many PDFs to ignore */
  int invalid_rl_levels;	/* how many PDFs from RLE/RLO to ignore */
  struct bidi_saved_info prev;	/* info about previous character */
  struct bidi_saved_info last_strong; /* last-seen strong directional char */
  struct bidi_saved_info next_for_neutral; /* surrounding characters for... */
  struct bidi_saved_info prev_for_neutral; /* ...resolving neutrals */
  struct bidi_saved_info next_for_ws; /* character after sequence of ws */
  ptrdiff_t next_en_pos;	/* pos. of next char for determining ET type */
  bidi_type_t next_en_type;	/* type of char at next_en_pos */
  ptrdiff_t ignore_bn_limit;	/* position until which to ignore BNs */
  bidi_dir_t sor;		/* direction of start-of-run in effect */
  int scan_dir;			/* direction of text scan, 1: forw, -1: back */
  ptrdiff_t disp_pos;		/* position of display string after ch */
  int disp_prop;		/* if non-zero, there really is a
				   `display' property/string at disp_pos;
				   if 2, the property is a `space' spec */
  int stack_idx;		/* index of current data on the stack */
  /* Note: Everything from here on is not copied/saved when the bidi
     iterator state is saved, pushed, or popped.  So only put here
     stuff that is not part of the bidi iterator's state!  */
  struct bidi_stack level_stack[BIDI_MAXLEVEL]; /* stack of embedding levels */
  struct bidi_string_data string;	/* string to reorder */
  struct window *w;		/* the window being displayed */
  bidi_dir_t paragraph_dir;	/* current paragraph direction */
  ptrdiff_t separator_limit;	/* where paragraph separator should end */
  unsigned prev_was_pdf : 1;	/* if non-zero, previous char was PDF */
  unsigned first_elt : 1;	/* if non-zero, examine current char first */
  unsigned new_paragraph : 1;	/* if non-zero, we expect a new paragraph */
  unsigned frame_window_p : 1;	/* non-zero if displaying on a GUI frame */
};

/* Value is non-zero when the bidi iterator is at base paragraph
   embedding level.  */
#define BIDI_AT_BASE_LEVEL(BIDI_IT) \
  ((BIDI_IT).resolved_level == (BIDI_IT).level_stack[0].level)


/***********************************************************************
			       Fringes
 ***********************************************************************/

/* Structure used to describe where and how to draw a fringe bitmap.
   WHICH is the fringe bitmap to draw.  WD and H is the (adjusted)
   width and height of the bitmap, DH is the height adjustment (if
   bitmap is periodic).  X and Y are frame coordinates of the area to
   display the bitmap, DY is relative offset of the bitmap into that
   area.  BX, NX, BY, NY specifies the area to clear if the bitmap
   does not fill the entire area.  FACE is the fringe face.  */

struct draw_fringe_bitmap_params
{
  int which;  /* enum fringe_bitmap_type */
  unsigned short *bits;
  int wd, h, dh;
  int x, y;
  int bx, nx, by, ny;
  unsigned cursor_p : 1;
  unsigned overlay_p : 1;
  struct face *face;
};

#define MAX_FRINGE_BITMAPS (1<<FRINGE_ID_BITS)


/***********************************************************************
			    Display Iterator
 ***********************************************************************/

/* Iteration over things to display in current_buffer or in a string.

   The iterator handles:

   1. Overlay strings (after-string, before-string).
   2. Face properties.
   3. Invisible text properties.
   4. Selective display.
   5. Translation of characters via display tables.
   6. Translation of control characters to the forms `\003' or `^C'.
   7. `glyph' and `space-width' properties.

   Iterators are initialized by calling init_iterator or one of the
   equivalent functions below.  A call to get_next_display_element
   loads the iterator structure with information about what next to
   display.  A call to set_iterator_to_next increments the iterator's
   position.

   Characters from overlay strings, display table entries or control
   character translations are returned one at a time.  For example, if
   we have a text of `a\x01' where `a' has a display table definition
   of `cd' and the control character is displayed with a leading
   arrow, then the iterator will return:

   Call		Return  Source		Call next
   -----------------------------------------------------------------
   next		c	display table	move
   next		d	display table	move
   next		^	control char	move
   next		A	control char	move

   The same mechanism is also used to return characters for ellipses
   displayed at the end of invisible text.

   CAVEAT: Under some circumstances, move_.* functions can be called
   asynchronously, e.g. when computing a buffer position from an x and
   y pixel position.  This means that these functions and functions
   called from them SHOULD NOT USE xmalloc and alike.  See also the
   comment at the start of xdisp.c.  */

/* Enumeration describing what kind of display element an iterator is
   loaded with after a call to get_next_display_element.  */

enum display_element_type
{
  /* A normal character.  */
  IT_CHARACTER,

  /* A composition (static and automatic).  */
  IT_COMPOSITION,

  /* A glyphless character (e.g. ZWNJ, LRE).  */
  IT_GLYPHLESS,

  /* An image.  */
  IT_IMAGE,

  /* A flexible width and height space.  */
  IT_STRETCH,

  /* End of buffer or string.  */
  IT_EOB,

  /* Truncation glyphs.  Never returned by get_next_display_element.
     Used to get display information about truncation glyphs via
     produce_glyphs.  */
  IT_TRUNCATION,

  /* Continuation glyphs.  See the comment for IT_TRUNCATION.  */
  IT_CONTINUATION
};


/* An enumerator for each text property that has a meaning for display
   purposes.  */

enum prop_idx
{
  FONTIFIED_PROP_IDX,
  FACE_PROP_IDX,
  INVISIBLE_PROP_IDX,
  DISPLAY_PROP_IDX,
  COMPOSITION_PROP_IDX,

  /* Not a property.  Used to indicate changes in overlays.  */
  OVERLAY_PROP_IDX,

  /* Sentinel.  */
  LAST_PROP_IDX
};

/* An enumerator for the method of wrapping long lines.  */

enum line_wrap_method
{
  TRUNCATE,
  WORD_WRAP,
  WINDOW_WRAP
};

/* An enumerator for the method of displaying glyphless characters.  */

enum glyphless_display_method
  {
    /* Display a thin (1-pixel width) space.  On a TTY, display a
       1-character width space.  */
    GLYPHLESS_DISPLAY_THIN_SPACE,
    /* Display an empty box of proper width.  */
    GLYPHLESS_DISPLAY_EMPTY_BOX,
    /* Display an acronym string in a box.  */
    GLYPHLESS_DISPLAY_ACRONYM,
    /* Display the hexadecimal code of the character in a box.  */
    GLYPHLESS_DISPLAY_HEX_CODE
  };

struct it_slice
{
  Lisp_Object x;
  Lisp_Object y;
  Lisp_Object width;
  Lisp_Object height;
};

/* Input sources for fetching characters or data to display.
   The input source is found in the `method' field.  */

enum it_method {
  GET_FROM_BUFFER = 0,
  GET_FROM_DISPLAY_VECTOR,
  GET_FROM_STRING,
  GET_FROM_C_STRING,
  GET_FROM_IMAGE,
  GET_FROM_STRETCH,
  NUM_IT_METHODS
};

/* FIXME: What is this?  Why 5?  */
#define IT_STACK_SIZE 5

/* Iterator for composition (both for static and automatic).  */
struct composition_it
{
  /* Next position at which to check the composition.  */
  ptrdiff_t stop_pos;
  /* ID number of the composition or glyph-string.  If negative, we
     are not iterating over a composition now.  */
  ptrdiff_t id;
  /* If non-negative, character that triggers the automatic
     composition at `stop_pos', and this is an automatic composition.
     If negative, this is a static composition.  This is set to -2
     temporarily if searching of composition reach a limit or a
     newline.  */
  int ch;
  /* If this is an automatic composition, index of a rule for making
     the automatic composition.  Provided that ELT is an element of
     Vcomposition_function_table for CH, (nth ELT RULE_IDX) is the
     rule for the composition.  */
  int rule_idx;
  /* If this is an automatic composition, how many characters to look
     back from the position where a character triggering the
     composition exists.  */
  ptrdiff_t lookback;
  /* If non-negative, number of glyphs of the glyph-string.  */
  int nglyphs;
  /* True iff the composition is created while buffer is scanned in
     reverse order, and thus the grapheme clusters must be rendered
     from the last to the first.  */
  bool reversed_p;

  /** The following members contain information about the current
      grapheme cluster.  */
  /* Position of the first character of the current grapheme cluster.  */
  ptrdiff_t charpos;
  /* Number of characters and bytes of the current grapheme cluster.  */
  int nchars, nbytes;
  /* Indices of the glyphs for the current grapheme cluster.  */
  int from, to;
  /* Width of the current grapheme cluster in units of pixels on a
     graphic display and in units of canonical characters on a
     terminal display.  */
  int width;
};

struct it
{
  /* The window in which we iterate over current_buffer (or a string).  */
  Lisp_Object window;
  struct window *w;

  /* The window's frame.  */
  struct frame *f;

  /* Method to use to load this structure with the next display element.  */
  enum it_method method;

  /* The next position at which to check for face changes, invisible
     text, overlay strings, end of text etc., which see.  */
  ptrdiff_t stop_charpos;

  /* Previous stop position, i.e. the last one before the current
     iterator position in `current'.  */
  ptrdiff_t prev_stop;

  /* Last stop position iterated across whose bidi embedding level is
     equal to the current paragraph's base embedding level.  */
  ptrdiff_t base_level_stop;

  /* Maximum string or buffer position + 1.  ZV when iterating over
     current_buffer.  */
  ptrdiff_t end_charpos;

  /* C string to iterate over.  Non-null means get characters from
     this string, otherwise characters are read from current_buffer
     or it->string.  */
  const unsigned char *s;

  /* Number of characters in the string (s, or it->string) we iterate
     over.  Used only in display_string and its subroutines; never
     used for overlay strings and strings from display properties.  */
  ptrdiff_t string_nchars;

  /* Start and end of a visible region; -1 if the region is not
     visible in the window.  */
  ptrdiff_t region_beg_charpos, region_end_charpos;

  /* Position at which redisplay end trigger functions should be run.  */
  ptrdiff_t redisplay_end_trigger_charpos;

  /* 1 means multibyte characters are enabled.  */
  unsigned multibyte_p : 1;

  /* 1 means window has a mode line at its top.  */
  unsigned header_line_p : 1;

  /* 1 means `string' is the value of a `display' property.
     Don't handle some `display' properties in these strings.  */
  unsigned string_from_display_prop_p : 1;

  /* 1 means `string' comes from a `line-prefix' or `wrap-prefix'
     property.  */
  unsigned string_from_prefix_prop_p : 1;

  /* 1 means we are iterating an object that came from a value of a
     `display' property.  */
  unsigned from_disp_prop_p : 1;

  /* When METHOD == next_element_from_display_vector,
     this is 1 if we're doing an ellipsis.  Otherwise meaningless.  */
  unsigned ellipsis_p : 1;

  /* True means cursor shouldn't be displayed here.  */
  unsigned avoid_cursor_p : 1;

  /* Display table in effect or null for none.  */
  struct Lisp_Char_Table *dp;

  /* Current display table vector to return characters from and its
     end.  dpvec null means we are not returning characters from a
     display table entry; current.dpvec_index gives the current index
     into dpvec.  This same mechanism is also used to return
     characters from translated control characters, i.e. `\003' or
     `^C'.  */
  Lisp_Object *dpvec, *dpend;

  /* Length in bytes of the char that filled dpvec.  A value of zero
     means that no such character is involved.  A negative value means
     the rest of the line from the current iterator position onwards
     is hidden by selective display or ellipsis.  */
  int dpvec_char_len;

  /* Face id to use for all characters in display vector.  -1 if unused. */
  int dpvec_face_id;

  /* Face id of the iterator saved in case a glyph from dpvec contains
     a face.  The face is restored when all glyphs from dpvec have
     been delivered.  */
  int saved_face_id;

  /* Vector of glyphs for control character translation.  The pointer
     dpvec is set to ctl_chars when a control character is translated.
     This vector is also used for incomplete multibyte character
     translation (e.g \222\244).  Such a character is at most 4 bytes,
     thus we need at most 16 bytes here.  */
  Lisp_Object ctl_chars[16];

  /* Initial buffer or string position of the iterator, before skipping
     over display properties and invisible text.  */
  struct display_pos start;

  /* Current buffer or string position of the iterator, including
     position in overlay strings etc.  */
  struct display_pos current;

  /* Total number of overlay strings to process.  This can be >
     OVERLAY_STRING_CHUNK_SIZE.  Value is dependable only when
     current.overlay_string_index >= 0.  Use the latter to determine
     whether an overlay string is being iterated over, because
     n_overlay_strings can be positive even when we are not rendering
     an overlay string.  */
  ptrdiff_t n_overlay_strings;

  /* The charpos where n_overlay_strings was calculated.  This should
     be set at the same time as n_overlay_strings.  It is needed
     because we show before-strings at the start of invisible text;
     see handle_invisible_prop in xdisp.c.  */
  ptrdiff_t overlay_strings_charpos;

  /* Vector of overlays to process.  Overlay strings are processed
     OVERLAY_STRING_CHUNK_SIZE at a time.  */
#define OVERLAY_STRING_CHUNK_SIZE 16
  Lisp_Object overlay_strings[OVERLAY_STRING_CHUNK_SIZE];

  /* For each overlay string, the overlay it came from.  */
  Lisp_Object string_overlays[OVERLAY_STRING_CHUNK_SIZE];

  /* If non-nil, a Lisp string being processed.  If
     current.overlay_string_index >= 0, this is an overlay string from
     pos.  Use STRINGP (it.string) to test whether we are rendering a
     string or something else; do NOT use BUFFERP (it.object).  */
  Lisp_Object string;

  /* If non-nil, we are processing a string that came
     from a `display' property given by an overlay.  */
  Lisp_Object from_overlay;

  /* Stack of saved values.  New entries are pushed when we begin to
     process an overlay string or a string from a `glyph' property.
     Entries are popped when we return to deliver display elements
     from what we previously had.  */
  struct iterator_stack_entry
  {
    Lisp_Object string;
    int string_nchars;
    ptrdiff_t end_charpos;
    ptrdiff_t stop_charpos;
    ptrdiff_t prev_stop;
    ptrdiff_t base_level_stop;
    struct composition_it cmp_it;
    int face_id;

    /* Save values specific to a given method.  */
    union {
      /* method == GET_FROM_IMAGE */
      struct {
	Lisp_Object object;
	struct it_slice slice;
	ptrdiff_t image_id;
      } image;
      /* method == GET_FROM_COMPOSITION */
      struct {
	Lisp_Object object;
      } comp;
      /* method == GET_FROM_STRETCH */
      struct {
	Lisp_Object object;
      } stretch;
    } u;

    /* current text and display positions.  */
    struct text_pos position;
    struct display_pos current;
    Lisp_Object from_overlay;
    enum glyph_row_area area;
    enum it_method method;
    bidi_dir_t paragraph_embedding;
    unsigned multibyte_p : 1;
    unsigned string_from_display_prop_p : 1;
    unsigned string_from_prefix_prop_p : 1;
    unsigned display_ellipsis_p : 1;
    unsigned avoid_cursor_p : 1;
    unsigned bidi_p:1;
    unsigned from_disp_prop_p : 1;
    enum line_wrap_method line_wrap;

    /* properties from display property that are reset by another display property. */
    short voffset;
    Lisp_Object space_width;
    Lisp_Object font_height;
  }
  stack[IT_STACK_SIZE];

  /* Stack pointer.  */
  int sp;

  /* -1 means selective display hides everything between a \r and the
     next newline; > 0 means hide lines indented more than that value.  */
  ptrdiff_t selective;

  /* An enumeration describing what the next display element is
     after a call to get_next_display_element.  */
  enum display_element_type what;

  /* Face to use.  */
  int face_id;

  /* Setting of buffer-local variable selective-display-ellipsis.  */
  unsigned selective_display_ellipsis_p : 1;

  /* 1 means control characters are translated into the form `^C'
     where the `^' can be replaced by a display table entry.  */
  unsigned ctl_arrow_p : 1;

  /* Non-zero means that the current face has a box.  */
  unsigned face_box_p : 1;

  /* Non-null means that the current character is the first in a run
     of characters with box face.  */
  unsigned start_of_box_run_p : 1;

  /* Non-zero means that the current character is the last in a run
     of characters with box face.  */
  unsigned end_of_box_run_p : 1;

  /* 1 means overlay strings at end_charpos have been processed.  */
  unsigned overlay_strings_at_end_processed_p : 1;

  /* 1 means to ignore overlay strings at current pos, as they have
     already been processed.  */
  unsigned ignore_overlay_strings_at_pos_p : 1;

  /* 1 means the actual glyph is not available in the current
     system.  */
  unsigned glyph_not_available_p : 1;

  /* 1 means the next line in display_line continues a character
     consisting of more than one glyph, and some glyphs of this
     character have been put on the previous line.  */
  unsigned starts_in_middle_of_char_p : 1;

  /* If 1, saved_face_id contains the id of the face in front of text
     skipped due to selective display.  */
  unsigned face_before_selective_p : 1;

  /* If 1, adjust current glyph so it does not increase current row
     descent/ascent (line-height property).  Reset after this glyph.  */
  unsigned constrain_row_ascent_descent_p : 1;

  enum line_wrap_method line_wrap;

  /* The ID of the default face to use.  One of DEFAULT_FACE_ID,
     MODE_LINE_FACE_ID, etc, depending on what we are displaying.  */
  int base_face_id;

  /* If `what' == IT_CHARACTER, the character and the length in bytes
     of its multibyte sequence.  The character comes from a buffer or
     a string.  It may be different from the character displayed in
     case that unibyte_display_via_language_environment is set.

     If `what' == IT_COMPOSITION, the first component of a composition
     and length in bytes of the composition.

     If `what' is anything else, these two are undefined (will
     probably hold values for the last IT_CHARACTER or IT_COMPOSITION
     traversed by the iterator.

     The values are updated by get_next_display_element, so they are
     out of sync with the value returned by IT_CHARPOS between the
     time set_iterator_to_next advances the position and the time
     get_next_display_element loads the new values into c and len.  */
  int c, len;

  /* If what == IT_COMPOSITION, iterator substructure for the
     composition.  */
  struct composition_it cmp_it;

  /* The character to display, possibly translated to multibyte if
     multibyte_p is zero or unibyte_display_via_language_environment
     is set.  This is set after get_next_display_element has been
     called.  If we are setting it->C directly before calling
     PRODUCE_GLYPHS, this should be set beforehand too.  */
  int char_to_display;

  /* If what == IT_GLYPHLESS, the method to display such a
     character.  */
  enum glyphless_display_method glyphless_method;

  /* If what == IT_IMAGE, the id of the image to display.  */
  ptrdiff_t image_id;

  /* Values from `slice' property.  */
  struct it_slice slice;

  /* Value of the `space-width' property, if any; nil if none.  */
  Lisp_Object space_width;

  /* Computed from the value of the `raise' property.  */
  short voffset;

  /* Number of columns per \t.  */
  short tab_width;

  /* Value of the `height' property, if any; nil if none.  */
  Lisp_Object font_height;

  /* Object and position where the current display element came from.
     Object is normally the buffer which is being rendered, but it can
     also be a Lisp string in case the current display element comes
     from an overlay string or from a display string (before- or
     after-string).  It may also be nil when a C string is being
     rendered, e.g., during mode-line or header-line update.  It can
     also be a cons cell of the form `(space ...)', when we produce a
     stretch glyph from a `display' specification.  Finally, it can be
     a zero-valued Lisp integer, but only temporarily, when we are
     producing special glyphs for display purposes, like truncation
     and continuation glyphs, or blanks that extend each line to the
     edge of the window on a TTY.

     Do NOT use !BUFFERP (it.object) as a test whether we are
     iterating over a string; use STRINGP (it.string) instead.

     Position is the current iterator position in object.  */
  Lisp_Object object;
  struct text_pos position;

  /* Width in pixels of truncation and continuation glyphs.  */
  short truncation_pixel_width, continuation_pixel_width;

  /* First and last visible x-position in the display area.  If window
     is hscrolled by n columns, first_visible_x == n * FRAME_COLUMN_WIDTH
     (f), and last_visible_x == pixel width of W + first_visible_x.  */
  int first_visible_x, last_visible_x;

  /* Last visible y-position + 1 in the display area without a mode
     line, if the window has one.  */
  int last_visible_y;

  /* Default amount of additional space in pixels between lines (for
     window systems only.)  */
  int extra_line_spacing;

  /* Max extra line spacing added in this row.  */
  int max_extra_line_spacing;

  /* Override font height information for this glyph.
     Used if override_ascent >= 0.  Cleared after this glyph.  */
  int override_ascent, override_descent, override_boff;

  /* If non-null, glyphs are produced in glyph_row with each call to
     produce_glyphs.  */
  struct glyph_row *glyph_row;

  /* The area of glyph_row to which glyphs are added.  */
  enum glyph_row_area area;

  /* Number of glyphs needed for the last character requested via
     produce_glyphs.  This is 1 except for tabs.  */
  int nglyphs;

  /* Width of the display element in pixels.  Result of
     produce_glyphs.  */
  int pixel_width;

  /* Current, maximum logical, and maximum physical line height
     information.  Result of produce_glyphs.  */
  int ascent, descent, max_ascent, max_descent;
  int phys_ascent, phys_descent, max_phys_ascent, max_phys_descent;

  /* Current x pixel position within the display line.  This value
     does not include the width of continuation lines in front of the
     line.  The value of current_x is automatically incremented by
     pixel_width with each call to produce_glyphs.  */
  int current_x;

  /* Accumulated width of continuation lines.  If > 0, this means we
     are currently in a continuation line.  This is initially zero and
     incremented/reset by display_line, move_it_to etc.  */
  int continuation_lines_width;

  /* Buffer position that ends the buffer text line being iterated.
     This is normally the position after the newline at EOL.  If this
     is the last line of the buffer and it doesn't have a newline,
     value is ZV/ZV_BYTE.  Set and used only if IT->bidi_p, for
     setting the end position of glyph rows produced for continuation
     lines, see display_line.  */
  struct text_pos eol_pos;

  /* Current y-position.  Automatically incremented by the height of
     glyph_row in move_it_to and display_line.  */
  int current_y;

  /* Vertical matrix position of first text line in window.  */
  int first_vpos;

  /* Current vertical matrix position, or line number.  Automatically
     incremented by move_it_to and display_line.  */
  int vpos;

  /* Horizontal matrix position reached in move_it_in_display_line.
     Only set there, not in display_line.  */
  int hpos;

  /* Left fringe bitmap number (enum fringe_bitmap_type).  */
  unsigned left_user_fringe_bitmap : FRINGE_ID_BITS;

  /* Right fringe bitmap number (enum fringe_bitmap_type).  */
  unsigned right_user_fringe_bitmap : FRINGE_ID_BITS;

  /* Face of the left fringe glyph.  */
  unsigned left_user_fringe_face_id : FACE_ID_BITS;

  /* Face of the right fringe glyph.  */
  unsigned right_user_fringe_face_id : FACE_ID_BITS;

  /* Non-zero means we need to reorder bidirectional text for display
     in the visual order.  */
  unsigned bidi_p : 1;

  /* For iterating over bidirectional text.  */
  struct bidi_it bidi_it;
  bidi_dir_t paragraph_embedding;
};


/* Access to positions of iterator IT.  */

#define IT_CHARPOS(IT)		CHARPOS ((IT).current.pos)
#define IT_BYTEPOS(IT)		BYTEPOS ((IT).current.pos)
#define IT_STRING_CHARPOS(IT)	CHARPOS ((IT).current.string_pos)
#define IT_STRING_BYTEPOS(IT)	BYTEPOS ((IT).current.string_pos)

/* Test if IT has reached the end of its buffer or string.  This will
   only work after get_next_display_element has been called.  */

#define ITERATOR_AT_END_P(IT) ((IT)->what == IT_EOB)

/* Non-zero means IT is at the end of a line.  This is the case if it
   is either on a newline or on a carriage return and selective
   display hides the rest of the line.  */

#define ITERATOR_AT_END_OF_LINE_P(IT)			\
     ((IT)->what == IT_CHARACTER			\
      && ((IT)->c == '\n'				\
	  || ((IT)->c == '\r' && (IT)->selective)))

/* Call produce_glyphs or FRAME_RIF->produce_glyphs, if set.  Shortcut
   to avoid the function call overhead.  */

#define PRODUCE_GLYPHS(IT)                              \
  do {                                                  \
    if ((IT)->glyph_row != NULL && (IT)->bidi_p)	\
      {							\
        if ((IT)->bidi_it.paragraph_dir == R2L)		\
	  (IT)->glyph_row->reversed_p = 1;		\
	else						\
	  (IT)->glyph_row->reversed_p = 0;		\
      }							\
    if (FRAME_RIF ((IT)->f) != NULL)                    \
      FRAME_RIF ((IT)->f)->produce_glyphs ((IT));       \
    else                                                \
      produce_glyphs ((IT));                            \
    if ((IT)->glyph_row != NULL)                        \
      inhibit_free_realized_faces = 1;                  \
  } while (0)

/* Bit-flags indicating what operation move_it_to should perform.  */

enum move_operation_enum
{
  /* Stop if specified x-position is reached.  */
  MOVE_TO_X = 0x01,

  /* Stop if specified y-position is reached.  */
  MOVE_TO_Y = 0x02,

  /* Stop if specified vpos is reached.  */
  MOVE_TO_VPOS = 0x04,

  /* Stop if specified buffer or string position is reached.  */
  MOVE_TO_POS = 0x08
};

/***********************************************************************
			    Mouse Highlight
 ***********************************************************************/

/* Structure to hold mouse highlight data.  */

typedef struct {
  /* These variables describe the range of text currently shown in its
     mouse-face, together with the window they apply to.  As long as
     the mouse stays within this range, we need not redraw anything on
     its account.  Rows and columns are glyph matrix positions in
     MOUSE_FACE_WINDOW.  */
  int mouse_face_beg_row, mouse_face_beg_col, mouse_face_beg_x;
  int mouse_face_end_row, mouse_face_end_col, mouse_face_end_x;
  Lisp_Object mouse_face_window;
  int mouse_face_face_id;
  Lisp_Object mouse_face_overlay;

  /* FRAME and X, Y position of mouse when last checked for
     highlighting.  X and Y can be negative or out of range for the frame.  */
  struct frame *mouse_face_mouse_frame;
  int mouse_face_mouse_x, mouse_face_mouse_y;

  /* Nonzero if part of the text currently shown in
     its mouse-face is beyond the window end.  */
  unsigned mouse_face_past_end : 1;

  /* Nonzero means defer mouse-motion highlighting.  */
  unsigned mouse_face_defer : 1;

  /* Nonzero means that the mouse highlight should not be shown.  */
  unsigned mouse_face_hidden : 1;
} Mouse_HLInfo;

DISPEXTERN_INLINE void
reset_mouse_highlight (Mouse_HLInfo *hlinfo)
{

    hlinfo->mouse_face_beg_row = hlinfo->mouse_face_beg_col = -1;
    hlinfo->mouse_face_end_row = hlinfo->mouse_face_end_col = -1;
    hlinfo->mouse_face_mouse_x = hlinfo->mouse_face_mouse_y = 0;
    hlinfo->mouse_face_beg_x = hlinfo->mouse_face_end_x = 0;
    hlinfo->mouse_face_face_id = DEFAULT_FACE_ID;
    hlinfo->mouse_face_mouse_frame = NULL;
    hlinfo->mouse_face_window = Qnil;
    hlinfo->mouse_face_overlay = Qnil;
    hlinfo->mouse_face_past_end = 0;
    hlinfo->mouse_face_hidden = 0;
    hlinfo->mouse_face_defer = 0;
}

/***********************************************************************
		   Window-based redisplay interface
 ***********************************************************************/

/* Structure used to describe runs of lines that must be scrolled.  */

struct run
{
  /* Source and destination y pixel position.  */
  int desired_y, current_y;

  /* Source and destination vpos in matrix.  */
  int desired_vpos, current_vpos;

  /* Height in pixels, number of glyph rows.  */
  int height, nrows;
};


/* Handlers for setting frame parameters.  */

typedef void (*frame_parm_handler) (struct frame *, Lisp_Object, Lisp_Object);


/* Structure holding system-dependent interface functions needed
   for window-based redisplay.  */

struct redisplay_interface
{
  /* Handlers for setting frame parameters.  */
  frame_parm_handler *frame_parm_handlers;

  /* Produce glyphs/get display metrics for the display element IT is
     loaded with.  */
  void (*produce_glyphs) (struct it *it);

  /* Write or insert LEN glyphs from STRING at the nominal output
     position.  */
  void (*write_glyphs) (struct window *w, struct glyph_row *row,
			struct glyph *string, enum glyph_row_area area,
			int len);
  void (*insert_glyphs) (struct window *w, struct glyph_row *row,
			 struct glyph *start, enum glyph_row_area area,
			 int len);

  /* Clear from nominal output position to X.  X < 0 means clear
     to right end of display.  */
  void (*clear_end_of_line) (struct window *w, struct glyph_row *row,
			     enum glyph_row_area area, int x);

  /* Function to call to scroll the display as described by RUN on
     window W.  */
  void (*scroll_run_hook) (struct window *w, struct run *run);

  /* Function to call after a line in a display has been completely
     updated.  Used to draw truncation marks and alike.  DESIRED_ROW
     is the desired row which has been updated.  */
  void (*after_update_window_line_hook) (struct window *w,
					 struct glyph_row *desired_row);

  /* Function to call before beginning to update window W in
     window-based redisplay.  */
  void (*update_window_begin_hook) (struct window *w);

  /* Function to call after window W has been updated in window-based
     redisplay.  CURSOR_ON_P non-zero means switch cursor on.
     MOUSE_FACE_OVERWRITTEN_P non-zero means that some lines in W
     that contained glyphs in mouse-face were overwritten, so we
     have to update the mouse highlight.  */
  void (*update_window_end_hook) (struct window *w, bool cursor_on_p,
                                  bool mouse_face_overwritten_p);

  /* Flush the display of frame F.  For X, this is XFlush.  */
  void (*flush_display) (struct frame *f);

  /* Flush the display of frame F if non-NULL.  This is called
     during redisplay, and should be NULL on systems which flush
     automatically before reading input.  */
  void (*flush_display_optional) (struct frame *f);

  /* Clear the mouse highlight in window W, if there is any.  */
  void (*clear_window_mouse_face) (struct window *w);

  /* Set *LEFT and *RIGHT to the left and right overhang of GLYPH on
     frame F.  */
  void (*get_glyph_overhangs) (struct glyph *glyph, struct frame *f,
                               int *left, int *right);

  /* Fix the display of AREA of ROW in window W for overlapping rows.
     This function is called from redraw_overlapping_rows after
     desired rows have been made current.  */
  void (*fix_overlapping_area) (struct window *w, struct glyph_row *row,
                                enum glyph_row_area area, int);

#ifdef HAVE_WINDOW_SYSTEM

  /* Draw a fringe bitmap in window W of row ROW using parameters P.  */
  void (*draw_fringe_bitmap) (struct window *w, struct glyph_row *row,
                              struct draw_fringe_bitmap_params *p);

  /* Define and destroy fringe bitmap no. WHICH.  */
  void (*define_fringe_bitmap) (int which, unsigned short *bits,
                                int h, int wd);
  void (*destroy_fringe_bitmap) (int which);

/* Compute left and right overhang of glyph string S.
   A NULL pointer if platform does not support this. */
  void (*compute_glyph_string_overhangs) (struct glyph_string *s);

/* Draw a glyph string S.  */
  void (*draw_glyph_string) (struct glyph_string *s);

/* Define cursor CURSOR on frame F.  */
  void (*define_frame_cursor) (struct frame *f, Cursor cursor);

/* Clear the area at (X,Y,WIDTH,HEIGHT) of frame F.  */
  void (*clear_frame_area) (struct frame *f, int x, int y,
                            int width, int height);

/* Draw specified cursor CURSOR_TYPE of width CURSOR_WIDTH
   at row GLYPH_ROW on window W if ON_P is 1.  If ON_P is
   0, don't draw cursor.  If ACTIVE_P is 1, system caret
   should track this cursor (when applicable).  */
  void (*draw_window_cursor) (struct window *w,
			      struct glyph_row *glyph_row,
			      int x, int y,
			      enum text_cursor_kinds cursor_type,
			      int cursor_width, bool on_p, bool active_p);

/* Draw vertical border for window W from (X,Y_0) to (X,Y_1).  */
  void (*draw_vertical_window_border) (struct window *w,
                                       int x, int y_0, int y_1);

/* Shift display of frame F to make room for inserted glyphs.
   The area at pixel (X,Y) of width WIDTH and height HEIGHT is
   shifted right by SHIFT_BY pixels.  */
  void (*shift_glyphs_for_insert) (struct frame *f,
                                   int x, int y, int width,
                                   int height, int shift_by);

#endif /* HAVE_WINDOW_SYSTEM */
};


/***********************************************************************
				Images
 ***********************************************************************/

#ifdef HAVE_WINDOW_SYSTEM

/* Each image format (JPEG, TIFF, ...) supported is described by
   a structure of the type below.  */

struct image_type
{
  /* A symbol uniquely identifying the image type, .e.g `jpeg'.  */
  Lisp_Object *type;

  /* Check that SPEC is a valid image specification for the given
     image type.  Value is true if SPEC is valid.  */
  bool (* valid_p) (Lisp_Object spec);

  /* Load IMG which is used on frame F from information contained in
     IMG->spec.  Value is true if successful.  */
  bool (* load) (struct frame *f, struct image *img);

  /* Free resources of image IMG which is used on frame F.  */
  void (* free) (struct frame *f, struct image *img);

  /* Initialization function (used for dynamic loading of image
     libraries on Windows), or NULL if none.  */
  bool (* init) (void);

  /* Next in list of all supported image types.  */
  struct image_type *next;
};


/* Structure describing an image.  Specific image formats like XBM are
   converted into this form, so that display only has to deal with
   this type of image.  */

struct image
{
  /* The time in seconds at which the image was last displayed.  Set
     in prepare_image_for_display.  */
  struct timespec timestamp;

  /* Pixmaps of the image.  */
  Pixmap pixmap, mask;

#ifdef HAVE_X_WINDOWS
  /* X images of the image, corresponding to the above Pixmaps.
     Non-NULL means it and its Pixmap counterpart may be out of sync
     and the latter is outdated.  NULL means the X image has been
     synchronized to Pixmap.  */
  XImagePtr ximg, mask_img;
#endif

  /* Colors allocated for this image, if any.  Allocated via xmalloc.  */
  unsigned long *colors;
  int ncolors;

  /* A single `background color' for this image, for the use of anyone that
     cares about such a thing.  Only valid if the `background_valid' field
     is true.  This should generally be accessed by calling the accessor
     macro `IMAGE_BACKGROUND', which will heuristically calculate a value
     if necessary.  */
  unsigned long background;

  /* Foreground and background colors of the frame on which the image
     is created.  */
  unsigned long frame_foreground, frame_background;

  /* True if this image has a `transparent' background -- that is, is
     uses an image mask.  The accessor macro for this is
     `IMAGE_BACKGROUND_TRANSPARENT'.  */
  unsigned background_transparent : 1;

  /* True if the `background' and `background_transparent' fields are
     valid, respectively. */
  unsigned background_valid : 1, background_transparent_valid : 1;

  /* Width and height of the image.  */
  int width, height;

  /* These values are used for the rectangles displayed for images
     that can't be loaded.  */
#define DEFAULT_IMAGE_WIDTH 30
#define DEFAULT_IMAGE_HEIGHT 30

  /* Top/left and bottom/right corner pixel of actual image data.
     Used by four_corners_best to consider the real image data,
     rather than looking at the optional image margin.  */
  int corners[4];
#define TOP_CORNER 0
#define LEFT_CORNER 1
#define BOT_CORNER 2
#define RIGHT_CORNER 3

  /* Percent of image height used as ascent.  A value of
     CENTERED_IMAGE_ASCENT means draw the image centered on the
     line.  */
  int ascent;
#define DEFAULT_IMAGE_ASCENT 50
#define CENTERED_IMAGE_ASCENT -1

  /* Lisp specification of this image.  */
  Lisp_Object spec;

  /* List of "references" followed to build the image.
     Typically will just contain the name of the image file.
     Used to allow fine-grained cache flushing.  */
  Lisp_Object dependencies;

  /* Relief to draw around the image.  */
  int relief;

  /* Optional margins around the image.  This includes the relief.  */
  int hmargin, vmargin;

  /* Reference to the type of the image.  */
  struct image_type *type;

  /* 1 means that loading the image failed.  Don't try again.  */
  unsigned load_failed_p;

  /* A place for image types to store additional data.  It is marked
     during GC.  */
  Lisp_Object lisp_data;

  /* Hash value of image specification to speed up comparisons.  */
  EMACS_UINT hash;

  /* Image id of this image.  */
  ptrdiff_t id;

  /* Hash collision chain.  */
  struct image *next, *prev;
};


/* Cache of images.  Each frame has a cache.  X frames with the same
   x_display_info share their caches.  */

struct image_cache
{
  /* Hash table of images.  */
  struct image **buckets;

  /* Vector mapping image ids to images.  */
  struct image **images;

  /* Allocated size of `images'.  */
  ptrdiff_t size;

  /* Number of images in the cache.  */
  ptrdiff_t used;

  /* Reference count (number of frames sharing this cache).  */
  ptrdiff_t refcount;
};


/* Value is a pointer to the image with id ID on frame F, or null if
   no image with that id exists.  */

#define IMAGE_FROM_ID(F, ID)					\
     (((ID) >= 0 && (ID) < (FRAME_IMAGE_CACHE (F)->used))	\
      ? FRAME_IMAGE_CACHE (F)->images[ID]			\
      : NULL)

/* Size of bucket vector of image caches.  Should be prime.  */

#define IMAGE_CACHE_BUCKETS_SIZE 1001

#endif /* HAVE_WINDOW_SYSTEM */



/***********************************************************************
			       Tool-bars
 ***********************************************************************/

/* Enumeration defining where to find tool-bar item information in
   tool-bar items vectors stored with frames.  Each tool-bar item
   occupies TOOL_BAR_ITEM_NSLOTS elements in such a vector.  */

enum tool_bar_item_idx
{
  /* The key of the tool-bar item.  Used to remove items when a binding
     for `undefined' is found.  */
  TOOL_BAR_ITEM_KEY,

  /* Non-nil if item is enabled.  */
  TOOL_BAR_ITEM_ENABLED_P,

  /* Non-nil if item is selected (pressed).  */
  TOOL_BAR_ITEM_SELECTED_P,

  /* Caption.  */
  TOOL_BAR_ITEM_CAPTION,

  /* Image(s) to display.  This is either a single image specification
     or a vector of specifications.  */
  TOOL_BAR_ITEM_IMAGES,

  /* The binding.  */
  TOOL_BAR_ITEM_BINDING,

  /* Button type.  One of nil (default button), t (a separator),
     `:radio', or `:toggle'.  The latter two currently do nothing.  */
  TOOL_BAR_ITEM_TYPE,

  /* Help string.  */
  TOOL_BAR_ITEM_HELP,

  /* Icon file name of right to left image when an RTL locale is used.  */
  TOOL_BAR_ITEM_RTL_IMAGE,

  /* Label to show when text labels are enabled.  */
  TOOL_BAR_ITEM_LABEL,

  /* If we shall show the label only below the icon and not beside it.  */
  TOOL_BAR_ITEM_VERT_ONLY,

  /* Sentinel = number of slots in tool_bar_items occupied by one
     tool-bar item.  */
  TOOL_BAR_ITEM_NSLOTS
};


/* An enumeration for the different images that can be specified
   for a tool-bar item.  */

enum tool_bar_item_image
{
  TOOL_BAR_IMAGE_ENABLED_SELECTED,
  TOOL_BAR_IMAGE_ENABLED_DESELECTED,
  TOOL_BAR_IMAGE_DISABLED_SELECTED,
  TOOL_BAR_IMAGE_DISABLED_DESELECTED
};

#define DEFAULT_TOOL_BAR_LABEL_SIZE 14

/* Default values of the above variables.  */

#define DEFAULT_TOOL_BAR_BUTTON_MARGIN 4
#define DEFAULT_TOOL_BAR_BUTTON_RELIEF 1

/* The height in pixels of the default tool-bar images.  */

#define DEFAULT_TOOL_BAR_IMAGE_HEIGHT 24


/***********************************************************************
			 Terminal Capabilities
 ***********************************************************************/

/* Each of these is a bit representing a terminal `capability' (bold,
   inverse, etc).  They are or'd together to specify the set of
   capabilities being queried for when calling `tty_capable_p' (which
   returns true if the terminal supports all of them).  */

#define TTY_CAP_INVERSE		0x01
#define TTY_CAP_UNDERLINE	0x02
#define TTY_CAP_BOLD		0x04
#define TTY_CAP_DIM		0x08
#define TTY_CAP_ITALIC  	0x10


/***********************************************************************
			  Function Prototypes
 ***********************************************************************/

/* Defined in bidi.c */

extern void bidi_init_it (ptrdiff_t, ptrdiff_t, bool, struct bidi_it *);
extern void bidi_move_to_visually_next (struct bidi_it *);
extern void bidi_paragraph_init (bidi_dir_t, struct bidi_it *, bool);
extern int  bidi_mirror_char (int);
extern void bidi_push_it (struct bidi_it *);
extern void bidi_pop_it (struct bidi_it *);
extern void *bidi_shelve_cache (void);
extern void bidi_unshelve_cache (void *, bool);

/* Defined in xdisp.c */

struct glyph_row *row_containing_pos (struct window *, ptrdiff_t,
                                      struct glyph_row *,
                                      struct glyph_row *, int);
int line_bottom_y (struct it *);
int default_line_pixel_height (struct window *);
int display_prop_intangible_p (Lisp_Object, Lisp_Object, ptrdiff_t, ptrdiff_t);
void resize_echo_area_exactly (void);
int resize_mini_window (struct window *, int);
#if defined USE_TOOLKIT_SCROLL_BARS && !defined USE_GTK
void set_vertical_scroll_bar (struct window *);
#endif
int try_window (Lisp_Object, struct text_pos, int);
void window_box (struct window *, enum glyph_row_area,
		 int *, int *, int *, int *);
int window_box_height (struct window *);
int window_text_bottom_y (struct window *);
int window_box_width (struct window *, enum glyph_row_area);
int window_box_left (struct window *, enum glyph_row_area);
int window_box_left_offset (struct window *, enum glyph_row_area);
int window_box_right (struct window *, enum glyph_row_area);
int window_box_right_offset (struct window *, enum glyph_row_area);
int estimate_mode_line_height (struct frame *, enum face_id);
void pixel_to_glyph_coords (struct frame *, int, int, int *, int *,
                            NativeRectangle *, int);
void remember_mouse_glyph (struct frame *, int, int, NativeRectangle *);

void mark_window_display_accurate (Lisp_Object, int);
void redisplay_preserve_echo_area (int);
void init_iterator (struct it *, struct window *, ptrdiff_t,
                    ptrdiff_t, struct glyph_row *, enum face_id);
void init_iterator_to_row_start (struct it *, struct window *,
                                 struct glyph_row *);
void start_display (struct it *, struct window *, struct text_pos);
void move_it_to (struct it *, ptrdiff_t, int, int, int, int);
void move_it_vertically (struct it *, int);
void move_it_vertically_backward (struct it *, int);
void move_it_by_lines (struct it *, ptrdiff_t);
void move_it_past_eol (struct it *);
void move_it_in_display_line (struct it *it,
			      ptrdiff_t to_charpos, int to_x,
			      enum move_operation_enum op);
int in_display_vector_p (struct it *);
int frame_mode_line_height (struct frame *);
extern Lisp_Object Qtool_bar;
extern bool redisplaying_p;
extern int help_echo_showing_p;
extern int current_mode_line_height, current_header_line_height;
extern Lisp_Object help_echo_string, help_echo_window;
extern Lisp_Object help_echo_object, previous_help_echo_string;
extern ptrdiff_t help_echo_pos;
extern struct frame *last_mouse_frame;
extern int last_tool_bar_item;
extern void reseat_at_previous_visible_line_start (struct it *);
extern Lisp_Object lookup_glyphless_char_display (int, struct it *);
extern ptrdiff_t compute_display_string_pos (struct text_pos *,
					     struct bidi_string_data *,
					     struct window *, int, int *);
extern ptrdiff_t compute_display_string_end (ptrdiff_t,
					     struct bidi_string_data *);
extern void produce_stretch_glyph (struct it *);

#ifdef HAVE_WINDOW_SYSTEM

#ifdef GLYPH_DEBUG
extern void dump_glyph_string (struct glyph_string *) EXTERNALLY_VISIBLE;
#endif

extern void x_get_glyph_overhangs (struct glyph *, struct frame *,
                                   int *, int *);
extern void x_produce_glyphs (struct it *);

extern void x_write_glyphs (struct window *, struct glyph_row *,
			    struct glyph *, enum glyph_row_area, int);
extern void x_insert_glyphs (struct window *, struct glyph_row *,
			     struct glyph *, enum glyph_row_area, int);
extern void x_clear_end_of_line (struct window *, struct glyph_row *,
				 enum glyph_row_area, int);
extern void x_fix_overlapping_area (struct window *, struct glyph_row *,
                                    enum glyph_row_area, int);
extern void draw_phys_cursor_glyph (struct window *,
                                    struct glyph_row *,
                                    enum draw_glyphs_face);
extern void get_phys_cursor_geometry (struct window *, struct glyph_row *,
                                      struct glyph *, int *, int *, int *);
extern void erase_phys_cursor (struct window *);
extern void display_and_set_cursor (struct window *, bool, int, int, int, int);
extern void x_update_cursor (struct frame *, bool);
extern void x_clear_cursor (struct window *);
extern void x_draw_vertical_border (struct window *w);

extern int get_glyph_string_clip_rects (struct glyph_string *,
                                        NativeRectangle *, int);
extern void get_glyph_string_clip_rect (struct glyph_string *,
                                        NativeRectangle *nr);
extern Lisp_Object find_hot_spot (Lisp_Object, int, int);

extern void handle_tool_bar_click (struct frame *,
                                   int, int, int, int);

extern void expose_frame (struct frame *, int, int, int, int);
extern int x_intersect_rectangles (XRectangle *, XRectangle *,
                                   XRectangle *);
#endif	/* HAVE_WINDOW_SYSTEM */

extern void note_mouse_highlight (struct frame *, int, int);
extern void x_clear_window_mouse_face (struct window *);
extern void cancel_mouse_face (struct frame *);
extern int clear_mouse_face (Mouse_HLInfo *);
extern int cursor_in_mouse_face_p (struct window *w);
extern void tty_draw_row_with_mouse_face (struct window *, struct glyph_row *,
					  int, int, enum draw_glyphs_face);
extern void display_tty_menu_item (const char *, int, int, int, int);

/* Flags passed to try_window.  */
#define TRY_WINDOW_CHECK_MARGINS	(1 << 0)
#define TRY_WINDOW_IGNORE_FONTS_CHANGE	(1 << 1)

int lookup_fringe_bitmap (Lisp_Object);
void draw_fringe_bitmap (struct window *, struct glyph_row *, int);
void draw_row_fringe_bitmaps (struct window *, struct glyph_row *);
bool draw_window_fringes (struct window *, bool);
bool update_window_fringes (struct window *, bool);
void compute_fringe_widths (struct frame *, bool);

#ifdef HAVE_NTGUI
void w32_init_fringe (struct redisplay_interface *);
void w32_reset_fringes (void);
#endif

extern unsigned row_hash (struct glyph_row *);

/* Defined in image.c */

#ifdef HAVE_WINDOW_SYSTEM

extern int x_bitmap_height (struct frame *, ptrdiff_t);
extern int x_bitmap_width (struct frame *, ptrdiff_t);
extern ptrdiff_t x_bitmap_pixmap (struct frame *, ptrdiff_t);
extern void x_reference_bitmap (struct frame *, ptrdiff_t);
extern ptrdiff_t x_create_bitmap_from_data (struct frame *, char *,
					    unsigned int, unsigned int);
extern ptrdiff_t x_create_bitmap_from_file (struct frame *, Lisp_Object);
#if defined HAVE_XPM && defined HAVE_X_WINDOWS && !defined USE_GTK
extern ptrdiff_t x_create_bitmap_from_xpm_data (struct frame *, const char **);
#endif
#ifndef x_destroy_bitmap
extern void x_destroy_bitmap (struct frame *, ptrdiff_t);
#endif
extern void x_destroy_all_bitmaps (Display_Info *);
extern void x_create_bitmap_mask (struct frame *, ptrdiff_t);
extern Lisp_Object x_find_image_file (Lisp_Object);

void x_kill_gs_process (Pixmap, struct frame *);
struct image_cache *make_image_cache (void);
void free_image_cache (struct frame *);
void clear_image_caches (Lisp_Object);
void mark_image_cache (struct image_cache *);
bool valid_image_p (Lisp_Object);
void prepare_image_for_display (struct frame *, struct image *);
ptrdiff_t lookup_image (struct frame *, Lisp_Object);

#if defined (HAVE_X_WINDOWS) ||  defined (HAVE_NS)
#define RGB_PIXEL_COLOR unsigned long
#endif

#ifdef HAVE_NTGUI
#define RGB_PIXEL_COLOR COLORREF
#endif

RGB_PIXEL_COLOR image_background (struct image *, struct frame *,
                                XImagePtr_or_DC ximg);
int image_background_transparent (struct image *, struct frame *,
                                  XImagePtr_or_DC mask);

int image_ascent (struct image *, struct face *, struct glyph_slice *);

#endif

/* Defined in sysdep.c */

void get_tty_size (int, int *, int *);
void request_sigio (void);
void unrequest_sigio (void);
bool tabs_safe_p (int);
void init_baud_rate (int);
void init_sigio (int);
void ignore_sigio (void);

/* Defined in xfaces.c */

#ifdef HAVE_X_WINDOWS
void x_free_colors (struct frame *, unsigned long *, int);
#endif

void update_face_from_frame_parameter (struct frame *, Lisp_Object,
                                       Lisp_Object);
Lisp_Object tty_color_name (struct frame *, int);
void clear_face_cache (int);
unsigned long load_color (struct frame *, struct face *, Lisp_Object,
                          enum lface_attribute_index);
void unload_color (struct frame *, unsigned long);
char *choose_face_font (struct frame *, Lisp_Object *, Lisp_Object,
                        int *);
void prepare_face_for_display (struct frame *, struct face *);
int lookup_named_face (struct frame *, Lisp_Object, int);
int lookup_basic_face (struct frame *, int);
int smaller_face (struct frame *, int, int);
int face_with_height (struct frame *, int, int);
int lookup_derived_face (struct frame *, Lisp_Object, int, int);
void init_frame_faces (struct frame *);
void free_frame_faces (struct frame *);
void recompute_basic_faces (struct frame *);
int face_at_buffer_position (struct window *w, ptrdiff_t pos,
                             ptrdiff_t region_beg, ptrdiff_t region_end,
                             ptrdiff_t *endptr, ptrdiff_t limit,
                             int mouse, int base_face_id);
int face_for_overlay_string (struct window *w, ptrdiff_t pos,
                             ptrdiff_t region_beg, ptrdiff_t region_end,
                             ptrdiff_t *endptr, ptrdiff_t limit,
                             int mouse, Lisp_Object overlay);
int face_at_string_position (struct window *w, Lisp_Object string,
                             ptrdiff_t pos, ptrdiff_t bufpos,
                             ptrdiff_t region_beg, ptrdiff_t region_end,
                             ptrdiff_t *endptr, enum face_id, int mouse);
int merge_faces (struct frame *, Lisp_Object, int, int);
int compute_char_face (struct frame *, int, Lisp_Object);
void free_all_realized_faces (Lisp_Object);
extern Lisp_Object Qforeground_color, Qbackground_color;
extern char unspecified_fg[], unspecified_bg[];

/* Defined in xfns.c  */

#ifdef HAVE_X_WINDOWS
void gamma_correct (struct frame *, XColor *);
#endif
#ifdef HAVE_NTGUI
void gamma_correct (struct frame *, COLORREF *);
#endif

#ifdef HAVE_WINDOW_SYSTEM

void x_implicitly_set_name (struct frame *, Lisp_Object, Lisp_Object);

extern Lisp_Object tip_frame;
extern Window tip_window;
extern frame_parm_handler x_frame_parm_handlers[];

extern void start_hourglass (void);
extern void cancel_hourglass (void);
extern int hourglass_shown_p;
/* If non-null, an asynchronous timer that, when it expires, displays
   an hourglass cursor on all frames.  */
extern struct atimer *hourglass_atimer;

/* Each GUI implements these.  FIXME: move into RIF. */
extern void show_hourglass (struct atimer *);
extern void hide_hourglass (void);

/* Returns the background color of IMG, calculating one heuristically if
   necessary.  If non-zero, XIMG is an existing XImage object to use for
   the heuristic.  */

#define IMAGE_BACKGROUND(img, f, ximg)					      \
   ((img)->background_valid						      \
    ? (img)->background							      \
    : image_background (img, f, ximg))

/* Returns true if IMG has a `transparent' background, using heuristics
   to decide if necessary.  If non-zero, MASK is an existing XImage
   object to use for the heuristic.  */

#define IMAGE_BACKGROUND_TRANSPARENT(img, f, mask)			      \
   ((img)->background_transparent_valid					      \
    ? (img)->background_transparent					      \
    : image_background_transparent (img, f, mask))

#endif /* HAVE_WINDOW_SYSTEM */


/* Defined in xmenu.c  */

int popup_activated (void);

/* Defined in dispnew.c */

extern Lisp_Object buffer_posn_from_coords (struct window *,
                                            int *, int *,
                                            struct display_pos *,
                                            Lisp_Object *,
                                            int *, int *, int *, int *);
extern Lisp_Object mode_line_string (struct window *, enum window_part,
                                     int *, int *, ptrdiff_t *,
                                     Lisp_Object *,
                                     int *, int *, int *, int *);
extern Lisp_Object marginal_area_string (struct window *, enum window_part,
                                         int *, int *, ptrdiff_t *,
                                         Lisp_Object *,
                                         int *, int *, int *, int *);
extern void redraw_frame (struct frame *);
<<<<<<< HEAD
extern int update_frame (struct frame *, int, int);
extern void update_frame_with_menu (struct frame *);
extern void bitch_at_user (void);
extern void adjust_glyphs (struct frame *);
extern void free_glyphs (struct frame *);
extern void free_window_matrices (struct window *);
extern void check_glyph_memory (void);
extern struct glyph_matrix *save_current_matrix (struct frame *);
extern void mirrored_line_dance (struct glyph_matrix *, int, int, int *,
				 char *);
extern void clear_glyph_matrix (struct glyph_matrix *);
extern void clear_current_matrices (struct frame *f);
extern void clear_desired_matrices (struct frame *);
extern void shift_glyph_matrix (struct window *, struct glyph_matrix *,
				int, int, int);
extern void rotate_matrix (struct glyph_matrix *, int, int, int);
extern void increment_matrix_positions (struct glyph_matrix *,
					int, int, ptrdiff_t, ptrdiff_t);
extern void blank_row (struct window *, struct glyph_row *, int);
extern void enable_glyph_matrix_rows (struct glyph_matrix *, int, int, int);
extern void clear_glyph_row (struct glyph_row *);
extern void prepare_desired_row (struct glyph_row *);
extern void set_window_update_flags (struct window *, int);
extern void update_single_window (struct window *, int);
extern void do_pending_window_change (int);
extern void change_frame_size (struct frame *, int, int, int, int, int);
extern void init_display (void);
extern void syms_of_display (void);
=======
extern void cancel_line (int, struct frame *);
extern void init_desired_glyphs (struct frame *);
extern bool update_frame (struct frame *, bool, bool);
extern void bitch_at_user (void);
void adjust_glyphs (struct frame *);
void free_glyphs (struct frame *);
void free_window_matrices (struct window *);
void check_glyph_memory (void);
void mirrored_line_dance (struct glyph_matrix *, int, int, int *, char *);
void clear_glyph_matrix (struct glyph_matrix *);
void clear_current_matrices (struct frame *f);
void clear_desired_matrices (struct frame *);
void shift_glyph_matrix (struct window *, struct glyph_matrix *,
                         int, int, int);
void rotate_matrix (struct glyph_matrix *, int, int, int);
void increment_matrix_positions (struct glyph_matrix *,
                                 int, int, ptrdiff_t, ptrdiff_t);
void blank_row (struct window *, struct glyph_row *, int);
void clear_glyph_matrix_rows (struct glyph_matrix *, int, int);
void clear_glyph_row (struct glyph_row *);
void prepare_desired_row (struct glyph_row *);
void set_window_update_flags (struct window *, bool);
void update_single_window (struct window *, bool);
void do_pending_window_change (bool);
void change_frame_size (struct frame *, int, int, bool, bool, bool);
void init_display (void);
void syms_of_display (void);
>>>>>>> 257b3b03
extern Lisp_Object Qredisplay_dont_pause;
extern void spec_glyph_lookup_face (struct window *, GLYPH *);

/* Defined in terminal.c */

extern void ring_bell (struct frame *);
extern void update_begin (struct frame *);
extern void update_end (struct frame *);
extern void set_terminal_window (struct frame *, int);
extern void cursor_to (struct frame *, int, int);
extern void raw_cursor_to (struct frame *, int, int);
extern void clear_to_end (struct frame *);
extern void clear_frame (struct frame *);
extern void clear_end_of_line (struct frame *, int);
extern void write_glyphs (struct frame *, struct glyph *, int);
extern void insert_glyphs (struct frame *, struct glyph *, int);
extern void delete_glyphs (struct frame *, int);
extern void ins_del_lines (struct frame *, int, int);

extern struct terminal *init_initial_terminal (void);


/* Defined in term.c */

extern void tty_turn_off_insert (struct tty_display_info *);
extern int string_cost (const char *);
extern int per_line_cost (const char *);
extern void calculate_costs (struct frame *);
extern void produce_glyphs (struct it *);
extern bool tty_capable_p (struct tty_display_info *, unsigned,
			   unsigned long, unsigned long);
extern void set_tty_color_mode (struct tty_display_info *, struct frame *);
extern struct terminal *get_named_tty (const char *);
extern void create_tty_output (struct frame *);
extern struct terminal *init_tty (const char *, const char *, bool);
extern void tty_append_glyph (struct it *);


/* Defined in scroll.c */

extern int scrolling_max_lines_saved (int, int, int *, int *, int *);
extern void do_line_insertion_deletion_costs (struct frame *, const char *,
                                              const char *, const char *,
					      const char *, const char *,
					      const char *, int);
void scrolling_1 (struct frame *, int, int, int, int *, int *, int *,
                  int *, int);

/* Defined in frame.c */

#ifdef HAVE_WINDOW_SYSTEM

/* Types we might convert a resource string into.  */
enum resource_types
{
  RES_TYPE_NUMBER,
  RES_TYPE_FLOAT,
  RES_TYPE_BOOLEAN,
  RES_TYPE_STRING,
  RES_TYPE_SYMBOL,
  RES_TYPE_BOOLEAN_NUMBER
};

extern Lisp_Object x_get_arg (Display_Info *, Lisp_Object,
                              Lisp_Object, const char *, const char *class,
                              enum resource_types);
extern Lisp_Object x_frame_get_and_record_arg (struct frame *, Lisp_Object,
                                               Lisp_Object,
					       const char *, const char *,
                                               enum resource_types);
extern Lisp_Object x_default_parameter (struct frame *, Lisp_Object,
                                        Lisp_Object, Lisp_Object,
                                        const char *, const char *,
                                        enum resource_types);

#endif /* HAVE_WINDOW_SYSTEM */

INLINE_HEADER_END

#endif /* not DISPEXTERN_H_INCLUDED */<|MERGE_RESOLUTION|>--- conflicted
+++ resolved
@@ -3469,39 +3469,10 @@
                                          Lisp_Object *,
                                          int *, int *, int *, int *);
 extern void redraw_frame (struct frame *);
-<<<<<<< HEAD
-extern int update_frame (struct frame *, int, int);
-extern void update_frame_with_menu (struct frame *);
-extern void bitch_at_user (void);
-extern void adjust_glyphs (struct frame *);
-extern void free_glyphs (struct frame *);
-extern void free_window_matrices (struct window *);
-extern void check_glyph_memory (void);
-extern struct glyph_matrix *save_current_matrix (struct frame *);
-extern void mirrored_line_dance (struct glyph_matrix *, int, int, int *,
-				 char *);
-extern void clear_glyph_matrix (struct glyph_matrix *);
-extern void clear_current_matrices (struct frame *f);
-extern void clear_desired_matrices (struct frame *);
-extern void shift_glyph_matrix (struct window *, struct glyph_matrix *,
-				int, int, int);
-extern void rotate_matrix (struct glyph_matrix *, int, int, int);
-extern void increment_matrix_positions (struct glyph_matrix *,
-					int, int, ptrdiff_t, ptrdiff_t);
-extern void blank_row (struct window *, struct glyph_row *, int);
-extern void enable_glyph_matrix_rows (struct glyph_matrix *, int, int, int);
-extern void clear_glyph_row (struct glyph_row *);
-extern void prepare_desired_row (struct glyph_row *);
-extern void set_window_update_flags (struct window *, int);
-extern void update_single_window (struct window *, int);
-extern void do_pending_window_change (int);
-extern void change_frame_size (struct frame *, int, int, int, int, int);
-extern void init_display (void);
-extern void syms_of_display (void);
-=======
 extern void cancel_line (int, struct frame *);
 extern void init_desired_glyphs (struct frame *);
 extern bool update_frame (struct frame *, bool, bool);
+extern void update_frame_with_menu (struct frame *);
 extern void bitch_at_user (void);
 void adjust_glyphs (struct frame *);
 void free_glyphs (struct frame *);
@@ -3526,7 +3497,6 @@
 void change_frame_size (struct frame *, int, int, bool, bool, bool);
 void init_display (void);
 void syms_of_display (void);
->>>>>>> 257b3b03
 extern Lisp_Object Qredisplay_dont_pause;
 extern void spec_glyph_lookup_face (struct window *, GLYPH *);
 
