--- conflicted
+++ resolved
@@ -30,7 +30,6 @@
 srcdir = @srcdir@
 top_srcdir = @top_srcdir@
 top_builddir = @top_builddir@
--include ${top_builddir}/src/verbose.mk
 
 # MinGW CPPFLAGS may use this.
 abs_top_srcdir=@abs_top_srcdir@
@@ -468,11 +467,9 @@
   $(HARFBUZZ_CFLAGS) $(LIBOTF_CFLAGS) $(M17N_FLT_CFLAGS) $(DEPFLAGS) \
   $(LIBSYSTEMD_CFLAGS) $(JSON_CFLAGS) $(XSYNC_CFLAGS) $(TREE_SITTER_CFLAGS) \
   $(LIBGNUTLS_CFLAGS) $(NOTIFY_CFLAGS) $(CAIRO_CFLAGS) \
-<<<<<<< HEAD
-  $(WERROR_CFLAGS) $(REMACSLIB_CFLAGS)
-=======
-  $(WERROR_CFLAGS) $(HAIKU_CFLAGS) $(XCOMPOSITE_CFLAGS) $(XSHAPE_CFLAGS)
->>>>>>> d6d25a3c
+  $(WERROR_CFLAGS) $(HAIKU_CFLAGS) $(XCOMPOSITE_CFLAGS) $(XSHAPE_CFLAGS) \
+  $(REMACSLIB_CFLAGS)
+
 ALL_CFLAGS = $(EMACS_CFLAGS) $(WARN_CFLAGS) $(CFLAGS)
 ALL_OBJC_CFLAGS = $(EMACS_CFLAGS) \
   $(filter-out $(NON_OBJC_CFLAGS),$(WARN_CFLAGS)) $(CFLAGS) \
@@ -629,13 +626,9 @@
    $(FREETYPE_LIBS) $(FONTCONFIG_LIBS) $(HARFBUZZ_LIBS) $(LIBOTF_LIBS) $(M17N_FLT_LIBS) \
    $(LIBGNUTLS_LIBS) $(LIB_PTHREAD) $(GETADDRINFO_A_LIBS) $(LCMS2_LIBS) \
    $(NOTIFY_LIBS) $(LIB_MATH) $(LIBZ) $(LIBMODULES) $(LIBSYSTEMD_LIBS) \
-<<<<<<< HEAD
-   $(JSON_LIBS) $(LIBGMP) $(LIBGCCJIT_LIBS) \
+   $(JSON_LIBS) $(LIBGMP) $(LIBGCCJIT_LIBS) $(XINPUT_LIBS) $(HAIKU_LIBS) \
+   $(TREE_SITTER_LIBS) $(SQLITE3_LIBS) $(XCOMPOSITE_LIBS) $(XSHAPE_LIBS) \
    $(WEBRENDER_LIBS) $(LIB_REMACS)
-=======
-   $(JSON_LIBS) $(LIBGMP) $(LIBGCCJIT_LIBS) $(XINPUT_LIBS) $(HAIKU_LIBS) \
-   $(TREE_SITTER_LIBS) $(SQLITE3_LIBS) $(XCOMPOSITE_LIBS) $(XSHAPE_LIBS)
->>>>>>> d6d25a3c
 
 ## FORCE it so that admin/unidata can decide whether this file is
 ## up-to-date.  Although since charprop depends on bootstrap-emacs,
@@ -721,13 +714,7 @@
 	$(AM_V_GEN)$(MKDIR_P) $(etc)
 	$(AM_V_at)rm -f $(etc)/DOC
 	$(AM_V_at)$(libsrc)/make-docfile -d $(srcdir) \
-<<<<<<< HEAD
-	  $(SOME_MACHINE_OBJECTS) $(obj) $(RUST_CRATES_SOURCES) > $(etc)/DOC
-	$(AM_V_at)$(libsrc)/make-docfile -a $(etc)/DOC -d $(lispsource) \
-	  $(shortlisp)
-=======
 	  $(SOME_MACHINE_OBJECTS) $(doc_obj) > $(etc)/DOC
->>>>>>> d6d25a3c
 
 $(libsrc)/make-docfile$(EXEEXT) $(libsrc)/make-fingerprint$(EXEEXT): \
   $(lib)/libgnu.a
@@ -743,11 +730,7 @@
 GLOBAL_SOURCES = $(base_obj:.o=.c) $(NS_OBJC_OBJ:.o=.m) $(RUST_CRATES_SOURCES)
 
 gl-stamp: $(libsrc)/make-docfile$(EXEEXT) $(GLOBAL_SOURCES)
-<<<<<<< HEAD
-	$(AM_V_GLOBALS)$(libsrc)/make-docfile -d $(srcdir) -g $(obj) $(RUST_CRATES_SOURCES) > globals.tmp
-=======
-	$(AM_V_GLOBALS)$(libsrc)/make-docfile -d $(srcdir) -g $(doc_obj) > globals.tmp
->>>>>>> d6d25a3c
+	$(AM_V_GLOBALS)$(libsrc)/make-docfile -d $(srcdir) -g $(doc_obj) $(RUST_CRATES_SOURCES) > globals.tmp
 	$(AM_V_at)$(top_srcdir)/build-aux/move-if-change globals.tmp globals.h
 	$(AM_V_at)echo timestamp > $@
 
