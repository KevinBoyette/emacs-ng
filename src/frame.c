--- conflicted
+++ resolved
@@ -247,15 +247,12 @@
       return Qpc;
     case output_ns:
       return Qns;
-<<<<<<< HEAD
-    case output_wr:
-      return Qwr;
-=======
     case output_pgtk:
       return Qpgtk;
     case output_haiku:
       return Qhaiku;
->>>>>>> d6d25a3c
+    case output_wr:
+      return Qwr;
     default:
       emacs_abort ();
     }
@@ -6236,12 +6233,9 @@
   DEFSYM (Qw32, "w32");
   DEFSYM (Qpc, "pc");
   DEFSYM (Qns, "ns");
-<<<<<<< HEAD
-  DEFSYM (Qwr, "wr");
-=======
   DEFSYM (Qpgtk, "pgtk");
   DEFSYM (Qhaiku, "haiku");
->>>>>>> d6d25a3c
+  DEFSYM (Qwr, "wr");
   DEFSYM (Qvisible, "visible");
   DEFSYM (Qbuffer_predicate, "buffer-predicate");
   DEFSYM (Qbuffer_list, "buffer-list");
