### @configure_input@

# Copyright (C) 1985, 1987-1988, 1993-1994, 2001-2023 Free Software
# Foundation, Inc.

# This file is part of GNU Emacs.

# GNU Emacs is free software: you can redistribute it and/or modify
# it under the terms of the GNU General Public License as published by
# the Free Software Foundation, either version 3 of the License, or
# (at your option) any later version.

# GNU Emacs is distributed in the hope that it will be useful,
# but WITHOUT ANY WARRANTY; without even the implied warranty of
# MERCHANTABILITY or FITNESS FOR A PARTICULAR PURPOSE.  See the
# GNU General Public License for more details.

# You should have received a copy of the GNU General Public License
# along with GNU Emacs.  If not, see <https://www.gnu.org/licenses/>.

SHELL = @SHELL@

# Prevent any settings in the user environment causing problems.
unexport EMACSDATA EMACSDOC EMACSLOADPATH EMACSPATH

# Following ../lisp/Makefile.in.
EMACS = ../src/emacs${EXEEXT}
EMACSOPT = -batch --no-site-file --no-site-lisp

# ==================== Things 'configure' will edit ====================

CC=@CC@
<<<<<<< HEAD
CFLAGS=@CFLAGS@ @REMACSLIB_CFLAGS@
=======
CXX=@CXX@
CFLAGS=@CFLAGS@
CXXFLAGS=@CXXFLAGS@
>>>>>>> d6d25a3c
CPPFLAGS = @CPPFLAGS@
LDFLAGS = @LDFLAGS@

RUSTFLAGS=@RUSTFLAGS@
CARGO_BUILD=@CARGO_BUILD@
CARGO_CLEAN=@CARGO_CLEAN@
CARGO_TEST=@CARGO_TEST@
CARGO_FLAGS=@CARGO_FLAGS@
REMACSLIB_NAME=@REMACSLIB_NAME@

ifeq ($(findstring --release,$(CARGO_FLAGS)),--release)
CARGO_BUILD_DIR=release
else
CARGO_BUILD_DIR=debug
endif

version=@version@
## Used in $archlibdir.
configuration=@configuration@
EXEEXT=@EXEEXT@
C_SWITCH_SYSTEM=@C_SWITCH_SYSTEM@
C_SWITCH_MACHINE=@C_SWITCH_MACHINE@
PROFILING_CFLAGS = @PROFILING_CFLAGS@
WARN_CFLAGS = @WARN_CFLAGS@
WERROR_CFLAGS = @WERROR_CFLAGS@

# Program name transformation.
TRANSFORM = @program_transform_name@

top_builddir = @top_builddir@
-include ${top_builddir}/src/verbose.mk

# ==================== Where To Install Things ====================

# Location to install Emacs.app under GNUstep / macOS.
# Later values may use this.
ns_appbindir=@ns_appbindir@
ns_applibexecdir=@ns_applibexecdir@

# The default location for installation.  Everything is placed in
# subdirectories of this directory.  The default values for many of
# the variables below are expressed in terms of this one, so you may
# not need to change them.  This is set with the --prefix option to
# '../configure'.
prefix=@prefix@

# Like 'prefix', but used for architecture-specific files.  This is
# set with the --exec-prefix option to '../configure'.
exec_prefix=@exec_prefix@

# Where to install Emacs and other binaries that people will want to
# run directly (like etags).  This is set with the --bindir option
# to '../configure'.
bindir=@bindir@

# Where to install and expect executable files to be run by Emacs
# rather than directly by users, and other architecture-dependent
# data.  ${archlibdir} is usually below this.  This is set with the
# --libexecdir option to '../configure'.
libexecdir=@libexecdir@

# Nonempty if Emacs can assume Mailutils is installed.
with_mailutils=@with_mailutils@

# Directory for local state files for all programs.
localstatedir=@localstatedir@

# Where to find the source code.  This is set by the configure
# script's '--srcdir' option.  However, the value of ${srcdir} in
# this makefile is not identical to what was specified with --srcdir,
# since the variable here has '/lib-src' added at the end.

# We use $(srcdir) explicitly in dependencies so as not to depend on VPATH.
srcdir=@srcdir@
VPATH=@srcdir@

# Path to rust source files, relative to srcdir
rust_srcdir=$(top_srcdir)/rust_src

# The top-level source directory, also set by configure.
top_srcdir=@top_srcdir@
# MinGW CPPFLAGS may use this.
abs_top_srcdir=@abs_top_srcdir@

# ==================== Emacs-specific directories ====================

# These variables hold the values Emacs will actually use.  They are
# based on the values of the standard Make variables above.

# Where to put executables to be run by Emacs rather than the user.
# This path usually includes the Emacs version and configuration name,
# so that multiple configurations for multiple versions of Emacs may
# be installed at once.  This can be set with the --archlibdir option
# to '../configure'.
archlibdir=@archlibdir@

# User or group of the auxiliary program update-game-score, which is
# installed on platforms with a game directory shared by multiple users.
# On other platforms Emacs can update the score files itself.
gameuser=@gameuser@
gamegroup=@gamegroup@
# Where to install game score files, if gameuser or gamegroup is nonempty.
gamedir=@gamedir@
# Nonempty if and only if a shared gamedir is used.
use_gamedir=$(gameuser)$(gamegroup)

# ==================== Utility Programs for the Build =================

# ../configure figures out the correct values for these.
INSTALL = @INSTALL@
INSTALL_PROGRAM = @INSTALL_PROGRAM@
INSTALL_SCRIPT = @INSTALL_SCRIPT@
# By default, we uphold the dignity of our programs.
INSTALL_STRIP =
MKDIR_P = @MKDIR_P@

# ========================== Lists of Files ===========================

## Haiku build-time support
HAVE_BE_APP=@HAVE_BE_APP@
HAIKU_LIBS=@HAIKU_LIBS@
HAIKU_CFLAGS=@HAIKU_CFLAGS@

# emacsclientw.exe for MinGW, empty otherwise
CLIENTW = @CLIENTW@

# Things that a user might actually run, which should be installed in bindir.
INSTALLABLES = etags${EXEEXT} ctags${EXEEXT} emacsclient${EXEEXT} $(CLIENTW) \
               ebrowse${EXEEXT}

# Things that Emacs runs internally, or during the build process,
#  which should not be installed in bindir.
UTILITIES = hexl${EXEEXT} 			 	 \
	    $(if $(with_mailutils), , movemail${EXEEXT}) \
            $(and $(use_gamedir), update-game-score${EXEEXT})

ifeq ($(HAVE_BE_APP),yes)
DONT_INSTALL= make-docfile${EXEEXT} make-fingerprint${EXEEXT} be-resources
else
DONT_INSTALL= make-docfile${EXEEXT} make-fingerprint${EXEEXT}
endif

# Like UTILITIES, but they're not system-dependent, and should not be
#  deleted by the distclean target.
SCRIPTS= rcs2log

# All files that are created by the linker, i.e., whose names end in ${EXEEXT}.
EXE_FILES = ${INSTALLABLES} ${UTILITIES} ${DONT_INSTALL}

# Rust files to be linked as part of the executables
RUST_ARCHIVE = $(top_srcdir)/target/$(CARGO_BUILD_DIR)/$(REMACSLIB_NAME)
RUST_LIB = $(RUST_ARCHIVE) @RUST_DEPS@

# Specify additional -D flags for movemail. Options:
# -DMAIL_USE_FLOCK or -DMAIL_USE_LOCKF (use flock or lockf for file locking).
# See the comments about locking in movemail.c.  Normally the values
# set by configure should be correct and you should not need to do anything.
# If neither flag is set, you need to use blessmail.
MOVE_FLAGS=

## Empty if either MAIL_USE_FLOCK or MAIL_USE_LOCKF, else need-blessmail.
BLESSMAIL_TARGET=@BLESSMAIL_TARGET@

## -lkrb or -lkrb4 if needed
KRB4LIB=@KRB4LIB@
## -ldes or -ldes425 if needed
DESLIB=@DESLIB@
## -lkrb5 if needed
KRB5LIB=@KRB5LIB@
## -lk5crypto or -lcrypto if needed
CRYPTOLIB=@CRYPTOLIB@
## -lcom_err if needed
COM_ERRLIB=@COM_ERRLIB@
## -lhesiod if needed
LIBHESIOD=@LIBHESIOD@
## -lresolv if HAVE_LIBRESOLV
LIBRESOLV=@LIBRESOLV@
## -llockfile if HAVE_LIBLOCKFILE or -lmail if HAVE_LIBMAIL
LIBS_MAIL=@LIBS_MAIL@
## empty or -lrt or -lposix4 if HAVE_CLOCK_GETTIME
CLOCK_TIME_LIB = @CLOCK_TIME_LIB@
## empty or -lbcrypt or -ladvapi32
GETRANDOM_LIB = @GETRANDOM_LIB@
## Whatever libraries are needed for euidaccess
EUIDACCESS_LIBGEN=@EUIDACCESS_LIBGEN@
## Libraries needed for file_has_acl
FILE_HAS_ACL_LIB=@FILE_HAS_ACL_LIB@
## empty or -lwsock2 for MinGW
LIB_WSOCK32=@LIB_WSOCK32@

## Extra libraries for etags
LIBS_ETAGS = $(CLOCK_TIME_LIB) $(GETRANDOM_LIB)

HAVE_SECCOMP=@HAVE_SECCOMP@
HAVE_LIBSECCOMP=@HAVE_LIBSECCOMP@
LIBSECCOMP_LIBS=@LIBSECCOMP_LIBS@
LIBSECCOMP_CFLAGS=@LIBSECCOMP_CFLAGS@
SIZEOF_LONG=@SIZEOF_LONG@

# Currently, we can only generate seccomp filter files for x86-64.
ifeq ($(HAVE_SECCOMP),yes)
ifeq ($(HAVE_LIBSECCOMP),yes)
ifeq ($(shell uname -m),x86_64)
ifeq ($(SIZEOF_LONG),8)
# We require SECCOMP_RET_KILL_PROCESS, which is only available in
# Linux 4.14 and later.
ifeq ($(shell { echo 4.14; uname -r | cut -d . -f 1-2; } | \
              sort -C -t . -n -k 1,1 -k 2,2 && \
              echo 1),1)
SECCOMP_FILTER=1
endif
endif
endif
endif
endif

ifeq ($(SECCOMP_FILTER),1)
DONT_INSTALL += seccomp-filter$(EXEEXT)
endif

## Extra libraries to use when linking movemail.
LIBS_MOVE = $(LIBS_MAIL) $(KRB4LIB) $(DESLIB) $(KRB5LIB) $(CRYPTOLIB) \
  $(COM_ERRLIB) $(LIBHESIOD) $(LIBRESOLV) $(LIB_WSOCK32) $(LIBS_ETAGS)

## Extra libraries when linking emacsclient
## (empty or -lcomctl32 for MinGW)
LIBS_ECLIENT = @LIBS_ECLIENT@

## Extra object files for linking for MinGW
NTLIB = @NTLIB@
CLIENTRES = @CLIENTRES@
WINDRES = @WINDRES@

## Some systems define this to request special libraries.
LIBS_SYSTEM = @LIBS_SYSTEM@

# Flags that could be in WARN_CFLAGS, but are invalid for C++.
NON_CXX_CFLAGS = -Wmissing-prototypes -Wnested-externs -Wold-style-definition \
  -Wstrict-prototypes -Wno-override-init

BASE_CFLAGS = $(C_SWITCH_SYSTEM) $(C_SWITCH_MACHINE) \
	      $(WARN_CFLAGS) $(WERROR_CFLAGS) \
	      -I. -I../src -I../lib \
	      -I${srcdir} -I${srcdir}/../src -I${srcdir}/../lib

ALL_CFLAGS = ${BASE_CFLAGS} ${PROFILING_CFLAGS} ${LDFLAGS} ${CPPFLAGS} ${CFLAGS}
CPP_CFLAGS = ${BASE_CFLAGS} ${PROFILING_CFLAGS} ${CPPFLAGS} ${CFLAGS}

ALL_CXXFLAGS = $(filter-out ${NON_CXX_CFLAGS},${BASE_CFLAGS}) \
  ${PROFILING_CFLAGS} ${LDFLAGS} ${CPPFLAGS} ${CFLAGS} ${CXXFLAGS} ${HAIKU_CFLAGS}

# Configuration files for .o files to depend on.
config_h = ../src/config.h $(srcdir)/../src/conf_post.h

all: ${EXE_FILES} ${SCRIPTS}

ifeq ($(SECCOMP_FILTER),1)
all: seccomp-filter.bpf seccomp-filter-exec.bpf
endif

.PHONY: all need-blessmail maybe-blessmail

LOADLIBES = ../lib/libgnu.a $(LIBS_SYSTEM) $(RUST_LIB)
$(EXE_FILES): ../lib/libgnu.a $(RUST_ARCHIVE)

## Only used if we need blessmail, but no harm in always defining.
## This makes the actual blessmail executable.
blessmail: $(srcdir)/../lisp/mail/blessmail.el
	$(AM_V_GEN)$(EMACS) $(EMACSOPT) -l $<
	$(AM_V_at)chmod +x $@

## This checks if we need to run blessmail.
## Do not charge ahead and do it!  Let the installer decide.
need-blessmail: blessmail
	@if [ `wc -l <blessmail` != 2 ] ; then \
	  dir=`sed -n -e 's/echo mail directory = \(.*\)/\1/p' blessmail`; \
	  echo "Assuming $$dir is really the mail spool directory, you should"; \
	  echo "run  lib-src/blessmail $(DESTDIR)${archlibdir}/movemail${EXEEXT}"; \
	  echo "as root, to give  movemail${EXEEXT}  appropriate permissions."; \
	  echo "Do that after running  make install."; \
	fi

## This is the target invoked by the top-level Makefile.
maybe-blessmail: $(BLESSMAIL_TARGET)

## Install the internal utilities.  Until they are installed, we can
## just run them directly from lib-src.  When installing, do not give
## up if chown or chgrp fails, as the package responsible for
## installing Emacs can fix this problem later.
$(DESTDIR)${archlibdir}: all
	$(info $ )
	$(info Installing utilities run internally by Emacs.)
	umask 022 && ${MKDIR_P} "$(DESTDIR)${archlibdir}"
	exp_archlibdir=`cd "$(DESTDIR)${archlibdir}" && pwd -P` && \
	if [ "$$exp_archlibdir" != "`pwd -P`" ]; then \
	  for file in ${UTILITIES}; do \
	    $(INSTALL_PROGRAM) $(INSTALL_STRIP) $$file \
	      "$(DESTDIR)${archlibdir}/$$file" || exit; \
	  done ; \
        fi
  ifneq (,$(use_gamedir))
	umask 022 && ${MKDIR_P} "$(DESTDIR)${gamedir}"
	touch "$(DESTDIR)${gamedir}/snake-scores" \
	      "$(DESTDIR)${gamedir}/tetris-scores"
    ifneq (,$(gameuser))
	-chown ${gameuser} \
	   "$(DESTDIR)${archlibdir}/update-game-score${EXEEXT}" \
	   "$(DESTDIR)${gamedir}" && \
	 chmod u+s,go-r \
	   "$(DESTDIR)${archlibdir}/update-game-score${EXEEXT}" && \
	 chmod u=rwx,g=rx,o=rx "$(DESTDIR)${gamedir}"
    else
	-chgrp ${gamegroup} \
	   "$(DESTDIR)${archlibdir}/update-game-score${EXEEXT}" \
	   "$(DESTDIR)${gamedir}" && \
	 chmod g+s,o-r \
	   "$(DESTDIR)${archlibdir}/update-game-score${EXEEXT}" && \
	 chmod u=rwx,g=rwx,o=rx "$(DESTDIR)${gamedir}"
    endif
  endif
	exp_archlibdir=`cd "$(DESTDIR)${archlibdir}" && pwd -P` && \
	if [ "$$exp_archlibdir" != "`cd ${srcdir} && pwd -P`" ]; then \
	  for file in ${SCRIPTS}; do \
	    $(INSTALL_SCRIPT) ${srcdir}/$$file \
	      "$(DESTDIR)${archlibdir}/$$file" || exit; \
	  done ; \
	fi

.PHONY: install uninstall mostlyclean clean distclean maintainer-clean
.PHONY: bootstrap-clean check tags

install: $(DESTDIR)${archlibdir}
	$(info $ )
	$(info Installing utilities for users to run.)
	umask 022 && ${MKDIR_P} "$(DESTDIR)${bindir}"
	for file in ${INSTALLABLES} ; do \
	  $(INSTALL_PROGRAM) $(INSTALL_STRIP) $${file} \
	    "$(DESTDIR)${bindir}"/` \
	      echo $${file} | sed -e 's/${EXEEXT}$$//' -e '$(TRANSFORM)' \
	    `${EXEEXT} || exit; \
	done

uninstall:
	for file in ${INSTALLABLES}; do \
	  rm -f "$(DESTDIR)${bindir}"/` \
	    echo $${file} | sed -e 's/${EXEEXT}$$//' -e '$(TRANSFORM)' \
	  `${EXEEXT}; \
	done
	if [ -d "$(DESTDIR)${archlibdir}" ]; then \
	  cd "$(DESTDIR)${archlibdir}" && \
	  rm -f ${UTILITIES} ${SCRIPTS}; \
	fi

mostlyclean:
	rm -f core ./*.o ./*.res

clean: mostlyclean remacs-libclean
	-rm -f seccomp-filter.bpf seccomp-filter.pfc seccomp-filter-exec.bpf seccomp-filter-exec.pfc
	rm -f ${EXE_FILES}

distclean: clean
	rm -f TAGS Makefile blessmail

bootstrap-clean maintainer-clean: distclean


## Test the contents of the directory.
check:
	$(info We don't have any tests for the lib-src/ directory yet.)

tagsfiles = $(wildcard ${srcdir}/*.[ch])

.PHONY: tags
tags: TAGS
TAGS: etags${EXEEXT} ${tagsfiles}
	./etags ${tagsfiles}

../lib/libgnu.a: $(config_h)
	$(MAKE) -C ../lib all

cargo_manifest=$(rust_srcdir)/remacs-lib/Cargo.toml
RUST_DEP-INFO=$(RUST_ARCHIVE:.a=.d)
RUST_CARGO_FILES = $(sort $(shell find ${rust_srcdir}/remacs-lib -type f \
-name 'Cargo.*' -o -name "build.rs"))

$(RUST_ARCHIVE) $(RUST_DEP-INFO): $(RUST_CARGO_FILES)
	CARGO_BUILD_DEP_INFO_BASEDIR=$(realpath $(top_srcdir)) \
	RUSTFLAGS="$(RUSTFLAGS)" \
	$(CARGO_BUILD) $(CARGO_FLAGS) --manifest-path=$(cargo_manifest)
	sed -i~ 's/rust_src\//..\/rust_src\//g' $(RUST_DEP-INFO)

include $(RUST_DEP-INFO)

remacs-libclean:
	$(CARGO_CLEAN) --manifest-path=$(cargo_manifest)

regex.o: $(srcdir)/../src/regex.c $(srcdir)/../src/regex.h $(config_h)
	$(AM_V_CC)$(CC) -c $(CPP_CFLAGS) $<


etags_deps = ${srcdir}/etags.c $(NTLIB) $(config_h)
etags_libs = $(NTLIB) $(LOADLIBES) $(LIBS_ETAGS)

etags${EXEEXT}: ${etags_deps}
	$(AM_V_CCLD)$(CC) ${ALL_CFLAGS} -o $@ $< $(etags_libs)

## ctags.c is distinct from etags.c so that parallel makes do not write two
## etags.o files on top of each other.
## FIXME?
## Can't we use a wrapper that calls 'etags --ctags'?
ctags${EXEEXT}: ${srcdir}/ctags.c ${etags_deps}
	$(AM_V_CCLD)$(CC) ${ALL_CFLAGS} -o $@ $< $(etags_libs)

ebrowse${EXEEXT}: ${srcdir}/ebrowse.c ${srcdir}/../lib/min-max.h $(NTLIB) \
                   $(config_h)
	$(AM_V_CCLD)$(CC) ${ALL_CFLAGS} -o $@ $< $(NTLIB) $(LOADLIBES)

make-docfile${EXEEXT}: ${srcdir}/make-docfile.c $(NTLIB) $(config_h) $(RUST_ARCHIVE)
	$(AM_V_CCLD)$(CC) ${ALL_CFLAGS} $< $(NTLIB) $(LOADLIBES) -o $@

make-fingerprint${EXEEXT}: ${srcdir}/make-fingerprint.c $(NTLIB) $(config_h)
	$(AM_V_CCLD)$(CC) ${ALL_CFLAGS} $< $(NTLIB) $(LOADLIBES) -o $@

movemail${EXEEXT}: ${srcdir}/movemail.c pop.o $(NTLIB) $(config_h)
	$(AM_V_CCLD)$(CC) ${ALL_CFLAGS} ${MOVE_FLAGS} $< pop.o \
	  $(NTLIB) $(LOADLIBES) $(LIBS_MOVE) -o $@

pop.o: ${srcdir}/pop.c ${srcdir}/pop.h ${srcdir}/../lib/min-max.h $(config_h)
	$(AM_V_CC)$(CC) -c ${CPP_CFLAGS} ${MOVE_FLAGS} $<

emacsclient${EXEEXT}: ${srcdir}/emacsclient.c $(NTLIB) $(config_h)
	$(AM_V_CCLD)$(CC) ${ALL_CFLAGS} $< \
	   $(NTLIB) $(LOADLIBES) \
	   $(LIB_WSOCK32) $(EUIDACCESS_LIBGEN) \
	   $(FILE_HAS_ACL_LIB) $(LIBS_ECLIENT) \
	   -o $@

emacsclientw${EXEEXT}: ${srcdir}/emacsclient.c $(NTLIB) $(CLIENTRES) $(config_h)
	$(AM_V_CCLD)$(CC) ${ALL_CFLAGS} $(CLIENTRES) -mwindows $< \
	   $(LOADLIBES) \
	   $(LIB_WSOCK32) $(EUIDACCESS_LIBGEN) $(LIBS_ECLIENT) -o $@

be-resources: ${srcdir}/be_resources.cc ${config_h}
	$(AM_V_CXXLD)$(CXX) ${ALL_CXXFLAGS} ${HAIKU_LIBS} $< -o $@

NTINC = ${srcdir}/../nt/inc
NTDEPS = $(NTINC)/ms-w32.h $(NTINC)/sys/stat.h $(NTINC)/inttypes.h \
 $(NTINC)/stdint.h $(NTINC)/pwd.h $(NTINC)/sys/time.h $(NTINC)/stdbool.h \
 $(NTINC)/sys/wait.h $(NTINC)/unistd.h $(NTINC)/sys/file.h $(NTINC)/netdb.h

# The dependency on $(NTDEPS) is a trick intended to cause recompile of
# programs on MinGW whenever some private header in nt/inc is modified.
ntlib.o: ${srcdir}/ntlib.c ${srcdir}/ntlib.h $(NTDEPS)
	$(AM_V_CC)$(CC) -c ${CPP_CFLAGS} $<

hexl${EXEEXT}: ${srcdir}/hexl.c $(NTLIB) $(config_h)
	$(AM_V_CCLD)$(CC) ${ALL_CFLAGS} $< $(LOADLIBES) -o $@

update-game-score${EXEEXT}: ${srcdir}/update-game-score.c $(NTLIB) $(config_h)
	$(AM_V_CCLD)$(CC) ${ALL_CFLAGS} \
	  -DHAVE_SHARED_GAME_DIR="\"$(gamedir)\"" \
	  $< $(NTLIB) $(LOADLIBES) -o $@

emacsclient.res: ../nt/emacsclient.rc $(NTINC)/../icons/emacs.ico
	$(AM_V_RC)$(WINDRES) -O coff --include-dir=$(NTINC)/.. -o $@ $<

ifeq ($(SECCOMP_FILTER),1)
seccomp-filter$(EXEEXT): $(srcdir)/seccomp-filter.c $(config_h)
	$(AM_V_CCLD)$(CC) $(ALL_CFLAGS) $(LIBSECCOMP_CFLAGS) $< \
	  $(LIBSECCOMP_LIBS) -o $@

seccomp-filter.bpf seccomp-filter.pfc seccomp-filter-exec.bpf seccomp-filter-exec.pfc: seccomp-filter$(EXEEXT)
	$(AM_V_GEN)./seccomp-filter$(EXEEXT) \
	  seccomp-filter.bpf seccomp-filter.pfc \
	  seccomp-filter-exec.bpf seccomp-filter-exec.pfc
endif

## Makefile ends here.<|MERGE_RESOLUTION|>--- conflicted
+++ resolved
@@ -30,13 +30,9 @@
 # ==================== Things 'configure' will edit ====================
 
 CC=@CC@
-<<<<<<< HEAD
+CXX=@CXX@
 CFLAGS=@CFLAGS@ @REMACSLIB_CFLAGS@
-=======
-CXX=@CXX@
-CFLAGS=@CFLAGS@
 CXXFLAGS=@CXXFLAGS@
->>>>>>> d6d25a3c
 CPPFLAGS = @CPPFLAGS@
 LDFLAGS = @LDFLAGS@
 
