;;; minibuffer.el --- Minibuffer and completion functions -*- lexical-binding: t -*-

;; Copyright (C) 2008-2021 Free Software Foundation, Inc.

;; Author: Stefan Monnier <monnier@iro.umontreal.ca>
;; Package: emacs

;; This file is part of GNU Emacs.

;; GNU Emacs is free software: you can redistribute it and/or modify
;; it under the terms of the GNU General Public License as published by
;; the Free Software Foundation, either version 3 of the License, or
;; (at your option) any later version.

;; GNU Emacs is distributed in the hope that it will be useful,
;; but WITHOUT ANY WARRANTY; without even the implied warranty of
;; MERCHANTABILITY or FITNESS FOR A PARTICULAR PURPOSE.  See the
;; GNU General Public License for more details.

;; You should have received a copy of the GNU General Public License
;; along with GNU Emacs.  If not, see <https://www.gnu.org/licenses/>.

;;; Commentary:

;; Names with "--" are for functions and variables that are meant to be for
;; internal use only.

;; Functional completion tables have an extended calling conventions:
;; The `action' can be (additionally to nil, t, and lambda) of the form
;; - (boundaries . SUFFIX) in which case it should return
;;   (boundaries START . END).  See `completion-boundaries'.
;;   Any other return value should be ignored (so we ignore values returned
;;   from completion tables that don't know about this new `action' form).
;; - `metadata' in which case it should return (metadata . ALIST) where
;;   ALIST is the metadata of this table.  See `completion-metadata'.
;;   Any other return value should be ignored (so we ignore values returned
;;   from completion tables that don't know about this new `action' form).

;;; Bugs:

;; - completion-all-sorted-completions lists all the completions, whereas
;;   it should only lists the ones that `try-completion' would consider.
;;   E.g.  it should honor completion-ignored-extensions.
;; - choose-completion can't automatically figure out the boundaries
;;   corresponding to the displayed completions because we only
;;   provide the start info but not the end info in
;;   completion-base-position.
;; - C-x C-f ~/*/sr ? should not list "~/./src".
;; - minibuffer-force-complete completes ~/src/emacs/t<!>/lisp/minibuffer.el
;;   to ~/src/emacs/trunk/ and throws away lisp/minibuffer.el.

;;; Todo:

;; - Make *Completions* readable even if some of the completion
;;   entries have LF chars or spaces in them (including at
;;   beginning/end) or are very long.
;; - for M-x, cycle-sort commands that have no key binding first.
;; - Make things like icomplete-mode or lightning-completion work with
;;   completion-in-region-mode.
;; - extend `metadata':
;;   - indicate how to turn all-completion's output into
;;     try-completion's output: e.g. completion-ignored-extensions.
;;     maybe that could be merged with the "quote" operation.
;;   - indicate that `all-completions' doesn't do prefix-completion
;;     but just returns some list that relates in some other way to
;;     the provided string (as is the case in filecache.el), in which
;;     case partial-completion (for example) doesn't make any sense
;;     and neither does the completions-first-difference highlight.
;;   - indicate how to display the completions in *Completions* (turn
;;     \n into something else, add special boundaries between
;;     completions).  E.g. when completing from the kill-ring.

;; - case-sensitivity currently confuses two issues:
;;   - whether or not a particular completion table should be case-sensitive
;;     (i.e. whether strings that differ only by case are semantically
;;     equivalent)
;;   - whether the user wants completion to pay attention to case.
;;   e.g. we may want to make it possible for the user to say "first try
;;   completion case-sensitively, and if that fails, try to ignore case".
;;   Maybe the trick is that we should distinguish completion-ignore-case in
;;   try/all-completions (obey user's preference) from its use in
;;   test-completion (obey the underlying object's semantics).

;; - add support for ** to pcm.
;; - Add vc-file-name-completion-table to read-file-name-internal.

;;; Code:

(eval-when-compile (require 'cl-lib))

;;; Completion table manipulation

;; New completion-table operation.
(defun completion-boundaries (string collection pred suffix)
  "Return the boundaries of text on which COLLECTION will operate.
STRING is the string on which completion will be performed.
SUFFIX is the string after point.
If COLLECTION is a function, it is called with 3 arguments: STRING,
PRED, and a cons cell of the form (boundaries . SUFFIX).

The result is of the form (START . END) where START is the position
in STRING of the beginning of the completion field and END is the position
in SUFFIX of the end of the completion field.
E.g. for simple completion tables, the result is always (0 . (length SUFFIX))
and for file names the result is the positions delimited by
the closest directory separators."
  (let ((boundaries (if (functionp collection)
                        (funcall collection string pred
                                 (cons 'boundaries suffix)))))
    (if (not (eq (car-safe boundaries) 'boundaries))
        (setq boundaries nil))
    (cons (or (cadr boundaries) 0)
          (or (cddr boundaries) (length suffix)))))

(defun completion-metadata (string table pred)
  "Return the metadata of elements to complete at the end of STRING.
This metadata is an alist.  Currently understood keys are:
- `category': the kind of objects returned by `all-completions'.
   Used by `completion-category-overrides'.
- `annotation-function': function to add annotations in *Completions*.
   Takes one argument (STRING), which is a possible completion and
   returns a string to append to STRING.
- `affixation-function': function to prepend/append a prefix/suffix to
   entries.  Takes one argument (COMPLETIONS) and should return a list
   of annotated completions.  The elements of the list must be
   three-element lists: completion, its prefix and suffix.  This
   function takes priority over `annotation-function' when both are
   provided, so only this function is used.
- `group-function': function for grouping the completion candidates.
   Takes two arguments: a completion candidate (COMPLETION) and a
   boolean flag (TRANSFORM).  If TRANSFORM is nil, the function
   returns the group title of the group to which the candidate
   belongs.  The returned title may be nil.  Otherwise the function
   returns the transformed candidate.  The transformation can remove a
   redundant prefix, which is displayed in the group title.
- `display-sort-function': function to sort entries in *Completions*.
   Takes one argument (COMPLETIONS) and should return a new list
   of completions.  Can operate destructively.
- `cycle-sort-function': function to sort entries when cycling.
   Works like `display-sort-function'.
The metadata of a completion table should be constant between two boundaries."
  (let ((metadata (if (functionp table)
                      (funcall table string pred 'metadata))))
    (cons 'metadata
          (if (eq (car-safe metadata) 'metadata)
              (cdr metadata)))))

(defun completion--field-metadata (field-start)
  (completion-metadata (buffer-substring-no-properties field-start (point))
                       minibuffer-completion-table
                       minibuffer-completion-predicate))

(defun completion-metadata-get (metadata prop)
  (cdr (assq prop metadata)))

(defun completion--some (fun xs)
  "Apply FUN to each element of XS in turn.
Return the first non-nil returned value.
Like CL's `some'."
  (let ((firsterror nil)
        res)
    (while (and (not res) xs)
      (condition-case-unless-debug err
          (setq res (funcall fun (pop xs)))
        (error (unless firsterror (setq firsterror err)) nil)))
    (or res
        (if firsterror (signal (car firsterror) (cdr firsterror))))))

(defun complete-with-action (action collection string predicate)
  "Perform completion according to ACTION.
STRING, COLLECTION and PREDICATE are used as in `try-completion'.

If COLLECTION is a function, it will be called directly to
perform completion, no matter what ACTION is.

If ACTION is `metadata' or a list where the first element is
`boundaries', return nil.  If ACTION is nil, this function works
like `try-completion'; if it is t, this function works like
`all-completion'; and any other value makes it work like
`test-completion'."
  (cond
   ((functionp collection) (funcall collection string predicate action))
   ((eq (car-safe action) 'boundaries) nil)
   ((eq action 'metadata) nil)
   (t
    (funcall
     (cond
      ((null action) 'try-completion)
      ((eq action t) 'all-completions)
      (t 'test-completion))
     string collection predicate))))

(defun completion-table-dynamic (fun &optional switch-buffer)
  "Use function FUN as a dynamic completion table.
FUN is called with one argument, the string for which completion is requested,
and it should return a completion table containing all the intended possible
completions.
This table is allowed to include elements that do not actually match the
string: they will be automatically filtered out.
The completion table returned by FUN can use any of the usual formats of
completion tables such as lists, alists, and hash-tables.

If SWITCH-BUFFER is non-nil and completion is performed in the
minibuffer, FUN will be called in the buffer from which the minibuffer
was entered.

The result of the `completion-table-dynamic' form is a function
that can be used as the COLLECTION argument to `try-completion' and
`all-completions'.  See Info node `(elisp)Programmed Completion'.
The completion table returned by `completion-table-dynamic' has empty
metadata and trivial boundaries.

See also the related function `completion-table-with-cache'."
  (lambda (string pred action)
    (if (or (eq (car-safe action) 'boundaries) (eq action 'metadata))
        ;; `fun' is not supposed to return another function but a plain old
        ;; completion table, whose boundaries are always trivial.
        nil
      (with-current-buffer (if (not switch-buffer) (current-buffer)
                             (let ((win (minibuffer-selected-window)))
                               (if (window-live-p win) (window-buffer win)
                                 (current-buffer))))
        (complete-with-action action (funcall fun string) string pred)))))

(defun completion-table-with-cache (fun &optional ignore-case)
  "Create dynamic completion table from function FUN, with cache.
This is a wrapper for `completion-table-dynamic' that saves the last
argument-result pair from FUN, so that several lookups with the
same argument (or with an argument that starts with the first one)
only need to call FUN once.  This can be useful when FUN performs a
relatively slow operation, such as calling an external process.

When IGNORE-CASE is non-nil, FUN is expected to be case-insensitive."
  ;; See eg bug#11906.
  (let* (last-arg last-result
         (new-fun
          (lambda (arg)
            (if (and last-arg (string-prefix-p last-arg arg ignore-case))
                last-result
              (prog1
                  (setq last-result (funcall fun arg))
                (setq last-arg arg))))))
    (completion-table-dynamic new-fun)))

(defmacro lazy-completion-table (var fun)
  "Initialize variable VAR as a lazy completion table.
If the completion table VAR is used for the first time (e.g., by passing VAR
as an argument to `try-completion'), the function FUN is called with no
arguments.  FUN must return the completion table that will be stored in VAR.
If completion is requested in the minibuffer, FUN will be called in the buffer
from which the minibuffer was entered.  The return value of
`lazy-completion-table' must be used to initialize the value of VAR.

You should give VAR a non-nil `risky-local-variable' property."
  (declare (debug (symbolp lambda-expr)))
  (let ((str (make-symbol "string")))
    `(completion-table-dynamic
      (lambda (,str)
        (when (functionp ,var)
          (setq ,var (funcall #',fun)))
        ,var)
      'do-switch-buffer)))

(defun completion-table-case-fold (table &optional dont-fold)
  "Return new completion TABLE that is case insensitive.
If DONT-FOLD is non-nil, return a completion table that is
case sensitive instead."
  (lambda (string pred action)
    (let ((completion-ignore-case (not dont-fold)))
      (complete-with-action action table string pred))))

(defun completion-table-subvert (table s1 s2)
  "Return a completion table from TABLE with S1 replaced by S2.
The result is a completion table which completes strings of the
form (concat S1 S) in the same way as TABLE completes strings of
the form (concat S2 S)."
  (lambda (string pred action)
    (let* ((str (if (string-prefix-p s1 string completion-ignore-case)
                    (concat s2 (substring string (length s1)))))
           (res (if str (complete-with-action action table str pred))))
      (when (or res (eq (car-safe action) 'boundaries))
        (cond
         ((eq (car-safe action) 'boundaries)
          (let ((beg (or (and (eq (car-safe res) 'boundaries) (cadr res)) 0)))
            `(boundaries
<<<<<<< HEAD
              ,(max (min (length string) (length s1))
                    (+ beg (- (length s1) (length s2))))
=======
              ,(min (length string)
                    (max (length s1)
                         (+ beg (- (length s1) (length s2)))))
>>>>>>> d529207b
              . ,(and (eq (car-safe res) 'boundaries) (cddr res)))))
         ((stringp res)
          (if (string-prefix-p s2 res completion-ignore-case)
              (concat s1 (substring res (length s2)))))
         ((eq action t)
          (let ((bounds (completion-boundaries str table pred "")))
            (if (>= (car bounds) (length s2))
                res
              (let ((re (concat "\\`"
                                (regexp-quote (substring s2 (car bounds))))))
                (delq nil
                      (mapcar (lambda (c)
                                (if (string-match re c)
                                    (substring c (match-end 0))))
                              res))))))
         ;; E.g. action=nil and it's the only completion.
         (res))))))

(defun completion-table-with-context (prefix table string pred action)
  ;; TODO: add `suffix' maybe?
  (let ((pred
         (if (not (functionp pred))
             ;; Notice that `pred' may not be a function in some abusive cases.
             pred
           ;; Predicates are called differently depending on the nature of
           ;; the completion table :-(
           (cond
            ((vectorp table)            ;Obarray.
             (lambda (sym) (funcall pred (concat prefix (symbol-name sym)))))
            ((hash-table-p table)
             (lambda (s _v) (funcall pred (concat prefix s))))
            ((functionp table)
             (lambda (s) (funcall pred (concat prefix s))))
            (t                          ;Lists and alists.
             (lambda (s)
               (funcall pred (concat prefix (if (consp s) (car s) s)))))))))
    (if (eq (car-safe action) 'boundaries)
        (let* ((len (length prefix))
               (bound (completion-boundaries string table pred (cdr action))))
          `(boundaries ,(+ (car bound) len) . ,(cdr bound)))
      (let ((comp (complete-with-action action table string pred)))
        (cond
         ;; In case of try-completion, add the prefix.
         ((stringp comp) (concat prefix comp))
         (t comp))))))

(defun completion-table-with-terminator (terminator table string pred action)
  "Construct a completion table like TABLE but with an extra TERMINATOR.
This is meant to be called in a curried way by first passing TERMINATOR
and TABLE only (via `apply-partially').
TABLE is a completion table, and TERMINATOR is a string appended to TABLE's
completion if it is complete.  TERMINATOR is also used to determine the
completion suffix's boundary.
TERMINATOR can also be a cons cell (TERMINATOR . TERMINATOR-REGEXP)
in which case TERMINATOR-REGEXP is a regular expression whose submatch
number 1 should match TERMINATOR.  This is used when there is a need to
distinguish occurrences of the TERMINATOR strings which are really terminators
from others (e.g. escaped).  In this form, the car of TERMINATOR can also be,
instead of a string, a function that takes the completion and returns the
\"terminated\" string."
  ;; FIXME: This implementation is not right since it only adds the terminator
  ;; in try-completion, so any completion-style that builds the completion via
  ;; all-completions won't get the terminator, and selecting an entry in
  ;; *Completions* won't get the terminator added either.
  (cond
   ((eq (car-safe action) 'boundaries)
    (let* ((suffix (cdr action))
           (bounds (completion-boundaries string table pred suffix))
           (terminator-regexp (if (consp terminator)
                                  (cdr terminator) (regexp-quote terminator)))
           (max (and terminator-regexp
                     (string-match terminator-regexp suffix))))
      `(boundaries ,(car bounds)
                   . ,(min (cdr bounds) (or max (length suffix))))))
   ((eq action nil)
    (let ((comp (try-completion string table pred)))
      (if (consp terminator) (setq terminator (car terminator)))
      (if (eq comp t)
          (if (functionp terminator)
              (funcall terminator string)
            (concat string terminator))
        (if (and (stringp comp) (not (zerop (length comp)))
                 ;; Try to avoid the second call to try-completion, since
                 ;; it may be very inefficient (because `comp' made us
                 ;; jump to a new boundary, so we complete in that
                 ;; boundary with an empty start string).
                 (let ((newbounds (completion-boundaries comp table pred "")))
                   (< (car newbounds) (length comp)))
                 (eq (try-completion comp table pred) t))
            (if (functionp terminator)
                (funcall terminator comp)
              (concat comp terminator))
          comp))))
   ;; completion-table-with-terminator is always used for
   ;; "sub-completions" so it's only called if the terminator is missing,
   ;; in which case `test-completion' should return nil.
   ((eq action 'lambda) nil)
   (t
    ;; FIXME: We generally want the `try' and `all' behaviors to be
    ;; consistent so pcm can merge the `all' output to get the `try' output,
    ;; but that sometimes clashes with the need for `all' output to look
    ;; good in *Completions*.
    ;; (mapcar (lambda (s) (concat s terminator))
    ;;         (all-completions string table pred))))
    (complete-with-action action table string pred))))

(defun completion-table-with-predicate (table pred1 strict string pred2 action)
  "Make a completion table equivalent to TABLE but filtered through PRED1.
PRED1 is a function of one argument which returns non-nil if and
only if the argument is an element of TABLE which should be
considered for completion.  STRING, PRED2, and ACTION are the
usual arguments to completion tables, as described in
`try-completion', `all-completions', and `test-completion'.  If
STRICT is non-nil, the predicate always applies; if nil it only
applies if it does not reduce the set of possible completions to
nothing.  Note: TABLE needs to be a proper completion table which
obeys predicates."
  (cond
   ((and (not strict) (eq action 'lambda))
    ;; Ignore pred1 since it doesn't really have to apply anyway.
    (test-completion string table pred2))
   (t
    (or (complete-with-action action table string
                              (if (not (and pred1 pred2))
                                  (or pred1 pred2)
                                (lambda (x)
                                  ;; Call `pred1' first, so that `pred2'
                                  ;; really can't tell that `x' is in table.
                                  (and (funcall pred1 x) (funcall pred2 x)))))
        ;; If completion failed and we're not applying pred1 strictly, try
        ;; again without pred1.
        (and (not strict) pred1
             (complete-with-action action table string pred2))))))

(defun completion-table-in-turn (&rest tables)
  "Create a completion table that tries each table in TABLES in turn."
  ;; FIXME: the boundaries may come from TABLE1 even when the completion list
  ;; is returned by TABLE2 (because TABLE1 returned an empty list).
  ;; Same potential problem if any of the tables use quoting.
  (lambda (string pred action)
    (completion--some (lambda (table)
                        (complete-with-action action table string pred))
                      tables)))

(defun completion-table-merge (&rest tables)
  "Create a completion table that collects completions from all TABLES."
  ;; FIXME: same caveats as in `completion-table-in-turn'.
  (lambda (string pred action)
    (cond
     ((null action)
      (let ((retvals (mapcar (lambda (table)
                               (try-completion string table pred))
                             tables)))
        (if (member string retvals)
            string
          (try-completion string
                          (mapcar (lambda (value)
                                    (if (eq value t) string value))
                                  (delq nil retvals))
                          pred))))
     ((eq action t)
      (apply #'append (mapcar (lambda (table)
                                (all-completions string table pred))
                              tables)))
     (t
      (completion--some (lambda (table)
                          (complete-with-action action table string pred))
                        tables)))))

(defun completion-table-with-quoting (table unquote requote)
  ;; A difficult part of completion-with-quoting is to map positions in the
  ;; quoted string to equivalent positions in the unquoted string and
  ;; vice-versa.  There is no efficient and reliable algorithm that works for
  ;; arbitrary quote and unquote functions.
  ;; So to map from quoted positions to unquoted positions, we simply assume
  ;; that `concat' and `unquote' commute (which tends to be the case).
  ;; And we ask `requote' to do the work of mapping from unquoted positions
  ;; back to quoted positions.
  ;; FIXME: For some forms of "quoting" such as the truncation behavior of
  ;; substitute-in-file-name, it would be desirable not to requote completely.
  "Return a new completion table operating on quoted text.
TABLE operates on the unquoted text.
UNQUOTE is a function that takes a string and returns a new unquoted string.
REQUOTE is a function of 2 args (UPOS QSTR) where
  QSTR is a string entered by the user (and hence indicating
  the user's preferred form of quoting); and
  UPOS is a position within the unquoted form of QSTR.
REQUOTE should return a pair (QPOS . QFUN) such that QPOS is the
position corresponding to UPOS but in QSTR, and QFUN is a function
of one argument (a string) which returns that argument appropriately quoted
for use at QPOS."
  ;; FIXME: One problem with the current setup is that `qfun' doesn't know if
  ;; its argument is "the end of the completion", so if the quoting used double
  ;; quotes (for example), we end up completing "fo" to "foobar and throwing
  ;; away the closing double quote.
  (lambda (string pred action)
    (cond
     ((eq action 'metadata)
      (append (completion-metadata string table pred)
              '((completion--unquote-requote . t))))

     ((eq action 'lambda) ;;test-completion
      (let ((ustring (funcall unquote string)))
        (test-completion ustring table pred)))

     ((eq (car-safe action) 'boundaries)
      (let* ((ustring (funcall unquote string))
             (qsuffix (cdr action))
             (ufull (if (zerop (length qsuffix)) ustring
                      (funcall unquote (concat string qsuffix))))
             ;; If (not (string-prefix-p ustring ufull)) we have a problem:
             ;; unquoting the qfull gives something "unrelated" to ustring.
             ;; E.g. "~/" and "/" where "~//" gets unquoted to just "/" (see
             ;; bug#47678).
             ;; In that case we can't even tell if we're right before the
             ;; "/" or right after it (aka if this "/" is from qstring or
             ;; from qsuffix), thus which usuffix to use is very unclear.
             (usuffix (if (string-prefix-p ustring ufull)
                          (substring ufull (length ustring))
                        ;; FIXME: Maybe "" is preferable/safer?
                        qsuffix))
             (boundaries (completion-boundaries ustring table pred usuffix))
             (qlboundary (car (funcall requote (car boundaries) string)))
             (qrboundary (if (zerop (cdr boundaries)) 0 ;Common case.
                           (let* ((urfullboundary
                                   (+ (cdr boundaries) (length ustring))))
                             (- (car (funcall requote urfullboundary
                                              (concat string qsuffix)))
                                (length string))))))
        `(boundaries ,qlboundary . ,qrboundary)))

     ;; In "normal" use a c-t-with-quoting completion table should never be
     ;; called with action in (t nil) because `completion--unquote' should have
     ;; been called before and would have returned a different completion table
     ;; to apply to the unquoted text.  But there's still a lot of code around
     ;; that likes to use all/try-completions directly, so we do our best to
     ;; handle those calls as well as we can.

     ((eq action nil) ;;try-completion
      (let* ((ustring (funcall unquote string))
             (completion (try-completion ustring table pred)))
        ;; Most forms of quoting allow several ways to quote the same string.
        ;; So here we could simply requote `completion' in a kind of
        ;; "canonical" quoted form without paying attention to the way
        ;; `string' was quoted.  But since we have to solve the more complex
        ;; problems of "pay attention to the original quoting" for
        ;; all-completions, we may as well use it here, since it provides
        ;; a nicer behavior.
        (if (not (stringp completion)) completion
          (car (completion--twq-try
                string ustring completion 0 unquote requote)))))

     ((eq action t) ;;all-completions
      ;; When all-completions is used for completion-try/all-completions
      ;; (e.g. for `pcm' style), we can't do the job properly here because
      ;; the caller will match our output against some pattern derived from
      ;; the user's (quoted) input, and we don't have access to that
      ;; pattern, so we can't know how to requote our output so that it
      ;; matches the quoting used in the pattern.  It is to fix this
      ;; fundamental problem that we have to introduce the new
      ;; unquote-requote method so that completion-try/all-completions can
      ;; pass the unquoted string to the style functions.
      (pcase-let*
          ((ustring (funcall unquote string))
           (completions (all-completions ustring table pred))
           (boundary (car (completion-boundaries ustring table pred "")))
           (completions
            (completion--twq-all
             string ustring completions boundary unquote requote))
           (last (last completions)))
        (when (consp last) (setcdr last nil))
        completions))

     ((eq action 'completion--unquote)
      ;; PRED is really a POINT in STRING.
      ;; We should return a new set (STRING TABLE POINT REQUOTE)
      ;; where STRING is a new (unquoted) STRING to match against the new TABLE
      ;; using a new POINT inside it, and REQUOTE is a requoting function which
      ;; should reverse the unquoting, (i.e. it receives the completion result
      ;; of using the new TABLE and should turn it into the corresponding
      ;; quoted result).
      (let* ((qpos pred)
	     (ustring (funcall unquote string))
	     (uprefix (funcall unquote (substring string 0 qpos)))
	     ;; FIXME: we really should pass `qpos' to `unquote' and have that
	     ;; function give us the corresponding `uqpos'.  But for now we
	     ;; presume (more or less) that `concat' and `unquote' commute.
	     (uqpos (if (string-prefix-p uprefix ustring)
			;; Yay!!  They do seem to commute!
			(length uprefix)
		      ;; They don't commute this time!  :-(
		      ;; Maybe qpos is in some text that disappears in the
		      ;; ustring (bug#17239).  Let's try a second chance guess.
		      (let ((usuffix (funcall unquote (substring string qpos))))
			(if (string-suffix-p usuffix ustring)
			    ;; Yay!!  They still "commute" in a sense!
			    (- (length ustring) (length usuffix))
			  ;; Still no luck!  Let's just choose *some* position
			  ;; within ustring.
			  (/ (+ (min (length uprefix) (length ustring))
				(max (- (length ustring) (length usuffix)) 0))
			     2))))))
        (list ustring table uqpos
              (lambda (unquoted-result op)
                (pcase op
                  (1 ;;try
                   (if (not (stringp (car-safe unquoted-result)))
                       unquoted-result
                     (completion--twq-try
                      string ustring
                      (car unquoted-result) (cdr unquoted-result)
                      unquote requote)))
                  (2 ;;all
                   (let* ((last (last unquoted-result))
                          (base (or (cdr last) 0)))
                     (when last
                       (setcdr last nil)
                       (completion--twq-all string ustring
                                            unquoted-result base
                                            unquote requote))))))))))))

(defun completion--twq-try (string ustring completion point
                                   unquote requote)
  ;; Basically two cases: either the new result is
  ;; - commonprefix1 <point> morecommonprefix <qpos> suffix
  ;; - commonprefix <qpos> newprefix <point> suffix
  (pcase-let*
      ((prefix (fill-common-string-prefix ustring completion))
       (suffix (substring completion (max point (length prefix))))
       (`(,qpos . ,qfun) (funcall requote (length prefix) string))
       (qstr1 (if (> point (length prefix))
                  (funcall qfun (substring completion (length prefix) point))))
       (qsuffix (funcall qfun suffix))
       (qstring (concat (substring string 0 qpos) qstr1 qsuffix))
       (qpoint
        (cond
         ((zerop point) 0)
         ((> point (length prefix)) (+ qpos (length qstr1)))
         (t (car (funcall requote point string))))))
    ;; Make sure `requote' worked.
    (if (equal (funcall unquote qstring) completion)
	(cons qstring qpoint)
      ;; If requote failed (e.g. because sifn-requote did not handle
      ;; Tramp's "/foo:/bar//baz -> /foo:/baz" truncation), then at least
      ;; try requote properly.
      (let ((qstr (funcall qfun completion)))
	(cons qstr (length qstr))))))

(defun completion--string-equal-p (s1 s2)
  (eq t (compare-strings s1 nil nil s2 nil nil 'ignore-case)))

(defun completion--twq-all (string ustring completions boundary
                                   _unquote requote)
  (when completions
    (pcase-let*
        ((prefix
          (let ((completion-regexp-list nil))
            (try-completion "" (cons (substring ustring boundary)
                                     completions))))
         (`(,qfullpos . ,qfun)
          (funcall requote (+ boundary (length prefix)) string))
         (qfullprefix (substring string 0 qfullpos))
	 ;; FIXME: This assertion can be wrong, e.g. in Cygwin, where
	 ;; (unquote "c:\bin") => "/usr/bin" but (unquote "c:\") => "/".
         ;;(cl-assert (completion--string-equal-p
         ;;            (funcall unquote qfullprefix)
         ;;            (concat (substring ustring 0 boundary) prefix))
         ;;           t))
         (qboundary (car (funcall requote boundary string)))
         (_ (cl-assert (<= qboundary qfullpos)))
         ;; FIXME: this split/quote/concat business messes up the carefully
         ;; placed completions-common-part and completions-first-difference
         ;; faces.  We could try within the mapcar loop to search for the
         ;; boundaries of those faces, pass them to `requote' to find their
         ;; equivalent positions in the quoted output and re-add the faces:
         ;; this might actually lead to correct results but would be
         ;; pretty expensive.
         ;; The better solution is to not quote the *Completions* display,
         ;; which nicely circumvents the problem.  The solution I used here
         ;; instead is to hope that `qfun' preserves the text-properties and
         ;; presume that the `first-difference' is not within the `prefix';
         ;; this presumption is not always true, but at least in practice it is
         ;; true in most cases.
         (qprefix (propertize (substring qfullprefix qboundary)
                              'face 'completions-common-part)))

      ;; Here we choose to quote all elements returned, but a better option
      ;; would be to return unquoted elements together with a function to
      ;; requote them, so that *Completions* can show nicer unquoted values
      ;; which only get quoted when needed by choose-completion.
      (nconc
       (mapcar (lambda (completion)
                 (cl-assert (string-prefix-p prefix completion 'ignore-case) t)
                 (let* ((new (substring completion (length prefix)))
                        (qnew (funcall qfun new))
 			(qprefix
                         (if (not completion-ignore-case)
                             qprefix
                           ;; Make qprefix inherit the case from `completion'.
                           (let* ((rest (substring completion
                                                   0 (length prefix)))
                                  (qrest (funcall qfun rest)))
                             (if (completion--string-equal-p qprefix qrest)
                                 (propertize qrest 'face
                                             'completions-common-part)
                               qprefix))))
                        (qcompletion (concat qprefix qnew)))
		   ;; FIXME: Similarly here, Cygwin's mapping trips this
		   ;; assertion.
                   ;;(cl-assert
                   ;; (completion--string-equal-p
		   ;;  (funcall unquote
		   ;;           (concat (substring string 0 qboundary)
		   ;;                   qcompletion))
		   ;;  (concat (substring ustring 0 boundary)
		   ;;          completion))
		   ;; t)
                   qcompletion))
               completions)
       qboundary))))

;;; Minibuffer completion

(defgroup minibuffer nil
  "Controlling the behavior of the minibuffer."
  :link '(custom-manual "(emacs)Minibuffer")
  :group 'environment)

(defvar minibuffer-message-properties nil
  "Text properties added to the text shown by `minibuffer-message'.")

(defun minibuffer-message (message &rest args)
  "Temporarily display MESSAGE at the end of the minibuffer.
The text is displayed for `minibuffer-message-timeout' seconds,
or until the next input event arrives, whichever comes first.
Enclose MESSAGE in [...] if this is not yet the case.
If ARGS are provided, then pass MESSAGE through `format-message'."
  (if (not (minibufferp (current-buffer) t))
      (progn
        (if args
            (apply #'message message args)
          (message "%s" message))
        (prog1 (sit-for (or minibuffer-message-timeout 1000000))
          (message nil)))
    ;; Clear out any old echo-area message to make way for our new thing.
    (message nil)
    (setq message (if (and (null args)
                           (string-match-p "\\` *\\[.+\\]\\'" message))
                      ;; Make sure we can put-text-property.
                      (copy-sequence message)
                    (concat " [" message "]")))
    (when args (setq message (apply #'format-message message args)))
    (unless (or (null minibuffer-message-properties)
                ;; Don't overwrite the face properties the caller has set
                (text-properties-at 0 message))
      (setq message (apply #'propertize message minibuffer-message-properties)))
    ;; Put overlay either on `minibuffer-message' property, or at EOB.
    (let* ((ovpos (minibuffer--message-overlay-pos))
           (ol (make-overlay ovpos ovpos nil t t))
           ;; A quit during sit-for normally only interrupts the sit-for,
           ;; but since minibuffer-message is used at the end of a command,
           ;; at a time when the command has virtually finished already, a C-g
           ;; should really cause an abort-recursive-edit instead (i.e. as if
           ;; the C-g had been typed at top-level).  Binding inhibit-quit here
           ;; is an attempt to get that behavior.
           (inhibit-quit t))
      (unwind-protect
          (progn
            (unless (zerop (length message))
              ;; The current C cursor code doesn't know to use the overlay's
              ;; marker's stickiness to figure out whether to place the cursor
              ;; before or after the string, so let's spoon-feed it the pos.
              (put-text-property 0 1 'cursor t message))
            (overlay-put ol 'after-string message)
            ;; Make sure the overlay with the message is displayed before
            ;; any other overlays in that position, in case they have
            ;; resize-mini-windows set to nil and the other overlay strings
            ;; are too long for the mini-window width.  This makes sure the
            ;; temporary message will always be visible.
            (overlay-put ol 'priority 1100)
            (sit-for (or minibuffer-message-timeout 1000000)))
        (delete-overlay ol)))))

(defcustom minibuffer-message-clear-timeout nil
  "How long to display an echo-area message when the minibuffer is active.
If the value is a number, it is the time in seconds after which to
remove the echo-area message from the active minibuffer.
If the value is not a number, such messages are never removed,
and their text is displayed until the next input event arrives.
Unlike `minibuffer-message-timeout' used by `minibuffer-message',
this option affects the pair of functions `set-minibuffer-message'
and `clear-minibuffer-message' called automatically via
`set-message-function' and `clear-message-function'."
  :type '(choice (const :tag "Never time out" nil)
                 (integer :tag "Wait for the number of seconds" 2))
  :version "27.1")

(defvar minibuffer-message-timer nil)
(defvar minibuffer-message-overlay nil)

(defun minibuffer--message-overlay-pos ()
  "Return position where minibuffer message functions shall put message overlay.
The minibuffer message functions include `minibuffer-message' and
`set-minibuffer-message'."
  ;; Starting from point, look for non-nil `minibuffer-message'
  ;; property, and return its position.  If none found, return the EOB
  ;; position.
  (let* ((pt (point))
         (propval (get-text-property pt 'minibuffer-message)))
    (if propval pt
      (next-single-property-change pt 'minibuffer-message nil (point-max)))))

(defun set-minibuffer-message (message)
  "Temporarily display MESSAGE at the end of the minibuffer.
If some part of the minibuffer text has the `minibuffer-message' property,
the message will be displayed before the first such character, instead of
at the end of the minibuffer.
The text is displayed for `minibuffer-message-clear-timeout' seconds
\(if the value is a number), or until the next input event arrives,
whichever comes first.
Unlike `minibuffer-message', this function is called automatically
via `set-message-function'."
  (let* ((minibuf-window (active-minibuffer-window))
         (minibuf-frame (and (window-live-p minibuf-window)
                             (window-frame minibuf-window))))
    (when (and (not noninteractive)
               (window-live-p minibuf-window)
               (or (eq (window-frame) minibuf-frame)
                   (eq (frame-parameter minibuf-frame 'minibuffer) 'only)))
      (with-current-buffer (window-buffer minibuf-window)
        (setq message (if (string-match-p "\\` *\\[.+\\]\\'" message)
                          ;; Make sure we can put-text-property.
                          (copy-sequence message)
                        (concat " [" message "]")))
        (unless (or (null minibuffer-message-properties)
                    ;; Don't overwrite the face properties the caller has set
                    (text-properties-at 0 message))
          (setq message
                (apply #'propertize message minibuffer-message-properties)))

        (clear-minibuffer-message)

        (let ((ovpos (minibuffer--message-overlay-pos)))
          (setq minibuffer-message-overlay
                (make-overlay ovpos ovpos nil t t)))
        (unless (zerop (length message))
          ;; The current C cursor code doesn't know to use the overlay's
          ;; marker's stickiness to figure out whether to place the cursor
          ;; before or after the string, so let's spoon-feed it the pos.
          (put-text-property 0 1 'cursor t message))
        (overlay-put minibuffer-message-overlay 'after-string message)
        ;; Make sure the overlay with the message is displayed before
        ;; any other overlays in that position, in case they have
        ;; resize-mini-windows set to nil and the other overlay strings
        ;; are too long for the mini-window width.  This makes sure the
        ;; temporary message will always be visible.
        (overlay-put minibuffer-message-overlay 'priority 1100)

        (when (numberp minibuffer-message-clear-timeout)
          (setq minibuffer-message-timer
                (run-with-timer minibuffer-message-clear-timeout nil
                                #'clear-minibuffer-message)))

        ;; Return t telling the caller that the message
        ;; was handled specially by this function.
        t))))

(setq set-message-function 'set-minibuffer-message)

(defun clear-minibuffer-message ()
  "Clear minibuffer message.
Intended to be called via `clear-message-function'."
  (when (not noninteractive)
    (when (timerp minibuffer-message-timer)
      (cancel-timer minibuffer-message-timer)
      (setq minibuffer-message-timer nil))
    (when (overlayp minibuffer-message-overlay)
      (delete-overlay minibuffer-message-overlay)
      (setq minibuffer-message-overlay nil))))

(setq clear-message-function 'clear-minibuffer-message)

(defun minibuffer-completion-contents ()
  "Return the user input in a minibuffer before point as a string.
In Emacs 22, that was what completion commands operated on.
If the current buffer is not a minibuffer, return everything before point."
  (declare (obsolete nil "24.4"))
  (buffer-substring (minibuffer-prompt-end) (point)))

(defun delete-minibuffer-contents ()
  "Delete all user input in a minibuffer.
If the current buffer is not a minibuffer, erase its entire contents."
  (interactive)
  ;; We used to do `delete-field' here, but when file name shadowing
  ;; is on, the field doesn't cover the entire minibuffer contents.
  (delete-region (minibuffer-prompt-end) (point-max)))

(defun minibuffer--completion-prompt-end ()
  (let ((end (minibuffer-prompt-end)))
    (if (< (point) end)
        (user-error "Can't complete in prompt")
      end)))

(defvar completion-show-inline-help t
  "If non-nil, print helpful inline messages during completion.")

(defcustom completion-auto-help t
  "Non-nil means automatically provide help for invalid completion input.
If the value is t the *Completions* buffer is displayed whenever completion
is requested but cannot be done.
If the value is `lazy', the *Completions* buffer is only displayed after
the second failed attempt to complete."
  :type '(choice (const nil) (const t) (const lazy)))

(defconst completion-styles-alist
  '((emacs21
     completion-emacs21-try-completion completion-emacs21-all-completions
     "Simple prefix-based completion.
I.e. when completing \"foo_bar\" (where _ is the position of point),
it will consider all completions candidates matching the glob
pattern \"foobar*\".")
    (emacs22
     completion-emacs22-try-completion completion-emacs22-all-completions
     "Prefix completion that only operates on the text before point.
I.e. when completing \"foo_bar\" (where _ is the position of point),
it will consider all completions candidates matching the glob
pattern \"foo*\" and will add back \"bar\" to the end of it.")
    (basic
     completion-basic-try-completion completion-basic-all-completions
     "Completion of the prefix before point and the suffix after point.
I.e. when completing \"foo_bar\" (where _ is the position of point),
it will consider all completions candidates matching the glob
pattern \"foo*bar*\".")
    (partial-completion
     completion-pcm-try-completion completion-pcm-all-completions
     "Completion of multiple words, each one taken as a prefix.
I.e. when completing \"l-co_h\" (where _ is the position of point),
it will consider all completions candidates matching the glob
pattern \"l*-co*h*\".
Furthermore, for completions that are done step by step in subfields,
the method is applied to all the preceding fields that do not yet match.
E.g. C-x C-f /u/mo/s TAB could complete to /usr/monnier/src.
Additionally the user can use the char \"*\" as a glob pattern.")
    (substring
     completion-substring-try-completion completion-substring-all-completions
     "Completion of the string taken as a substring.
I.e. when completing \"foo_bar\" (where _ is the position of point),
it will consider all completions candidates matching the glob
pattern \"*foo*bar*\".")
    (flex
     completion-flex-try-completion completion-flex-all-completions
     "Completion of an in-order subset of characters.
When completing \"foo\" the glob \"*f*o*o*\" is used, so that
\"foo\" can complete to \"frodo\".")
    (initials
     completion-initials-try-completion completion-initials-all-completions
     "Completion of acronyms and initialisms.
E.g. can complete M-x lch to list-command-history
and C-x C-f ~/sew to ~/src/emacs/work.")
    (shorthand
     completion-shorthand-try-completion completion-shorthand-all-completions
     "Completion of symbol shorthands setup in `read-symbol-shorthands'.
E.g. can complete \"x-foo\" to \"xavier-foo\" if the shorthand
((\"x-\" . \"xavier-\")) is set up in the buffer of origin."))
  "List of available completion styles.
Each element has the form (NAME TRY-COMPLETION ALL-COMPLETIONS DOC):
where NAME is the name that should be used in `completion-styles',
TRY-COMPLETION is the function that does the completion (it should
follow the same calling convention as `completion-try-completion'),
ALL-COMPLETIONS is the function that lists the completions (it should
follow the calling convention of `completion-all-completions'),
and DOC describes the way this style of completion works.")

(defconst completion--styles-type
  `(repeat :tag "insert a new menu to add more styles"
           (choice ,@(mapcar (lambda (x) (list 'const (car x)))
                             completion-styles-alist))))
(defconst completion--cycling-threshold-type
  '(choice (const :tag "No cycling" nil)
           (const :tag "Always cycle" t)
           (integer :tag "Threshold")))

(defcustom completion-styles
  ;; First, use `basic' because prefix completion has been the standard
  ;; for "ever" and works well in most cases, so using it first
  ;; ensures that we obey previous behavior in most cases.
  '(basic
    ;; Then use `partial-completion' because it has proven to
    ;; be a very convenient extension.
    partial-completion
    ;; Finally use `emacs22' so as to maintain (in many/most cases)
    ;; the previous behavior that when completing "foobar" with point
    ;; between "foo" and "bar" the completion try to complete "foo"
    ;; and simply add "bar" to the end of the result.
    emacs22)
  "List of completion styles to use.
The available styles are listed in `completion-styles-alist'.

Note that `completion-category-overrides' may override these
styles for specific categories, such as files, buffers, etc."
  :type completion--styles-type
  :version "23.1")

(defvar completion-category-defaults
  '((buffer (styles . (basic substring)))
    (unicode-name (styles . (basic substring)))
    ;; A new style that combines substring and pcm might be better,
    ;; e.g. one that does not anchor to bos.
    (project-file (styles . (substring)))
    (xref-location (styles . (substring)))
    (info-menu (styles . (basic substring)))
    (symbol-help (styles . (basic shorthand substring))))
  "Default settings for specific completion categories.
Each entry has the shape (CATEGORY . ALIST) where ALIST is
an association list that can specify properties such as:
- `styles': the list of `completion-styles' to use for that category.
- `cycle': the `completion-cycle-threshold' to use for that category.
Categories are symbols such as `buffer' and `file', used when
completing buffer and file names, respectively.")

(defcustom completion-category-overrides nil
  "List of category-specific user overrides for completion styles.
Each override has the shape (CATEGORY . ALIST) where ALIST is
an association list that can specify properties such as:
- `styles': the list of `completion-styles' to use for that category.
- `cycle': the `completion-cycle-threshold' to use for that category.
Categories are symbols such as `buffer' and `file', used when
completing buffer and file names, respectively.
This overrides the defaults specified in `completion-category-defaults'."
  :version "25.1"
  :type `(alist :key-type (choice :tag "Category"
				  (const buffer)
                                  (const file)
                                  (const unicode-name)
				  (const bookmark)
                                  symbol)
          :value-type
          (set :tag "Properties to override"
	   (cons :tag "Completion Styles"
		 (const :tag "Select a style from the menu;" styles)
		 ,completion--styles-type)
           (cons :tag "Completion Cycling"
		 (const :tag "Select one value from the menu." cycle)
                 ,completion--cycling-threshold-type))))

(defun completion--category-override (category tag)
  (or (assq tag (cdr (assq category completion-category-overrides)))
      (assq tag (cdr (assq category completion-category-defaults)))))

(defun completion--styles (metadata)
  (let* ((cat (completion-metadata-get metadata 'category))
         (over (completion--category-override cat 'styles)))
    (if over
        (delete-dups (append (cdr over) (copy-sequence completion-styles)))
       completion-styles)))

(defun completion--nth-completion (n string table pred point metadata)
  "Call the Nth method of completion styles."
  ;; We provide special support for quoting/unquoting here because it cannot
  ;; reliably be done within the normal completion-table routines: Completion
  ;; styles such as `substring' or `partial-completion' need to match the
  ;; output of all-completions with the user's input, and since most/all
  ;; quoting mechanisms allow several equivalent quoted forms, the
  ;; completion-style can't do this matching (e.g. `substring' doesn't know
  ;; that "\a\b\e" is a valid (quoted) substring of "label").
  ;; The quote/unquote function needs to come from the completion table (rather
  ;; than from completion-extra-properties) because it may apply only to some
  ;; part of the string (e.g. substitute-in-file-name).
  (let* ((md (or metadata
                 (completion-metadata (substring string 0 point) table pred)))
         (requote
          (when (and
                 (completion-metadata-get md 'completion--unquote-requote)
                 ;; Sometimes a table's metadata is used on another
                 ;; table (typically that other table is just a list taken
                 ;; from the output of `all-completions' or something
                 ;; equivalent, for progressive refinement).
                 ;; See bug#28898 and bug#16274.
                 ;; FIXME: Rather than do nothing, we should somehow call
                 ;; the original table, in that case!
                 (functionp table))
            (let ((new (funcall table string point 'completion--unquote)))
              (setq string (pop new))
              (setq table (pop new))
              (setq point (pop new))
              (cl-assert (<= point (length string)))
              (pop new))))
         (result-and-style
          (completion--some
           (lambda (style)
             (let ((probe (funcall (nth n (assq style
                                                completion-styles-alist))
                                   string table pred point)))
               (and probe (cons probe style))))
           (completion--styles md)))
         (adjust-fn (get (cdr result-and-style) 'completion--adjust-metadata)))
    (when (and adjust-fn metadata)
      (setcdr metadata (cdr (funcall adjust-fn metadata))))
    (if requote
        (funcall requote (car result-and-style) n)
      (car result-and-style))))

(defun completion-try-completion (string table pred point &optional metadata)
  "Try to complete STRING using completion table TABLE.
Only the elements of table that satisfy predicate PRED are considered.
POINT is the position of point within STRING.
The return value can be either nil to indicate that there is no completion,
t to indicate that STRING is the only possible completion,
or a pair (NEWSTRING . NEWPOINT) of the completed result string together with
a new position for point."
  (completion--nth-completion 1 string table pred point metadata))

(defun completion-all-completions (string table pred point &optional metadata)
  "List the possible completions of STRING in completion table TABLE.
Only the elements of table that satisfy predicate PRED are considered.
POINT is the position of point within STRING.
The return value is a list of completions and may contain the base-size
in the last `cdr'."
  ;; FIXME: We need to additionally return the info needed for the
  ;; second part of completion-base-position.
  (completion--nth-completion 2 string table pred point metadata))

(defun minibuffer--bitset (modified completions exact)
  (logior (if modified    4 0)
          (if completions 2 0)
          (if exact       1 0)))

(defun completion--replace (beg end newtext)
  "Replace the buffer text between BEG and END with NEWTEXT.
Moves point to the end of the new text."
  ;; The properties on `newtext' include things like the
  ;; `completions-first-difference' face, which we don't want to
  ;; include upon insertion.
  (if minibuffer-allow-text-properties
      ;; If we're preserving properties, then just remove the faces
      ;; and other properties added by the completion machinery.
      (remove-text-properties 0 (length newtext) '(face completion-score)
                              newtext)
    ;; Remove all text properties.
    (set-text-properties 0 (length newtext) nil newtext))
  ;; Maybe this should be in subr.el.
  ;; You'd think this is trivial to do, but details matter if you want
  ;; to keep markers "at the right place" and be robust in the face of
  ;; after-change-functions that may themselves modify the buffer.
  (let ((prefix-len 0))
    ;; Don't touch markers in the shared prefix (if any).
    (while (and (< prefix-len (length newtext))
                (< (+ beg prefix-len) end)
                (eq (char-after (+ beg prefix-len))
                    (aref newtext prefix-len)))
      (setq prefix-len (1+ prefix-len)))
    (unless (zerop prefix-len)
      (setq beg (+ beg prefix-len))
      (setq newtext (substring newtext prefix-len))))
  (let ((suffix-len 0))
    ;; Don't touch markers in the shared suffix (if any).
    (while (and (< suffix-len (length newtext))
                (< beg (- end suffix-len))
                (eq (char-before (- end suffix-len))
                    (aref newtext (- (length newtext) suffix-len 1))))
      (setq suffix-len (1+ suffix-len)))
    (unless (zerop suffix-len)
      (setq end (- end suffix-len))
      (setq newtext (substring newtext 0 (- suffix-len))))
    (goto-char beg)
    (let ((length (- end beg)))         ;Read `end' before we insert the text.
      (insert-and-inherit newtext)
      (delete-region (point) (+ (point) length)))
    (forward-char suffix-len)))

(defcustom completion-cycle-threshold nil
  "Number of completion candidates below which cycling is used.
Depending on this setting `completion-in-region' may use cycling,
whereby invoking a completion command several times in a row
completes to each of the candidates in turn, in a cyclic manner.
If nil, cycling is never used.
If t, cycling is always used.
If an integer, cycling is used so long as there are not more
completion candidates than this number."
  :version "24.1"
  :type completion--cycling-threshold-type)

(defcustom completions-group nil
  "Enable grouping of completion candidates in the *Completions* buffer.
See also `completions-group-format' and `completions-group-sort'."
  :type 'boolean
  :version "28.1")

(defcustom completions-group-sort nil
  "Sort groups in the *Completions* buffer.

The value can either be nil to disable sorting, `alphabetical' for
alphabetical sorting or a custom sorting function.  The sorting
function takes and returns an alist of groups, where each element is a
pair of a group title string and a list of group candidate strings."
  :type '(choice (const :tag "No sorting" nil)
                 (const :tag "Alphabetical sorting" alphabetical)
                 function)
  :version "28.1")

(defcustom completions-group-format
  (concat
   (propertize "    " 'face 'completions-group-separator)
   (propertize " %s " 'face 'completions-group-title)
   (propertize " " 'face 'completions-group-separator
               'display '(space :align-to right)))
  "Format string used for the group title."
  :type 'string
  :version "28.1")

(defface completions-group-title
  '((t :inherit shadow :slant italic))
  "Face used for the title text of the candidate group headlines."
  :version "28.1")

(defface completions-group-separator
  '((t :inherit shadow :strike-through t))
  "Face used for the separator lines between the candidate groups."
  :version "28.1")

(defun completion--cycle-threshold (metadata)
  (let* ((cat (completion-metadata-get metadata 'category))
         (over (completion--category-override cat 'cycle)))
    (if over (cdr over) completion-cycle-threshold)))

(defvar-local completion-all-sorted-completions nil)
(defvar-local completion--all-sorted-completions-location nil)
(defvar completion-cycling nil)      ;Function that takes down the cycling map.
(defvar completion-tab-width nil)

(defvar completion-fail-discreetly nil
  "If non-nil, stay quiet when there  is no match.")

(defun completion--message (msg)
  (if completion-show-inline-help
      (minibuffer-message msg)))

(defun completion--do-completion (beg end &optional
                                      try-completion-function expect-exact)
  "Do the completion and return a summary of what happened.
M = completion was performed, the text was Modified.
C = there were available Completions.
E = after completion we now have an Exact match.

 MCE
 000  0 no possible completion
 001  1 was already an exact and unique completion
 010  2 no completion happened
 011  3 was already an exact completion
 100  4 ??? impossible
 101  5 ??? impossible
 110  6 some completion happened
 111  7 completed to an exact completion

TRY-COMPLETION-FUNCTION is a function to use in place of `try-completion'.
EXPECT-EXACT, if non-nil, means that there is no need to tell the user
when the buffer's text is already an exact match."
  (let* ((string (buffer-substring beg end))
         (md (completion--field-metadata beg))
         (comp (funcall (or try-completion-function
                            #'completion-try-completion)
                        string
                        minibuffer-completion-table
                        minibuffer-completion-predicate
                        (- (point) beg)
                        md)))
    (cond
     ((null comp)
      (minibuffer-hide-completions)
      (unless completion-fail-discreetly
	(ding)
	(completion--message "No match"))
      (minibuffer--bitset nil nil nil))
     ((eq t comp)
      (minibuffer-hide-completions)
      (goto-char end)
      (completion--done string 'finished
                        (unless expect-exact "Sole completion"))
      (minibuffer--bitset nil nil t))   ;Exact and unique match.
     (t
      ;; `completed' should be t if some completion was done, which doesn't
      ;; include simply changing the case of the entered string.  However,
      ;; for appearance, the string is rewritten if the case changes.
      (let* ((comp-pos (cdr comp))
             (completion (car comp))
             (completed (not (eq t (compare-strings completion nil nil
                                                    string nil nil t))))
             (unchanged (eq t (compare-strings completion nil nil
                                               string nil nil nil))))
        (if unchanged
	    (goto-char end)
          ;; Insert in minibuffer the chars we got.
          (completion--replace beg end completion)
          (setq end (+ beg (length completion))))
	;; Move point to its completion-mandated destination.
	(forward-char (- comp-pos (length completion)))

        (if (not (or unchanged completed))
            ;; The case of the string changed, but that's all.  We're not sure
            ;; whether this is a unique completion or not, so try again using
            ;; the real case (this shouldn't recurse again, because the next
            ;; time try-completion will return either t or the exact string).
            (completion--do-completion beg end
                                       try-completion-function expect-exact)

          ;; It did find a match.  Do we match some possibility exactly now?
          (let* ((exact (test-completion completion
                                         minibuffer-completion-table
                                         minibuffer-completion-predicate))
                 (threshold (completion--cycle-threshold md))
                 (comps
                  ;; Check to see if we want to do cycling.  We do it
                  ;; here, after having performed the normal completion,
                  ;; so as to take advantage of the difference between
                  ;; try-completion and all-completions, for things
                  ;; like completion-ignored-extensions.
                  (when (and threshold
                             ;; Check that the completion didn't make
                             ;; us jump to a different boundary.
                             (or (not completed)
                                 (< (car (completion-boundaries
                                          (substring completion 0 comp-pos)
                                          minibuffer-completion-table
                                          minibuffer-completion-predicate
                                         ""))
                                   comp-pos)))
                   (completion-all-sorted-completions beg end))))
            (completion--flush-all-sorted-completions)
            (cond
             ((and (consp (cdr comps)) ;; There's something to cycle.
                   (not (ignore-errors
                          ;; This signal an (intended) error if comps is too
                          ;; short or if completion-cycle-threshold is t.
                          (consp (nthcdr threshold comps)))))
              ;; Not more than completion-cycle-threshold remaining
              ;; completions: let's cycle.
              (setq completed t exact t)
              (completion--cache-all-sorted-completions beg end comps)
              (minibuffer-force-complete beg end))
             (completed
              ;; We could also decide to refresh the completions,
              ;; if they're displayed (and assuming there are
              ;; completions left).
              (minibuffer-hide-completions)
              (if exact
                  ;; If completion did not put point at end of field,
                  ;; it's a sign that completion is not finished.
                  (completion--done completion
                                    (if (< comp-pos (length completion))
                                        'exact 'unknown))))
             ;; Show the completion table, if requested.
             ((not exact)
	      (if (pcase completion-auto-help
                    ('lazy (eq this-command last-command))
                    (_ completion-auto-help))
                  (minibuffer-completion-help beg end)
                (completion--message "Next char not unique")))
             ;; If the last exact completion and this one were the same, it
             ;; means we've already given a "Complete, but not unique" message
             ;; and the user's hit TAB again, so now we give him help.
             (t
              (if (and (eq this-command last-command) completion-auto-help)
                  (minibuffer-completion-help beg end))
              (completion--done completion 'exact
                                (unless expect-exact
                                  "Complete, but not unique"))))

            (minibuffer--bitset completed t exact))))))))

(defun minibuffer-complete ()
  "Complete the minibuffer contents as far as possible.
Return nil if there is no valid completion, else t.
If no characters can be completed, display a list of possible completions.
If you repeat this command after it displayed such a list,
scroll the window of possible completions."
  (interactive)
  (completion-in-region (minibuffer--completion-prompt-end) (point-max)
                        minibuffer-completion-table
                        minibuffer-completion-predicate))

(defun completion--in-region-1 (beg end)
  ;; If the previous command was not this,
  ;; mark the completion buffer obsolete.
  (setq this-command 'completion-at-point)
  (unless (eq 'completion-at-point last-command)
    (completion--flush-all-sorted-completions)
    (setq minibuffer-scroll-window nil))

  (cond
   ;; If there's a fresh completion window with a live buffer,
   ;; and this command is repeated, scroll that window.
   ((and (window-live-p minibuffer-scroll-window)
         (eq t (frame-visible-p (window-frame minibuffer-scroll-window))))
    (let ((window minibuffer-scroll-window))
      (with-current-buffer (window-buffer window)
        (if (pos-visible-in-window-p (point-max) window)
            ;; If end is in view, scroll up to the beginning.
            (set-window-start window (point-min) nil)
          ;; Else scroll down one screen.
          (with-selected-window window
	    (scroll-up)))
        nil)))
   ;; If we're cycling, keep on cycling.
   ((and completion-cycling completion-all-sorted-completions)
    (minibuffer-force-complete beg end)
    t)
   (t (pcase (completion--do-completion beg end)
        (#b000 nil)
        (_     t)))))

(defun completion--cache-all-sorted-completions (beg end comps)
  (add-hook 'after-change-functions
            #'completion--flush-all-sorted-completions nil t)
  (setq completion--all-sorted-completions-location
        (cons (copy-marker beg) (copy-marker end)))
  (setq completion-all-sorted-completions comps))

(defun completion--flush-all-sorted-completions (&optional start end _len)
  (unless (and start end
               (or (> start (cdr completion--all-sorted-completions-location))
                   (< end (car completion--all-sorted-completions-location))))
    (remove-hook 'after-change-functions
                 #'completion--flush-all-sorted-completions t)
    ;; Remove the transient map if applicable.
    (when completion-cycling
      (funcall (prog1 completion-cycling (setq completion-cycling nil))))
    (setq completion-all-sorted-completions nil)))

(defun completion--metadata (string base md-at-point table pred)
  ;; Like completion-metadata, but for the specific case of getting the
  ;; metadata at `base', which tends to trigger pathological behavior for old
  ;; completion tables which don't understand `metadata'.
  (let ((bounds (completion-boundaries string table pred "")))
    (if (eq (car bounds) base) md-at-point
      (completion-metadata (substring string 0 base) table pred))))

(defun minibuffer--sort-by-key (elems keyfun)
  "Return ELEMS sorted by increasing value of their KEYFUN.
KEYFUN takes an element of ELEMS and should return a numerical value."
  (mapcar #'cdr
          (sort (mapcar (lambda (x) (cons (funcall keyfun x) x)) elems)
                 #'car-less-than-car)))

(defun minibuffer--sort-by-position (hist elems)
  "Sort ELEMS by their position in HIST."
  (let ((hash (make-hash-table :test #'equal :size (length hist)))
        (index 0))
    ;; Record positions in hash
    (dolist (c hist)
      (unless (gethash c hash)
        (puthash c index hash))
      (cl-incf index))
    (minibuffer--sort-by-key
     elems (lambda (x) (gethash x hash most-positive-fixnum)))))

(defun minibuffer--sort-by-length-alpha (elems)
  "Sort ELEMS first by length, then alphabetically."
  (sort elems (lambda (c1 c2)
                (or (< (length c1) (length c2))
                    (and (= (length c1) (length c2))
                         (string< c1 c2))))))

(defun minibuffer--sort-preprocess-history (base)
  "Preprocess history.
Remove completion BASE prefix string from history elements."
  (let* ((def (if (stringp minibuffer-default)
                  minibuffer-default
                (car-safe minibuffer-default)))
         (hist (and (not (eq minibuffer-history-variable t))
                    (symbol-value minibuffer-history-variable)))
         (base-size (length base)))
    ;; Default comes first.
    (setq hist (if def (cons def hist) hist))
    ;; Drop base string from the history elements.
    (if (= base-size 0)
        hist
      (delq nil (mapcar
                 (lambda (c)
                   (when (string-prefix-p base c)
                     (substring c base-size)))
                 hist)))))

(defun minibuffer--group-by (group-fun sort-fun elems)
  "Group ELEMS by GROUP-FUN and sort groups by SORT-FUN."
  (let ((groups))
    (dolist (cand elems)
      (let* ((key (funcall group-fun cand nil))
             (group (assoc key groups)))
        (if group
            (setcdr group (cons cand (cdr group)))
          (push (list key cand) groups))))
    (setq groups (nreverse groups)
          groups (mapc (lambda (x)
                         (setcdr x (nreverse (cdr x))))
                       groups)
          groups (funcall sort-fun groups))
    (mapcan #'cdr groups)))

(defun completion-all-sorted-completions (&optional start end)
  (or completion-all-sorted-completions
      (let* ((start (or start (minibuffer-prompt-end)))
             (end (or end (point-max)))
             (string (buffer-substring start end))
             (md (completion--field-metadata start))
             (all (completion-all-completions
                   string
                   minibuffer-completion-table
                   minibuffer-completion-predicate
                   (- (point) start)
                   md))
             (last (last all))
             (base-size (or (cdr last) 0))
             (all-md (completion--metadata (buffer-substring-no-properties
                                            start (point))
                                           base-size md
                                           minibuffer-completion-table
                                           minibuffer-completion-predicate))
             (sort-fun (completion-metadata-get all-md 'cycle-sort-function))
             (group-fun (completion-metadata-get all-md 'group-function)))
        (when last
          (setcdr last nil)

          ;; Delete duplicates: do it after setting last's cdr to nil (so
          ;; it's a proper list), and be careful to reset `last' since it
          ;; may be a different cons-cell.
          (setq all (delete-dups all))
          (setq last (last all))

          (cond
           (sort-fun (setq all (funcall sort-fun all)))
           ((and completions-group group-fun)
            ;; TODO: experiment with re-grouping here.  Might be slow
            ;; if the group-fun (given by the table and out of our
            ;; control) is slow and/or allocates too much.
            )
           (t
            ;; If the table doesn't stipulate a sorting function or a
            ;; group function, sort first by length and
            ;; alphabetically.
            (setq all (minibuffer--sort-by-length-alpha all))
            ;; Then sort by history position, and put the default, if it
            ;; exists, on top.
            (when (minibufferp)
              (setq all (minibuffer--sort-by-position
                         (minibuffer--sort-preprocess-history
                          (substring string 0 base-size))
                         all)))))

          ;; Cache the result.  This is not just for speed, but also so that
          ;; repeated calls to minibuffer-force-complete can cycle through
          ;; all possibilities.
          (completion--cache-all-sorted-completions
           start end (nconc all base-size))))))

(defun minibuffer-force-complete-and-exit ()
  "Complete the minibuffer with first of the matches and exit."
  (interactive)
  ;; If `completion-cycling' is t, then surely a
  ;; `minibuffer-force-complete' has already executed.  This is not
  ;; just for speed: the extra rotation caused by the second
  ;; unnecessary call would mess up the final result value
  ;; (bug#34116).
  (unless completion-cycling
    (minibuffer-force-complete nil nil 'dont-cycle))
  (completion--complete-and-exit
   (minibuffer--completion-prompt-end) (point-max) #'exit-minibuffer
   ;; If the previous completion completed to an element which fails
   ;; test-completion, then we shouldn't exit, but that should be rare.
   (lambda ()
     (if minibuffer--require-match
         (completion--message "Incomplete")
       ;; If a match is not required, exit after all.
       (exit-minibuffer)))))

(defun minibuffer-force-complete (&optional start end dont-cycle)
  "Complete the minibuffer to an exact match.
Repeated uses step through the possible completions.
DONT-CYCLE tells the function not to setup cycling."
  (interactive)
  (setq minibuffer-scroll-window nil)
  ;; FIXME: Need to deal with the extra-size issue here as well.
  ;; FIXME: ~/src/emacs/t<M-TAB>/lisp/minibuffer.el completes to
  ;; ~/src/emacs/trunk/ and throws away lisp/minibuffer.el.
  (let* ((start (copy-marker (or start (minibuffer--completion-prompt-end))))
         (end (or end (point-max)))
         ;; (md (completion--field-metadata start))
         (all (completion-all-sorted-completions start end))
         (base (+ start (or (cdr (last all)) 0))))
    (cond
     ((not (consp all))
      (completion--message
       (if all "No more completions" "No completions")))
     ((not (consp (cdr all)))
      (let ((done (equal (car all) (buffer-substring-no-properties base end))))
        (unless done (completion--replace base end (car all)))
        (completion--done (buffer-substring-no-properties start (point))
                          'finished (when done "Sole completion"))))
     (t
      (completion--replace base end (car all))
      (setq end (+ base (length (car all))))
      (completion--done (buffer-substring-no-properties start (point)) 'sole)
      (setq this-command 'completion-at-point) ;For completion-in-region.
      ;; Set cycling after modifying the buffer since the flush hook resets it.
      (unless dont-cycle
        ;; If completing file names, (car all) may be a directory, so we'd now
        ;; have a new set of possible completions and might want to reset
        ;; completion-all-sorted-completions to nil, but we prefer not to,
        ;; so that repeated calls minibuffer-force-complete still cycle
        ;; through the previous possible completions.
        (let ((last (last all)))
          (setcdr last (cons (car all) (cdr last)))
          (completion--cache-all-sorted-completions start end (cdr all)))
        ;; Make sure repeated uses cycle, even though completion--done might
        ;; have added a space or something that moved us outside of the field.
        ;; (bug#12221).
        (let* ((table minibuffer-completion-table)
               (pred minibuffer-completion-predicate)
               (extra-prop completion-extra-properties)
               (cmd
                (lambda () "Cycle through the possible completions."
                  (interactive)
                  (let ((completion-extra-properties extra-prop))
                    (completion-in-region start (point) table pred)))))
          (setq completion-cycling
                (set-transient-map
                 (let ((map (make-sparse-keymap)))
                   (define-key map [remap completion-at-point] cmd)
                   (define-key map (vector last-command-event) cmd)
                   map)))))))))

(defvar minibuffer-confirm-exit-commands
  '(completion-at-point minibuffer-complete
    minibuffer-complete-word PC-complete PC-complete-word)
  "List of commands which cause an immediately following
`minibuffer-complete-and-exit' to ask for extra confirmation.")

(defvar minibuffer--require-match nil
  "Value of REQUIRE-MATCH passed to `completing-read'.")

(defvar minibuffer--original-buffer nil
  "Buffer that was current when `completing-read' was called.")

(defun minibuffer-complete-and-exit ()
  "Exit if the minibuffer contains a valid completion.
Otherwise, try to complete the minibuffer contents.  If
completion leads to a valid completion, a repetition of this
command will exit.

If `minibuffer-completion-confirm' is `confirm', do not try to
 complete; instead, ask for confirmation and accept any input if
 confirmed.
If `minibuffer-completion-confirm' is `confirm-after-completion',
 do not try to complete; instead, ask for confirmation if the
 preceding minibuffer command was a member of
 `minibuffer-confirm-exit-commands', and accept the input
 otherwise."
  (interactive)
  (completion-complete-and-exit (minibuffer--completion-prompt-end) (point-max)
                                #'exit-minibuffer))

(defun completion-complete-and-exit (beg end exit-function)
  (completion--complete-and-exit
   beg end exit-function
   (lambda ()
     (pcase (condition-case nil
                (completion--do-completion beg end
                                           nil 'expect-exact)
              (error 1))
       ((or #b001 #b011) (funcall exit-function))
       (#b111 (if (not minibuffer-completion-confirm)
                  (funcall exit-function)
                (minibuffer-message "Confirm")
                nil))
       (_ nil)))))

(defun completion--complete-and-exit (beg end
                                          exit-function completion-function)
  "Exit from `require-match' minibuffer.
COMPLETION-FUNCTION is called if the current buffer's content does not
appear to be a match."
    (cond
     ;; Allow user to specify null string
   ((= beg end) (funcall exit-function))
     ((test-completion (buffer-substring beg end)
                       minibuffer-completion-table
                       minibuffer-completion-predicate)
      ;; FIXME: completion-ignore-case has various slightly
      ;; incompatible meanings.  E.g. it can reflect whether the user
      ;; wants completion to pay attention to case, or whether the
      ;; string will be used in a context where case is significant.
      ;; E.g. usually try-completion should obey the first, whereas
      ;; test-completion should obey the second.
      (when completion-ignore-case
        ;; Fixup case of the field, if necessary.
        (let* ((string (buffer-substring beg end))
               (compl (try-completion
                       string
                       minibuffer-completion-table
                       minibuffer-completion-predicate)))
          (when (and (stringp compl) (not (equal string compl))
                     ;; If it weren't for this piece of paranoia, I'd replace
                     ;; the whole thing with a call to do-completion.
                     ;; This is important, e.g. when the current minibuffer's
                     ;; content is a directory which only contains a single
                     ;; file, so `try-completion' actually completes to
                     ;; that file.
                     (= (length string) (length compl)))
            (completion--replace beg end compl))))
      (funcall exit-function))

     ((memq minibuffer-completion-confirm '(confirm confirm-after-completion))
      ;; The user is permitted to exit with an input that's rejected
      ;; by test-completion, after confirming her choice.
      (if (or (eq last-command this-command)
              ;; For `confirm-after-completion' we only ask for confirmation
              ;; if trying to exit immediately after typing TAB (this
              ;; catches most minibuffer typos).
              (and (eq minibuffer-completion-confirm 'confirm-after-completion)
                   (not (memq last-command minibuffer-confirm-exit-commands))))
        (funcall exit-function)
        (minibuffer-message "Confirm")
        nil))

     (t
      ;; Call do-completion, but ignore errors.
      (funcall completion-function))))

(defun completion--try-word-completion (string table predicate point md)
  (let ((comp (completion-try-completion string table predicate point md)))
    (if (not (consp comp))
        comp

      ;; If completion finds next char not unique,
      ;; consider adding a space or a hyphen.
      (when (= (length string) (length (car comp)))
        ;; Mark the added char with the `completion-word' property, so it
        ;; can be handled specially by completion styles such as
        ;; partial-completion.
        ;; We used to remove `partial-completion' from completion-styles
        ;; instead, but it was too blunt, leading to situations where SPC
        ;; was the only insertable char at point but minibuffer-complete-word
        ;; refused inserting it.
        (let ((exts (mapcar (lambda (str) (propertize str 'completion-try-word t))
                            '(" " "-")))
              (before (substring string 0 point))
              (after (substring string point))
	      tem)
          ;; If both " " and "-" lead to completions, prefer " " so SPC behaves
          ;; a bit more like a self-inserting key (bug#17375).
	  (while (and exts (not (consp tem)))
            (setq tem (completion-try-completion
		       (concat before (pop exts) after)
		       table predicate (1+ point) md)))
	  (if (consp tem) (setq comp tem))))

      ;; Completing a single word is actually more difficult than completing
      ;; as much as possible, because we first have to find the "current
      ;; position" in `completion' in order to find the end of the word
      ;; we're completing.  Normally, `string' is a prefix of `completion',
      ;; which makes it trivial to find the position, but with fancier
      ;; completion (plus env-var expansion, ...) `completion' might not
      ;; look anything like `string' at all.
      (let* ((comppoint (cdr comp))
	     (completion (car comp))
	     (before (substring string 0 point))
	     (combined (concat before "\n" completion)))
        ;; Find in completion the longest text that was right before point.
        (when (string-match "\\(.+\\)\n.*?\\1" combined)
          (let* ((prefix (match-string 1 before))
                 ;; We used non-greedy match to make `rem' as long as possible.
                 (rem (substring combined (match-end 0)))
                 ;; Find in the remainder of completion the longest text
                 ;; that was right after point.
                 (after (substring string point))
                 (suffix (if (string-match "\\`\\(.+\\).*\n.*\\1"
                                           (concat after "\n" rem))
                             (match-string 1 after))))
            ;; The general idea is to try and guess what text was inserted
            ;; at point by the completion.  Problem is: if we guess wrong,
            ;; we may end up treating as "added by completion" text that was
            ;; actually painfully typed by the user.  So if we then cut
            ;; after the first word, we may throw away things the
            ;; user wrote.  So let's try to be as conservative as possible:
            ;; only cut after the first word, if we're reasonably sure that
            ;; our guess is correct.
            ;; Note: a quick survey on emacs-devel seemed to indicate that
            ;; nobody actually cares about the "word-at-a-time" feature of
            ;; minibuffer-complete-word, whose real raison-d'être is that it
            ;; tries to add "-" or " ".  One more reason to only cut after
            ;; the first word, if we're really sure we're right.
            (when (and (or suffix (zerop (length after)))
                       (string-match (concat
                                      ;; Make submatch 1 as small as possible
                                      ;; to reduce the risk of cutting
                                      ;; valuable text.
                                      ".*" (regexp-quote prefix) "\\(.*?\\)"
                                      (if suffix (regexp-quote suffix) "\\'"))
                                     completion)
                       ;; The new point in `completion' should also be just
                       ;; before the suffix, otherwise something more complex
                       ;; is going on, and we're not sure where we are.
                       (eq (match-end 1) comppoint)
                       ;; (match-beginning 1)..comppoint is now the stretch
                       ;; of text in `completion' that was completed at point.
		       (string-match "\\W" completion (match-beginning 1))
		       ;; Is there really something to cut?
		       (> comppoint (match-end 0)))
              ;; Cut after the first word.
              (let ((cutpos (match-end 0)))
                (setq completion (concat (substring completion 0 cutpos)
                                         (substring completion comppoint)))
                (setq comppoint cutpos)))))

	(cons completion comppoint)))))


(defun minibuffer-complete-word ()
  "Complete the minibuffer contents at most a single word.
After one word is completed as much as possible, a space or hyphen
is added, provided that matches some possible completion.
Return nil if there is no valid completion, else t."
  (interactive)
  (completion-in-region--single-word
   (minibuffer--completion-prompt-end) (point-max)))

(defun completion-in-region--single-word (beg end)
  (pcase (completion--do-completion beg end #'completion--try-word-completion)
    (#b000 nil)
    (_     t)))

(defface completions-annotations '((t :inherit (italic shadow)))
  "Face to use for annotations in the *Completions* buffer.
This face is only used if the strings used for completions
doesn't already specify a face.")

(defcustom completions-format 'horizontal
  "Define the appearance and sorting of completions.
If the value is `vertical', display completions sorted vertically
in columns in the *Completions* buffer.
If the value is `horizontal', display completions sorted in columns
horizontally in alphabetical order, rather than down the screen.
If the value is `one-column', display completions down the screen
in one column."
  :type '(choice (const horizontal) (const vertical) (const one-column))
  :version "23.2")

(defcustom completions-detailed nil
  "When non-nil, display completions with details added as prefix/suffix.
This makes some commands (for instance, \\[describe-symbol]) provide a
detailed view with more information prepended or appended to
completions."
  :type 'boolean
  :version "28.1")

(defun completion--insert-strings (strings &optional group-fun)
  "Insert a list of STRINGS into the current buffer.
The candidate strings are inserted into the buffer depending on the
completions format as specified by the variable `completions-format'.
Runs of equal candidate strings are eliminated.  GROUP-FUN is a
`group-function' used for grouping the completion candidates."
  (when (consp strings)
    (let* ((length (apply #'max
			  (mapcar (lambda (s)
				    (if (consp s)
				        (apply #'+ (mapcar #'string-width s))
				      (string-width s)))
				  strings)))
	   (window (get-buffer-window (current-buffer) 0))
	   (wwidth (if window (1- (window-width window)) 79))
	   (columns (min
		     ;; At least 2 columns; at least 2 spaces between columns.
		     (max 2 (/ wwidth (+ 2 length)))
		     ;; Don't allocate more columns than we can fill.
		     ;; Windows can't show less than 3 lines anyway.
		     (max 1 (/ (length strings) 2))))
	   (colwidth (/ wwidth columns)))
      (unless (or tab-stop-list (null completion-tab-width)
                  (zerop (mod colwidth completion-tab-width)))
        ;; Align to tab positions for the case
        ;; when the caller uses tabs inside prefix.
        (setq colwidth (- colwidth (mod colwidth completion-tab-width))))
      (funcall (intern (format "completion--insert-%s" completions-format))
               strings group-fun length wwidth colwidth columns))))

(defun completion--insert-horizontal (strings group-fun
                                              length wwidth
                                              colwidth _columns)
  (let ((column 0)
        (first t)
	(last-title nil)
        (last-string nil))
    (dolist (str strings)
      (unless (equal last-string str) ; Remove (consecutive) duplicates.
	(setq last-string str)
        (when group-fun
          (let ((title (funcall group-fun (if (consp str) (car str) str) nil)))
            (unless (equal title last-title)
              (setq last-title title)
              (when title
                (insert (if first "" "\n") (format completions-group-format title) "\n")
                (setq column 0
                      first t)))))
	(unless first
          ;; FIXME: `string-width' doesn't pay attention to
          ;; `display' properties.
	  (if (< wwidth (+ column (max colwidth
                                       (if (consp str)
                                           (apply #'+ (mapcar #'string-width str))
                                         (string-width str)))))
	      ;; No space for `str' at point, move to next line.
	      (progn (insert "\n") (setq column 0))
	    (insert " \t")
	    ;; Leave the space unpropertized so that in the case we're
	    ;; already past the goal column, there is still
	    ;; a space displayed.
	    (set-text-properties (1- (point)) (point)
				 ;; We can set tab-width using
				 ;; completion-tab-width, but
				 ;; the caller can prefer using
				 ;; \t to align prefixes.
				 `(display (space :align-to ,column)))
	    nil))
        (setq first nil)
        (completion--insert str group-fun)
	;; Next column to align to.
	(setq column (+ column
			;; Round up to a whole number of columns.
			(* colwidth (ceiling length colwidth))))))))

(defun completion--insert-vertical (strings group-fun
                                            _length _wwidth
                                            colwidth columns)
  (while strings
    (let ((group nil)
          (column 0)
	  (row 0)
          (rows)
          (last-string nil))
      (if group-fun
          (let* ((str (car strings))
                 (title (funcall group-fun (if (consp str) (car str) str) nil)))
            (while (and strings
                        (equal title (funcall group-fun
                                              (if (consp (car strings))
                                                  (car (car strings))
                                                (car strings))
                                              nil)))
              (push (car strings) group)
              (pop strings))
            (setq group (nreverse group)))
        (setq group strings
              strings nil))
      (setq rows (/ (length group) columns))
      (when group-fun
        (let* ((str (car group))
               (title (funcall group-fun (if (consp str) (car str) str) nil)))
          (when title
            (goto-char (point-max))
            (insert (format completions-group-format title) "\n"))))
      (dolist (str group)
        (unless (equal last-string str) ; Remove (consecutive) duplicates.
	  (setq last-string str)
	  (when (> row rows)
            (forward-line (- -1 rows))
	    (setq row 0 column (+ column colwidth)))
	  (when (> column 0)
	    (end-of-line)
	    (while (> (current-column) column)
	      (if (eobp)
		  (insert "\n")
	        (forward-line 1)
	        (end-of-line)))
	    (insert " \t")
	    (set-text-properties (1- (point)) (point)
			         `(display (space :align-to ,column))))
          (completion--insert str group-fun)
	  (if (> column 0)
	      (forward-line)
	    (insert "\n"))
	  (setq row (1+ row)))))))

(defun completion--insert-one-column (strings group-fun &rest _)
  (let ((last-title nil) (last-string nil))
    (dolist (str strings)
      (unless (equal last-string str) ; Remove (consecutive) duplicates.
	(setq last-string str)
        (when group-fun
          (let ((title (funcall group-fun (if (consp str) (car str) str) nil)))
            (unless (equal title last-title)
              (setq last-title title)
              (when title
                (insert (format completions-group-format title) "\n")))))
        (completion--insert str group-fun)
        (insert "\n")))))

(defun completion--insert (str group-fun)
  (if (not (consp str))
      (add-text-properties
       (point)
       (progn
         (insert
          (if group-fun
              (funcall group-fun str 'transform)
            str))
         (point))
       `(mouse-face highlight completion--string ,str))
    ;; If `str' is a list that has 2 elements,
    ;; then the second element is a suffix annotation.
    ;; If `str' has 3 elements, then the second element
    ;; is a prefix, and the third element is a suffix.
    (let* ((prefix (when (nth 2 str) (nth 1 str)))
           (suffix (or (nth 2 str) (nth 1 str))))
      (when prefix
        (let ((beg (point))
              (end (progn (insert prefix) (point))))
          (put-text-property beg end 'mouse-face nil)))
      (completion--insert (car str) group-fun)
      (let ((beg (point))
            (end (progn (insert suffix) (point))))
        (put-text-property beg end 'mouse-face nil)
        ;; Put the predefined face only when suffix
        ;; is added via annotation-function without prefix,
        ;; and when the caller doesn't use own face.
        (unless (or prefix (text-property-not-all
                            0 (length suffix) 'face nil suffix))
          (font-lock-prepend-text-property
           beg end 'face 'completions-annotations))))))

(defvar completion-setup-hook nil
  "Normal hook run at the end of setting up a completion list buffer.
When this hook is run, the current buffer is the one in which the
command to display the completion list buffer was run.
The completion list buffer is available as the value of `standard-output'.
See also `display-completion-list'.")

(defface completions-first-difference
  '((t (:inherit bold)))
  "Face for the first character after point in completions.
See also the face `completions-common-part'.")

(defface completions-common-part
  '((((class color) (min-colors 16) (background light)) :foreground "blue3")
    (((class color) (min-colors 16) (background dark)) :foreground "lightblue"))
  "Face for the parts of completions which matched the pattern.
See also the face `completions-first-difference'.")

(defun completion-hilit-commonality (completions prefix-len &optional base-size)
  "Apply font-lock highlighting to a list of completions, COMPLETIONS.
PREFIX-LEN is an integer.  BASE-SIZE is an integer or nil (meaning zero).

This adds the face `completions-common-part' to the first
\(PREFIX-LEN - BASE-SIZE) characters of each completion, and the face
`completions-first-difference' to the first character after that.

It returns a list with font-lock properties applied to each element,
and with BASE-SIZE appended as the last element."
  (when completions
    (let ((com-str-len (- prefix-len (or base-size 0))))
      (nconc
       (mapcar
        (lambda (elem)
          (let ((str
                 ;; Don't modify the string itself, but a copy, since the
                 ;; the string may be read-only or used for other purposes.
                 ;; Furthermore, since `completions' may come from
                 ;; display-completion-list, `elem' may be a list.
                 (if (consp elem)
                     (car (setq elem (cons (copy-sequence (car elem))
                                           (cdr elem))))
                   (setq elem (copy-sequence elem)))))
            (font-lock-prepend-text-property
             0
             ;; If completion-boundaries returns incorrect
             ;; values, all-completions may return strings
             ;; that don't contain the prefix.
             (min com-str-len (length str))
             'face 'completions-common-part str)
            (if (> (length str) com-str-len)
                (font-lock-prepend-text-property com-str-len (1+ com-str-len)
                                                 'face
                                                 'completions-first-difference
                                                 str)))
          elem)
        completions)
       base-size))))

(defun display-completion-list (completions &optional common-substring group-fun)
  "Display the list of completions, COMPLETIONS, using `standard-output'.
Each element may be just a symbol or string
or may be a list of two strings to be printed as if concatenated.
If it is a list of two strings, the first is the actual completion
alternative, the second serves as annotation.
`standard-output' must be a buffer.
The actual completion alternatives, as inserted, are given `mouse-face'
properties of `highlight'.
At the end, this runs the normal hook `completion-setup-hook'.
It can find the completion buffer in `standard-output'.
GROUP-FUN is a `group-function' used for grouping the completion
candidates."
  (declare (advertised-calling-convention (completions) "24.4"))
  (if common-substring
      (setq completions (completion-hilit-commonality
                         completions (length common-substring)
                         ;; We don't know the base-size.
                         nil)))
  (if (not (bufferp standard-output))
      ;; This *never* (ever) happens, so there's no point trying to be clever.
      (with-temp-buffer
	(let ((standard-output (current-buffer))
	      (completion-setup-hook nil))
          (with-suppressed-warnings ((callargs display-completion-list))
	    (display-completion-list completions common-substring group-fun)))
	(princ (buffer-string)))

    (with-current-buffer standard-output
      (goto-char (point-max))
      (if (null completions)
          (insert "There are no possible completions of what you have typed.")
        (insert "Possible completions are:\n")
        (completion--insert-strings completions group-fun))))

  (run-hooks 'completion-setup-hook)
  nil)

(defvar completion-extra-properties nil
  "Property list of extra properties of the current completion job.
These include:

`:annotation-function': Function to annotate the completions buffer.
   The function must accept one argument, a completion string,
   and return either nil or a string which is to be displayed
   next to the completion (but which is not part of the
   completion).  The function can access the completion data via
   `minibuffer-completion-table' and related variables.

`:affixation-function': Function to prepend/append a prefix/suffix to
   completions.  The function must accept one argument, a list of
   completions, and return a list of annotated completions.  The
   elements of the list must be three-element lists: completion, its
   prefix and suffix.  This function takes priority over
   `:annotation-function' when both are provided, so only this
   function is used.

`:exit-function': Function to run after completion is performed.

   The function must accept two arguments, STRING and STATUS.
   STRING is the text to which the field was completed, and
   STATUS indicates what kind of operation happened:
     `finished' - text is now complete
     `sole'     - text cannot be further completed but
                  completion is not finished
     `exact'    - text is a valid completion but may be further
                  completed.")

(defvar completion-annotate-function
  nil
  ;; Note: there's a lot of scope as for when to add annotations and
  ;; what annotations to add.  E.g. completing-help.el allowed adding
  ;; the first line of docstrings to M-x completion.  But there's
  ;; a tension, since such annotations, while useful at times, can
  ;; actually drown the useful information.
  ;; So completion-annotate-function should be used parsimoniously, or
  ;; else only used upon a user's request (e.g. we could add a command
  ;; to completion-list-mode to add annotations to the current
  ;; completions).
  "Function to add annotations in the *Completions* buffer.
The function takes a completion and should either return nil, or a string that
will be displayed next to the completion.  The function can access the
completion table and predicates via `minibuffer-completion-table' and related
variables.")
(make-obsolete-variable 'completion-annotate-function
                        'completion-extra-properties "24.1")

(defun completion--done (string &optional finished message)
  (let* ((exit-fun (plist-get completion-extra-properties :exit-function))
         (pre-msg (and exit-fun (current-message))))
    (cl-assert (memq finished '(exact sole finished unknown)))
    (when exit-fun
      (when (eq finished 'unknown)
        (setq finished
              (if (eq (try-completion string
                                      minibuffer-completion-table
                                      minibuffer-completion-predicate)
                      t)
                  'finished 'exact)))
      (funcall exit-fun string finished))
    (when (and message
               ;; Don't output any message if the exit-fun already did so.
               (equal pre-msg (and exit-fun (current-message))))
      (completion--message message))))

(defun minibuffer-completion-help (&optional start end)
  "Display a list of possible completions of the current minibuffer contents."
  (interactive)
  (message "Making completion list...")
  (let* ((start (or start (minibuffer--completion-prompt-end)))
         (end (or end (point-max)))
         (string (buffer-substring start end))
         (md (completion--field-metadata start))
         (completions (completion-all-completions
                       string
                       minibuffer-completion-table
                       minibuffer-completion-predicate
                       (- (point) start)
                       md)))
    (message nil)
    (if (or (null completions)
            (and (not (consp (cdr completions)))
                 (equal (car completions) string)))
        (progn
          ;; If there are no completions, or if the current input is already
          ;; the sole completion, then hide (previous&stale) completions.
          (minibuffer-hide-completions)
          (ding)
          (completion--message
           (if completions "Sole completion" "No completions")))

      (let* ((last (last completions))
             (base-size (or (cdr last) 0))
             (prefix (unless (zerop base-size) (substring string 0 base-size)))
             (all-md (completion--metadata (buffer-substring-no-properties
                                            start (point))
                                           base-size md
                                           minibuffer-completion-table
                                           minibuffer-completion-predicate))
             (ann-fun (or (completion-metadata-get all-md 'annotation-function)
                          (plist-get completion-extra-properties
                                     :annotation-function)
                          completion-annotate-function))
             (aff-fun (or (completion-metadata-get all-md 'affixation-function)
                          (plist-get completion-extra-properties
                                     :affixation-function)))
             (sort-fun (completion-metadata-get all-md 'display-sort-function))
             (group-fun (completion-metadata-get all-md 'group-function))
             (mainbuf (current-buffer))
             ;; If the *Completions* buffer is shown in a new
             ;; window, mark it as softly-dedicated, so bury-buffer in
             ;; minibuffer-hide-completions will know whether to
             ;; delete the window or not.
             (display-buffer-mark-dedicated 'soft))
        (with-current-buffer-window
          "*Completions*"
          ;; This is a copy of `display-buffer-fallback-action'
          ;; where `display-buffer-use-some-window' is replaced
          ;; with `display-buffer-at-bottom'.
          `((display-buffer--maybe-same-window
             display-buffer-reuse-window
             display-buffer--maybe-pop-up-frame
             ;; Use `display-buffer-below-selected' for inline completions,
             ;; but not in the minibuffer (e.g. in `eval-expression')
             ;; for which `display-buffer-at-bottom' is used.
             ,(if (eq (selected-window) (minibuffer-window))
                  'display-buffer-at-bottom
                'display-buffer-below-selected))
            ,(if temp-buffer-resize-mode
                 '(window-height . resize-temp-buffer-window)
               '(window-height . fit-window-to-buffer))
            ,(when temp-buffer-resize-mode
               '(preserve-size . (nil . t)))
            (body-function
             . ,#'(lambda (_window)
                    (with-current-buffer mainbuf
                      ;; Remove the base-size tail because `sort' requires a properly
                      ;; nil-terminated list.
                      (when last (setcdr last nil))

                      ;; Sort first using the `display-sort-function'.
                      ;; FIXME: This function is for the output of
                      ;; all-completions, not
                      ;; completion-all-completions.  Often it's the
                      ;; same, but not always.
                      (setq completions (if sort-fun
                                            (funcall sort-fun completions)
                                          (sort completions 'string-lessp)))

                      ;; After sorting, group the candidates using the
                      ;; `group-function'.
                      (when group-fun
                        (setq completions
                              (minibuffer--group-by
                               group-fun
                               (pcase completions-group-sort
                                 ('nil #'identity)
                                 ('alphabetical
                                  (lambda (groups)
                                    (sort groups
                                          (lambda (x y)
                                            (string< (car x) (car y))))))
                                 (_ completions-group-sort))
                               completions)))

                      (cond
                       (aff-fun
                        (setq completions
                              (funcall aff-fun completions)))
                       (ann-fun
                        (setq completions
                              (mapcar (lambda (s)
                                        (let ((ann (funcall ann-fun s)))
                                          (if ann (list s ann) s)))
                                      completions))))

                      (with-current-buffer standard-output
                        (setq-local completion-base-position
                             (list (+ start base-size)
                                   ;; FIXME: We should pay attention to completion
                                   ;; boundaries here, but currently
                                   ;; completion-all-completions does not give us the
                                   ;; necessary information.
                                   end))
                        (setq-local completion-list-insert-choice-function
                             (let ((ctable minibuffer-completion-table)
                                   (cpred minibuffer-completion-predicate)
                                   (cprops completion-extra-properties))
                               (lambda (start end choice)
                                 (unless (or (zerop (length prefix))
                                             (equal prefix
                                                    (buffer-substring-no-properties
                                                     (max (point-min)
                                                          (- start (length prefix)))
                                                     start)))
                                   (message "*Completions* out of date"))
                                 ;; FIXME: Use `md' to do quoting&terminator here.
                                 (completion--replace start end choice)
                                 (let* ((minibuffer-completion-table ctable)
                                        (minibuffer-completion-predicate cpred)
                                        (completion-extra-properties cprops)
                                        (result (concat prefix choice))
                                        (bounds (completion-boundaries
                                                 result ctable cpred "")))
                                   ;; If the completion introduces a new field, then
                                   ;; completion is not finished.
                                   (completion--done result
                                                     (if (eq (car bounds) (length result))
                                                         'exact 'finished)))))))

                      (display-completion-list completions nil group-fun)))))
          nil)))
    nil))

(defun minibuffer-hide-completions ()
  "Get rid of an out-of-date *Completions* buffer."
  ;; FIXME: We could/should use minibuffer-scroll-window here, but it
  ;; can also point to the minibuffer-parent-window, so it's a bit tricky.
  (let ((win (get-buffer-window "*Completions*" 0)))
    (if win (with-selected-window win (bury-buffer)))))

(defun exit-minibuffer ()
  "Terminate this minibuffer argument."
  (interactive)
  (when (minibufferp)
    (when (not (minibuffer-innermost-command-loop-p))
      (error "%s" "Not in most nested command loop"))
    (when (not (innermost-minibuffer-p))
      (error "%s" "Not in most nested minibuffer")))
  ;; If the command that uses this has made modifications in the minibuffer,
  ;; we don't want them to cause deactivation of the mark in the original
  ;; buffer.
  ;; A better solution would be to make deactivate-mark buffer-local
  ;; (or to turn it into a list of buffers, ...), but in the mean time,
  ;; this should do the trick in most cases.
  (setq deactivate-mark nil)
  (throw 'exit nil))

(defun minibuffer-restore-windows ()
  "Restore some windows on exit from minibuffer.
When `read-minibuffer-restore-windows' is nil, then this function
added to `minibuffer-exit-hook' will remove at least the window
that displays the \"*Completions*\" buffer."
  (unless read-minibuffer-restore-windows
    (minibuffer-hide-completions)))

(add-hook 'minibuffer-exit-hook 'minibuffer-restore-windows)

(defun minibuffer-quit-recursive-edit (&optional levels)
  "Quit the command that requested this recursive edit or minibuffer input.
Do so without terminating keyboard macro recording or execution.
LEVELS specifies the number of nested recursive edits to quit.
If nil, it defaults to 1."
  (unless levels
    (setq levels 1))
  (if (> levels 1)
      ;; See Info node `(elisp)Recursive Editing' for an explanation
      ;; of throwing a function to `exit'.
      (throw 'exit (lambda () (minibuffer-quit-recursive-edit (1- levels))))
    (throw 'exit (lambda () (signal 'minibuffer-quit nil)))))

(defun self-insert-and-exit ()
  "Terminate minibuffer input."
  (interactive)
  (if (characterp last-command-event)
      (call-interactively 'self-insert-command)
    (ding))
  (exit-minibuffer))

(defvar completion-in-region-functions nil
  "Wrapper hook around `completion--in-region'.
\(See `with-wrapper-hook' for details about wrapper hooks.)")
(make-obsolete-variable 'completion-in-region-functions
                        'completion-in-region-function "24.4")

(defvar completion-in-region-function #'completion--in-region
  "Function to perform the job of `completion-in-region'.
The function is called with 4 arguments: START END COLLECTION PREDICATE.
The arguments and expected return value are as specified for
`completion-in-region'.")

(defvar completion-in-region--data nil)

(defvar completion-in-region-mode-predicate nil
  "Predicate to tell `completion-in-region-mode' when to exit.
It is called with no argument and should return nil when
`completion-in-region-mode' should exit (and hence pop down
the *Completions* buffer).")

(defvar completion-in-region-mode--predicate nil
  "Copy of the value of `completion-in-region-mode-predicate'.
This holds the value `completion-in-region-mode-predicate' had when
we entered `completion-in-region-mode'.")

(defun completion-in-region (start end collection &optional predicate)
  "Complete the text between START and END using COLLECTION.
Point needs to be somewhere between START and END.
PREDICATE (a function called with no arguments) says when to exit.
This calls the function that `completion-in-region-function' specifies
\(passing the same four arguments that it received) to do the work,
and returns whatever it does.  The return value should be nil
if there was no valid completion, else t."
  (cl-assert (<= start (point)) (<= (point) end))
  (funcall completion-in-region-function start end collection predicate))

(defcustom read-file-name-completion-ignore-case
  (if (memq system-type '(ms-dos windows-nt darwin cygwin))
      t nil)
  "Non-nil means when reading a file name completion ignores case."
  :type 'boolean
  :version "22.1")

(defun completion--in-region (start end collection &optional predicate)
  "Default function to use for `completion-in-region-function'.
Its arguments and return value are as specified for `completion-in-region'.
Also respects the obsolete wrapper hook `completion-in-region-functions'.
\(See `with-wrapper-hook' for details about wrapper hooks.)"
  (subr--with-wrapper-hook-no-warnings
      ;; FIXME: Maybe we should use this hook to provide a "display
      ;; completions" operation as well.
      completion-in-region-functions (start end collection predicate)
    (let ((minibuffer-completion-table collection)
          (minibuffer-completion-predicate predicate))
      ;; HACK: if the text we are completing is already in a field, we
      ;; want the completion field to take priority (e.g. Bug#6830).
      (when completion-in-region-mode-predicate
        (setq completion-in-region--data
	      `(,(if (markerp start) start (copy-marker start))
                ,(copy-marker end t) ,collection ,predicate))
        (completion-in-region-mode 1))
      (completion--in-region-1 start end))))

(defvar completion-in-region-mode-map
  (let ((map (make-sparse-keymap)))
    ;; FIXME: Only works if completion-in-region-mode was activated via
    ;; completion-at-point called directly.
    (define-key map "\M-?" 'completion-help-at-point)
    (define-key map "\t" 'completion-at-point)
    map)
  "Keymap activated during `completion-in-region'.")

;; It is difficult to know when to exit completion-in-region-mode (i.e. hide
;; the *Completions*).  Here's how previous packages did it:
;; - lisp-mode: never.
;; - comint: only do it if you hit SPC at the right time.
;; - pcomplete: pop it down on SPC or after some time-delay.
;; - semantic: use a post-command-hook check similar to this one.
(defun completion-in-region--postch ()
  (or unread-command-events ;Don't pop down the completions in the middle of
                            ;mouse-drag-region/mouse-set-point.
      (and completion-in-region--data
           (and (eq (marker-buffer (nth 0 completion-in-region--data))
                    (current-buffer))
                (>= (point) (nth 0 completion-in-region--data))
                (<= (point)
                    (save-excursion
                      (goto-char (nth 1 completion-in-region--data))
                      (line-end-position)))
		(funcall completion-in-region-mode--predicate)))
      (completion-in-region-mode -1)))

;; (defalias 'completion-in-region--prech 'completion-in-region--postch)

(defvar completion-in-region-mode nil)  ;Explicit defvar, i.s.o defcustom.

(define-minor-mode completion-in-region-mode
  "Transient minor mode used during `completion-in-region'."
  :global t
  :group 'minibuffer
  ;; Prevent definition of a custom-variable since it makes no sense to
  ;; customize this variable.
  :variable completion-in-region-mode
  ;; (remove-hook 'pre-command-hook #'completion-in-region--prech)
  (remove-hook 'post-command-hook #'completion-in-region--postch)
  (setq minor-mode-overriding-map-alist
        (delq (assq 'completion-in-region-mode minor-mode-overriding-map-alist)
              minor-mode-overriding-map-alist))
  (if (null completion-in-region-mode)
      (progn
        (setq completion-in-region--data nil)
        (unless (equal "*Completions*" (buffer-name (window-buffer)))
          (minibuffer-hide-completions)))
    ;; (add-hook 'pre-command-hook #'completion-in-region--prech)
    (cl-assert completion-in-region-mode-predicate)
    (setq completion-in-region-mode--predicate
	  completion-in-region-mode-predicate)
    (add-hook 'post-command-hook #'completion-in-region--postch)
    (push `(completion-in-region-mode . ,completion-in-region-mode-map)
          minor-mode-overriding-map-alist)))

;; Define-minor-mode added our keymap to minor-mode-map-alist, but we want it
;; on minor-mode-overriding-map-alist instead.
(setq minor-mode-map-alist
      (delq (assq 'completion-in-region-mode minor-mode-map-alist)
            minor-mode-map-alist))

(defvar completion-at-point-functions '(tags-completion-at-point-function)
  "Special hook to find the completion table for the entity at point.
Each function on this hook is called in turn without any argument and
should return either nil, meaning it is not applicable at point,
or a function of no arguments to perform completion (discouraged),
or a list of the form (START END COLLECTION . PROPS), where:
 START and END delimit the entity to complete and should include point,
 COLLECTION is the completion table to use to complete the entity, and
 PROPS is a property list for additional information.
Currently supported properties are all the properties that can appear in
`completion-extra-properties' plus:
 `:predicate'	a predicate that completion candidates need to satisfy.
 `:exclusive'	value of `no' means that if the completion table fails to
   match the text at point, then instead of reporting a completion
   failure, the completion should try the next completion function.
As is the case with most hooks, the functions are responsible for
preserving things like point and current buffer.

NOTE: These functions should be cheap to run since they're sometimes
run from `post-command-hook'; and they should ideally only choose
which kind of completion table to use, and not pre-filter it based
on the current text between START and END (e.g., they should not
obey `completion-styles').")

(defvar completion--capf-misbehave-funs nil
  "List of functions found on `completion-at-point-functions' that misbehave.
These are functions that neither return completion data nor a completion
function but instead perform completion right away.")
(defvar completion--capf-safe-funs nil
  "List of well-behaved functions found on `completion-at-point-functions'.
These are functions which return proper completion data rather than
a completion function or god knows what else.")

(defun completion--capf-wrapper (fun which)
  ;; FIXME: The safe/misbehave handling assumes that a given function will
  ;; always return the same kind of data, but this breaks down with functions
  ;; like comint-completion-at-point or mh-letter-completion-at-point, which
  ;; could be sometimes safe and sometimes misbehaving (and sometimes neither).
  (if (pcase which
        ('all t)
        ('safe (member fun completion--capf-safe-funs))
        ('optimist (not (member fun completion--capf-misbehave-funs))))
      (let ((res (funcall fun)))
        (cond
         ((and (consp res) (not (functionp res)))
          (unless (member fun completion--capf-safe-funs)
            (push fun completion--capf-safe-funs))
          (and (eq 'no (plist-get (nthcdr 3 res) :exclusive))
               ;; FIXME: Here we'd need to decide whether there are
               ;; valid completions against the current text.  But this depends
               ;; on the actual completion UI (e.g. with the default completion
               ;; it depends on completion-style) ;-(
               ;; We approximate this result by checking whether prefix
               ;; completion might work, which means that non-prefix completion
               ;; will not work (or not right) for completion functions that
               ;; are non-exclusive.
               (null (try-completion (buffer-substring-no-properties
                                      (car res) (point))
                                     (nth 2 res)
                                     (plist-get (nthcdr 3 res) :predicate)))
               (setq res nil)))
         ((not (or (listp res) (functionp res)))
          (unless (member fun completion--capf-misbehave-funs)
            (message
             "Completion function %S uses a deprecated calling convention" fun)
            (push fun completion--capf-misbehave-funs))))
        (if res (cons fun res)))))

(defun completion-at-point ()
  "Perform completion on the text around point.
The completion method is determined by `completion-at-point-functions'."
  (interactive)
  (let ((res (run-hook-wrapped 'completion-at-point-functions
                               #'completion--capf-wrapper 'all)))
    (pcase res
      (`(,_ . ,(and (pred functionp) f)) (funcall f))
      (`(,hookfun . (,start ,end ,collection . ,plist))
       (unless (markerp start) (setq start (copy-marker start)))
       (let* ((completion-extra-properties plist)
              (completion-in-region-mode-predicate
               (lambda ()
                 ;; We're still in the same completion field.
                 (let ((newstart (car-safe (funcall hookfun))))
                   (and newstart (= newstart start))))))
         (completion-in-region start end collection
                               (plist-get plist :predicate))))
      ;; Maybe completion already happened and the function returned t.
      (_
       (when (cdr res)
         (message "Warning: %S failed to return valid completion data!"
                  (car res)))
       (cdr res)))))

(defun completion-help-at-point ()
  "Display the completions on the text around point.
The completion method is determined by `completion-at-point-functions'."
  (interactive)
  (let ((res (run-hook-wrapped 'completion-at-point-functions
                               ;; Ignore misbehaving functions.
                               #'completion--capf-wrapper 'optimist)))
    (pcase res
      (`(,_ . ,(and (pred functionp) f))
       (message "Don't know how to show completions for %S" f))
      (`(,hookfun . (,start ,end ,collection . ,plist))
       (unless (markerp start) (setq start (copy-marker start)))
       (let* ((minibuffer-completion-table collection)
              (minibuffer-completion-predicate (plist-get plist :predicate))
              (completion-extra-properties plist)
              (completion-in-region-mode-predicate
               (lambda ()
                 ;; We're still in the same completion field.
                 (let ((newstart (car-safe (funcall hookfun))))
                   (and newstart (= newstart start))))))
         ;; FIXME: We should somehow (ab)use completion-in-region-function or
         ;; introduce a corresponding hook (plus another for word-completion,
         ;; and another for force-completion, maybe?).
         (setq completion-in-region--data
               `(,start ,(copy-marker end t) ,collection
                        ,(plist-get plist :predicate)))
         (completion-in-region-mode 1)
         (minibuffer-completion-help start end)))
      (`(,hookfun . ,_)
       ;; The hook function already performed completion :-(
       ;; Not much we can do at this point.
       (message "%s already performed completion!" hookfun)
       nil)
      (_ (message "Nothing to complete at point")))))

;;; Key bindings.

(let ((map minibuffer-local-map))
  (define-key map "\C-g" 'abort-minibuffers)
  (define-key map "\M-<" 'minibuffer-beginning-of-buffer)

  ;; Put RET last so that it is shown in doc strings in preference to
  ;; C-j, when using the \\[exit-minibuffer] notation.
  (define-key map "\n" 'exit-minibuffer)
  (define-key map "\r" 'exit-minibuffer))

(defvar minibuffer-local-completion-map
  (let ((map (make-sparse-keymap)))
    (set-keymap-parent map minibuffer-local-map)
    (define-key map "\t" 'minibuffer-complete)
    ;; M-TAB is already abused for many other purposes, so we should find
    ;; another binding for it.
    ;; (define-key map "\e\t" 'minibuffer-force-complete)
    (define-key map " " 'minibuffer-complete-word)
    (define-key map "?" 'minibuffer-completion-help)
    (define-key map [prior] 'switch-to-completions)
    (define-key map "\M-v"  'switch-to-completions)
    (define-key map "\M-g\M-c"  'switch-to-completions)
    map)
  "Local keymap for minibuffer input with completion.")

(defvar minibuffer-local-must-match-map
  (let ((map (make-sparse-keymap)))
    (set-keymap-parent map minibuffer-local-completion-map)
    (define-key map "\r" 'minibuffer-complete-and-exit)
    (define-key map "\n" 'minibuffer-complete-and-exit)
    map)
  "Local keymap for minibuffer input with completion, for exact match.")

(defvar minibuffer-local-filename-completion-map
  (let ((map (make-sparse-keymap)))
    (define-key map " " nil)
    map)
  "Local keymap for minibuffer input with completion for filenames.
Gets combined either with `minibuffer-local-completion-map' or
with `minibuffer-local-must-match-map'.")

(defvar minibuffer-local-filename-must-match-map (make-sparse-keymap))
(make-obsolete-variable 'minibuffer-local-filename-must-match-map nil "24.1")

(defvar minibuffer-local-ns-map
  (let ((map (make-sparse-keymap)))
    (set-keymap-parent map minibuffer-local-map)
    (define-key map " "  #'exit-minibuffer)
    (define-key map "\t" #'exit-minibuffer)
    (define-key map "?"  #'self-insert-and-exit)
    map)
  "Local keymap for the minibuffer when spaces are not allowed.")

(defun read-no-blanks-input (prompt &optional initial inherit-input-method)
  "Read a string from the terminal, not allowing blanks.
Prompt with PROMPT.  Whitespace terminates the input.  If INITIAL is
non-nil, it should be a string, which is used as initial input, with
point positioned at the end, so that SPACE will accept the input.
\(Actually, INITIAL can also be a cons of a string and an integer.
Such values are treated as in `read-from-minibuffer', but are normally
not useful in this function.)

Third arg INHERIT-INPUT-METHOD, if non-nil, means the minibuffer inherits
the current input method and the setting of `enable-multibyte-characters'.

If `inhibit-interaction' is non-nil, this function will signal an
`inhibited-interaction' error."
  (read-from-minibuffer prompt initial minibuffer-local-ns-map
		        nil 'minibuffer-history nil inherit-input-method))

;;; Major modes for the minibuffer

(defvar minibuffer-inactive-mode-map
  (let ((map (make-keymap)))
    (suppress-keymap map)
    (define-key map "e" 'find-file-other-frame)
    (define-key map "f" 'find-file-other-frame)
    (define-key map "b" 'switch-to-buffer-other-frame)
    (define-key map "i" 'info)
    (define-key map "m" 'mail)
    (define-key map "n" 'make-frame)
    (define-key map [mouse-1] 'view-echo-area-messages)
    ;; So the global down-mouse-1 binding doesn't clutter the execution of the
    ;; above mouse-1 binding.
    (define-key map [down-mouse-1] #'ignore)
    map)
  "Keymap for use in the minibuffer when it is not active.
The non-mouse bindings in this keymap can only be used in minibuffer-only
frames, since the minibuffer can normally not be selected when it is
not active.")

(define-derived-mode minibuffer-inactive-mode nil "InactiveMinibuffer"
  :abbrev-table nil          ;abbrev.el is not loaded yet during dump.
  ;; Note: this major mode is called from minibuf.c.
  "Major mode to use in the minibuffer when it is not active.
This is only used when the minibuffer area has no active minibuffer.

Note that the minibuffer may change to this mode more often than
you might expect.  For instance, typing \\`M-x' may change the
buffer to this mode, then to a different mode, and then back
again to this mode upon exit.  Code running from
`minibuffer-inactive-mode-hook' has to be prepared to run
multiple times per minibuffer invocation.  Also see
`minibuffer-exit-hook'.")

(defvaralias 'minibuffer-mode-map 'minibuffer-local-map)

(define-derived-mode minibuffer-mode nil "Minibuffer"
  "Major mode used for active minibuffers.

For customizing this mode, it is better to use
`minibuffer-setup-hook' and `minibuffer-exit-hook' rather than
the mode hook of this mode."
  :syntax-table nil
  :abbrev-table nil
  :interactive nil)

;;; Completion tables.

(defun minibuffer--double-dollars (str)
  ;; Reuse the actual "$" from the string to preserve any text-property it
  ;; might have, such as `face'.
  (replace-regexp-in-string "\\$" (lambda (dollar) (concat dollar dollar))
                            str))

(defun minibuffer-maybe-quote-filename (filename)
  "Protect FILENAME from `substitute-in-file-name', as needed.
Useful to give the user default values that won't be substituted."
  (if (and (not (file-name-quoted-p filename))
           (file-name-absolute-p filename)
           (string-match-p (if (memq system-type '(windows-nt ms-dos))
                               "[/\\]~" "/~")
                           (file-local-name filename)))
      (file-name-quote filename)
    (minibuffer--double-dollars filename)))

(defun completion--make-envvar-table ()
  (mapcar (lambda (enventry)
            (substring enventry 0 (string-search "=" enventry)))
          process-environment))

(defconst completion--embedded-envvar-re
  ;; We can't reuse env--substitute-vars-regexp because we need to match only
  ;; potentially-unfinished envvars at end of string.
  (concat "\\(?:^\\|[^$]\\(?:\\$\\$\\)*\\)"
          "\\$\\([[:alnum:]_]*\\|{\\([^}]*\\)\\)\\'"))

(defun completion--embedded-envvar-table (string _pred action)
  "Completion table for envvars embedded in a string.
The envvar syntax (and escaping) rules followed by this table are the
same as `substitute-in-file-name'."
  ;; We ignore `pred', because the predicates passed to us via
  ;; read-file-name-internal are not 100% correct and fail here:
  ;; e.g. we get predicates like file-directory-p there, whereas the filename
  ;; completed needs to be passed through substitute-in-file-name before it
  ;; can be passed to file-directory-p.
  (when (string-match completion--embedded-envvar-re string)
    (let* ((beg (or (match-beginning 2) (match-beginning 1)))
           (table (completion--make-envvar-table))
           (prefix (substring string 0 beg)))
      (cond
       ((eq action 'lambda)
        ;; This table is expected to be used in conjunction with some
        ;; other table that provides the "main" completion.  Let the
        ;; other table handle the test-completion case.
        nil)
       ((or (eq (car-safe action) 'boundaries) (eq action 'metadata))
        ;; Only return boundaries/metadata if there's something to complete,
        ;; since otherwise when we're used in
        ;; completion-table-in-turn, we could return boundaries and
        ;; let some subsequent table return a list of completions.
        ;; FIXME: Maybe it should rather be fixed in
        ;; completion-table-in-turn instead, but it's difficult to
        ;; do it efficiently there.
        (when (try-completion (substring string beg) table nil)
          ;; Compute the boundaries of the subfield to which this
          ;; completion applies.
          (if (eq action 'metadata)
              '(metadata (category . environment-variable))
            (let ((suffix (cdr action)))
              `(boundaries
                ,(or (match-beginning 2) (match-beginning 1))
                . ,(when (string-match "[^[:alnum:]_]" suffix)
                     (match-beginning 0)))))))
       (t
        (if (eq (aref string (1- beg)) ?{)
            (setq table (apply-partially #'completion-table-with-terminator
                                         "}" table)))
        ;; Even if file-name completion is case-insensitive, we want
        ;; envvar completion to be case-sensitive.
        (let ((completion-ignore-case nil))
          (completion-table-with-context
           prefix table (substring string beg) nil action)))))))

(defun completion-file-name-table (string pred action)
  "Completion table for file names."
  (condition-case nil
      (cond
       ((eq action 'metadata) '(metadata (category . file)))
       ((string-match-p "\\`~[^/\\]*\\'" string)
        (completion-table-with-context "~"
                                       (mapcar (lambda (u) (concat u "/"))
                                               (system-users))
                                       (substring string 1)
                                       pred action))
       ((eq (car-safe action) 'boundaries)
        (let ((start (length (file-name-directory string)))
              (end (string-search "/" (cdr action))))
          `(boundaries
            ;; if `string' is "C:" in w32, (file-name-directory string)
            ;; returns "C:/", so `start' is 3 rather than 2.
            ;; Not quite sure what is The Right Fix, but clipping it
            ;; back to 2 will work for this particular case.  We'll
            ;; see if we can come up with a better fix when we bump
            ;; into more such problematic cases.
            ,(min start (length string)) . ,end)))

       ((eq action 'lambda)
        (if (zerop (length string))
            nil          ;Not sure why it's here, but it probably doesn't harm.
          (funcall (or pred 'file-exists-p) string)))

       (t
        (let* ((name (file-name-nondirectory string))
               (specdir (file-name-directory string))
               (realdir (or specdir default-directory)))

          (cond
           ((null action)
            (let ((comp (file-name-completion name realdir pred)))
              (if (stringp comp)
                  (concat specdir comp)
                comp)))

           ((eq action t)
            (let ((all (file-name-all-completions name realdir)))

              ;; Check the predicate, if necessary.
              (unless (memq pred '(nil file-exists-p))
                (let ((comp ())
                      (pred
                       (if (eq pred 'file-directory-p)
                           ;; Brute-force speed up for directory checking:
                           ;; Discard strings which don't end in a slash.
                           (lambda (s)
                             (let ((len (length s)))
                               (and (> len 0) (eq (aref s (1- len)) ?/))))
                         ;; Must do it the hard (and slow) way.
                         pred)))
                  (let ((default-directory (expand-file-name realdir)))
                    (dolist (tem all)
                      (if (funcall pred tem) (push tem comp))))
                  (setq all (nreverse comp))))

              all))))))
    (file-error nil)))               ;PCM often calls with invalid directories.

(defun completion--sifn-requote (upos qstr)
  ;; We're looking for `qpos' such that:
  ;; (equal (substring (substitute-in-file-name qstr) 0 upos)
  ;;        (substitute-in-file-name (substring qstr 0 qpos)))
  ;; Big problem here: we have to reverse engineer substitute-in-file-name to
  ;; find the position corresponding to UPOS in QSTR, but
  ;; substitute-in-file-name can do anything, depending on file-name-handlers.
  ;; substitute-in-file-name does the following kind of things:
  ;; - expand env-var references.
  ;; - turn backslashes into slashes.
  ;; - truncate some prefix of the input.
  ;; - rewrite some prefix.
  ;; Some of these operations are written in external libraries and we'd rather
  ;; not hard code any assumptions here about what they actually do.  IOW, we
  ;; want to treat substitute-in-file-name as a black box, as much as possible.
  ;; Kind of like in rfn-eshadow-update-overlay, only worse.
  ;; Example of things we need to handle:
  ;; - Tramp (substitute-in-file-name "/foo:~/bar//baz") => "/scpc:foo:/baz".
  ;; - Cygwin (substitute-in-file-name "C:\bin") => "/usr/bin"
  ;;          (substitute-in-file-name "C:\") => "/"
  ;;          (substitute-in-file-name "C:\bi") => "/bi"
  (let* ((ustr (substitute-in-file-name qstr))
         (uprefix (substring ustr 0 upos))
         qprefix)
    ;; Main assumption: nothing after qpos should affect the text before upos,
    ;; so we can work our way backward from the end of qstr, one character
    ;; at a time.
    ;; Second assumptions: If qpos is far from the end this can be a bit slow,
    ;; so we speed it up by doing a first loop that skips a word at a time.
    ;; This word-sized loop is careful not to cut in the middle of env-vars.
    (while (let ((boundary (string-match "\\(\\$+{?\\)?\\w+\\W*\\'" qstr)))
             (and boundary
                  (progn
                    (setq qprefix (substring qstr 0 boundary))
                    (string-prefix-p uprefix
                                   (substitute-in-file-name qprefix)))))
      (setq qstr qprefix))
    (let ((qpos (length qstr)))
      (while (and (> qpos 0)
                  (string-prefix-p uprefix
                                   (substitute-in-file-name
                                    (substring qstr 0 (1- qpos)))))
        (setq qpos (1- qpos)))
      (cons qpos #'minibuffer-maybe-quote-filename))))

(defalias 'completion--file-name-table
  (completion-table-with-quoting #'completion-file-name-table
                                 #'substitute-in-file-name
                                 #'completion--sifn-requote)
  "Internal subroutine for `read-file-name'.  Do not call this.
This is a completion table for file names, like `completion-file-name-table'
except that it passes the file name through `substitute-in-file-name'.")

(defalias 'read-file-name-internal
  (completion-table-in-turn #'completion--embedded-envvar-table
                            #'completion--file-name-table)
  "Internal subroutine for `read-file-name'.  Do not call this.")

(defvar read-file-name-function #'read-file-name-default
  "The function called by `read-file-name' to do its work.
It should accept the same arguments as `read-file-name'.")

(defcustom insert-default-directory t
  "Non-nil means when reading a filename start with default dir in minibuffer.

When the initial minibuffer contents show a name of a file or a directory,
typing RETURN without editing the initial contents is equivalent to typing
the default file name.

If this variable is non-nil, the minibuffer contents are always
initially non-empty, and typing RETURN without editing will fetch the
default name, if one is provided.  Note however that this default name
is not necessarily the same as initial contents inserted in the minibuffer,
if the initial contents is just the default directory.

If this variable is nil, the minibuffer often starts out empty.  In
that case you may have to explicitly fetch the next history element to
request the default name; typing RETURN without editing will leave
the minibuffer empty.

For some commands, exiting with an empty minibuffer has a special meaning,
such as making the current buffer visit no file in the case of
`set-visited-file-name'."
  :type 'boolean)

(defcustom minibuffer-beginning-of-buffer-movement nil
  "Control how the `M-<' command in the minibuffer behaves.
If non-nil, the command will go to the end of the prompt (if
point is after the end of the prompt).  If nil, it will behave
like the `beginning-of-buffer' command."
  :version "27.1"
  :type 'boolean)

;; Not always defined, but only called if next-read-file-uses-dialog-p says so.
(declare-function x-file-dialog "xfns.c"
                  (prompt dir &optional default-filename mustmatch only-dir-p))

(defun read-file-name--defaults (&optional dir initial)
  (let ((default
	  (cond
	   ;; With non-nil `initial', use `dir' as the first default.
	   ;; Essentially, this mean reversing the normal order of the
	   ;; current directory name and the current file name, i.e.
	   ;; 1. with normal file reading:
	   ;; 1.1. initial input is the current directory
	   ;; 1.2. the first default is the current file name
	   ;; 2. with non-nil `initial' (e.g. for `find-alternate-file'):
	   ;; 2.2. initial input is the current file name
	   ;; 2.1. the first default is the current directory
	   (initial (abbreviate-file-name dir))
	   ;; In file buffers, try to get the current file name
	   (buffer-file-name
	    (abbreviate-file-name buffer-file-name))))
	(file-name-at-point
	 (run-hook-with-args-until-success 'file-name-at-point-functions)))
    (when file-name-at-point
      (setq default (delete-dups
		     (delete "" (delq nil (list file-name-at-point default))))))
    ;; Append new defaults to the end of existing `minibuffer-default'.
    (append
     (if (listp minibuffer-default) minibuffer-default (list minibuffer-default))
     (if (listp default) default (list default)))))

(defun read-file-name (prompt &optional dir default-filename mustmatch initial predicate)
  "Read file name, prompting with PROMPT and completing in directory DIR.
The return value is not expanded---you must call `expand-file-name' yourself.

DIR is the directory to use for completing relative file names.
It should be an absolute directory name, or nil (which means the
current buffer's value of `default-directory').

DEFAULT-FILENAME specifies the default file name to return if the
user exits the minibuffer with the same non-empty string inserted
by this function.  If DEFAULT-FILENAME is a string, that serves
as the default.  If DEFAULT-FILENAME is a list of strings, the
first string is the default.  If DEFAULT-FILENAME is omitted or
nil, then if INITIAL is non-nil, the default is DIR combined with
INITIAL; otherwise, if the current buffer is visiting a file,
that file serves as the default; otherwise, the default is simply
the string inserted into the minibuffer.

If the user exits with an empty minibuffer, return an empty
string.  (This happens only if the user erases the pre-inserted
contents, or if `insert-default-directory' is nil.)

Fourth arg MUSTMATCH can take the following values:
- nil means that the user can exit with any input.
- t means that the user is not allowed to exit unless
  the input is (or completes to) an existing file.
- `confirm' means that the user can exit with any input, but she needs
  to confirm her choice if the input is not an existing file.
- `confirm-after-completion' means that the user can exit with any
  input, but she needs to confirm her choice if she called
  `minibuffer-complete' right before `minibuffer-complete-and-exit'
  and the input is not an existing file.
- anything else behaves like t except that typing RET does not exit if it
  does non-null completion.

Fifth arg INITIAL specifies text to start with.

Sixth arg PREDICATE, if non-nil, should be a function of one
argument; then a file name is considered an acceptable completion
alternative only if PREDICATE returns non-nil with the file name
as its argument.

If this command was invoked with the mouse, use a graphical file
dialog if `use-dialog-box' is non-nil, and the window system or X
toolkit in use provides a file dialog box, and DIR is not a
remote file.  For graphical file dialogs, any of the special values
of MUSTMATCH `confirm' and `confirm-after-completion' are
treated as equivalent to nil.  Some graphical file dialogs respect
a MUSTMATCH value of t, and some do not (or it only has a cosmetic
effect, and does not actually prevent the user from entering a
non-existent file).

See also `read-file-name-completion-ignore-case'
and `read-file-name-function'."
  ;; If x-gtk-use-old-file-dialog = t (xg_get_file_with_selection),
  ;; then MUSTMATCH is enforced.  But with newer Gtk
  ;; (xg_get_file_with_chooser), it only has a cosmetic effect.
  ;; The user can still type a non-existent file name.
  (funcall (or read-file-name-function #'read-file-name-default)
           prompt dir default-filename mustmatch initial predicate))

(defvar minibuffer-local-filename-syntax
  (let ((table (make-syntax-table))
	(punctuation (car (string-to-syntax "."))))
    ;; Convert all punctuation entries to symbol.
    (map-char-table (lambda (c syntax)
		      (when (eq (car syntax) punctuation)
			(modify-syntax-entry c "_" table)))
		    table)
    (mapc
     (lambda (c)
       (modify-syntax-entry c "." table))
     '(?/ ?: ?\\))
    table)
  "Syntax table used when reading a file name in the minibuffer.")

;; minibuffer-completing-file-name is a variable used internally in minibuf.c
;; to determine whether to use minibuffer-local-filename-completion-map or
;; minibuffer-local-completion-map.  It shouldn't be exported to Elisp.
;; FIXME: Actually, it is also used in rfn-eshadow.el we'd otherwise have to
;; use (eq minibuffer-completion-table #'read-file-name-internal), which is
;; probably even worse.  Maybe We should add some read-file-name-setup-hook
;; instead, but for now, let's keep this non-obsolete.
;;(make-obsolete-variable 'minibuffer-completing-file-name nil "future" 'get)

(defun read-file-name-default (prompt &optional dir default-filename mustmatch initial predicate)
  "Default method for reading file names.
See `read-file-name' for the meaning of the arguments."
  (unless dir (setq dir (or default-directory "~/")))
  (unless (file-name-absolute-p dir) (setq dir (expand-file-name dir)))
  (unless default-filename
    (setq default-filename
          (cond
           ((null initial) buffer-file-name)
           ;; Special-case "" because (expand-file-name "" "/tmp/") returns
           ;; "/tmp" rather than "/tmp/" (bug#39057).
           ((equal "" initial) dir)
           (t (expand-file-name initial dir)))))
  ;; If dir starts with user's homedir, change that to ~.
  (setq dir (abbreviate-file-name dir))
  ;; Likewise for default-filename.
  (if default-filename
      (setq default-filename
	    (if (consp default-filename)
		(mapcar 'abbreviate-file-name default-filename)
	      (abbreviate-file-name default-filename))))
  (let ((insdef (cond
                 ((and insert-default-directory (stringp dir))
                  (if initial
                      (cons (minibuffer-maybe-quote-filename (concat dir initial))
                            (length (minibuffer-maybe-quote-filename dir)))
                    (minibuffer-maybe-quote-filename dir)))
                 (initial (cons (minibuffer-maybe-quote-filename initial) 0)))))

    (let ((ignore-case read-file-name-completion-ignore-case)
          (minibuffer-completing-file-name t)
          (pred (or predicate 'file-exists-p))
          (add-to-history nil))

      (let* ((val
              (if (or (not (next-read-file-uses-dialog-p))
                      ;; Graphical file dialogs can't handle remote
                      ;; files (Bug#99).
                      (file-remote-p dir))
                  ;; We used to pass `dir' to `read-file-name-internal' by
                  ;; abusing the `predicate' argument.  It's better to
                  ;; just use `default-directory', but in order to avoid
                  ;; changing `default-directory' in the current buffer,
                  ;; we don't let-bind it.
                  (let ((dir (file-name-as-directory
                              (expand-file-name dir))))
                    (minibuffer-with-setup-hook
                        (lambda ()
                          (setq default-directory dir)
                          ;; When the first default in `minibuffer-default'
                          ;; duplicates initial input `insdef',
                          ;; reset `minibuffer-default' to nil.
                          (when (equal (or (car-safe insdef) insdef)
                                       (or (car-safe minibuffer-default)
                                           minibuffer-default))
                            (setq minibuffer-default
                                  (cdr-safe minibuffer-default)))
                          (setq-local completion-ignore-case ignore-case)
                          ;; On the first request on `M-n' fill
                          ;; `minibuffer-default' with a list of defaults
                          ;; relevant for file-name reading.
                          (setq-local minibuffer-default-add-function
                               (lambda ()
                                 (with-current-buffer
                                     (window-buffer (minibuffer-selected-window))
				   (read-file-name--defaults dir initial))))
			  (set-syntax-table minibuffer-local-filename-syntax))
                      (completing-read prompt 'read-file-name-internal
                                       pred mustmatch insdef
                                       'file-name-history default-filename)))
                ;; If DEFAULT-FILENAME not supplied and DIR contains
                ;; a file name, split it.
                (let ((file (file-name-nondirectory dir))
                      ;; When using a dialog, revert to nil and non-nil
                      ;; interpretation of mustmatch. confirm options
                      ;; need to be interpreted as nil, otherwise
                      ;; it is impossible to create new files using
                      ;; dialogs with the default settings.
                      (dialog-mustmatch
                       (not (memq mustmatch
                                  '(nil confirm confirm-after-completion)))))
                  (when (and (not default-filename)
                             (not (zerop (length file))))
                    (setq default-filename file)
                    (setq dir (file-name-directory dir)))
                  (when default-filename
                    (setq default-filename
                          (expand-file-name (if (consp default-filename)
                                                (car default-filename)
                                              default-filename)
                                            dir)))
                  (setq add-to-history t)
                  (x-file-dialog prompt dir default-filename
                                 dialog-mustmatch
                                 (eq predicate 'file-directory-p)))))

             (replace-in-history (eq (car-safe file-name-history) val)))
        ;; If completing-read returned the inserted default string itself
        ;; (rather than a new string with the same contents),
        ;; it has to mean that the user typed RET with the minibuffer empty.
        ;; In that case, we really want to return ""
        ;; so that commands such as set-visited-file-name can distinguish.
        (when (consp default-filename)
          (setq default-filename (car default-filename)))
        (when (eq val default-filename)
          ;; In this case, completing-read has not added an element
          ;; to the history.  Maybe we should.
          (if (not replace-in-history)
              (setq add-to-history t))
          (setq val ""))
        (unless val (error "No file name specified"))

        (if (and default-filename
                 (string-equal val (if (consp insdef) (car insdef) insdef)))
            (setq val default-filename))
        (setq val (substitute-in-file-name val))

        (if replace-in-history
            ;; Replace what Fcompleting_read added to the history
            ;; with what we will actually return.  As an exception,
            ;; if that's the same as the second item in
            ;; file-name-history, it's really a repeat (Bug#4657).
            (let ((val1 (minibuffer-maybe-quote-filename val)))
              (if history-delete-duplicates
                  (setcdr file-name-history
                          (delete val1 (cdr file-name-history))))
              (if (string= val1 (cadr file-name-history))
                  (pop file-name-history)
                (setcar file-name-history val1)))
          (when add-to-history
            (add-to-history 'file-name-history
                            (minibuffer-maybe-quote-filename val))))
	val))))

(defun internal-complete-buffer-except (&optional buffer)
  "Perform completion on all buffers excluding BUFFER.
BUFFER nil or omitted means use the current buffer.
Like `internal-complete-buffer', but removes BUFFER from the completion list."
  (let ((except (if (stringp buffer) buffer (buffer-name buffer))))
    (apply-partially #'completion-table-with-predicate
		     #'internal-complete-buffer
		     (lambda (name)
		       (not (equal (if (consp name) (car name) name) except)))
		     nil)))

;;; Old-style completion, used in Emacs-21 and Emacs-22.

(defun completion-emacs21-try-completion (string table pred _point)
  (let ((completion (try-completion string table pred)))
    (if (stringp completion)
        (cons completion (length completion))
      completion)))

(defun completion-emacs21-all-completions (string table pred _point)
  (completion-hilit-commonality
   (all-completions string table pred)
   (length string)
   (car (completion-boundaries string table pred ""))))

(defun completion-emacs22-try-completion (string table pred point)
  (let ((suffix (substring string point))
        (completion (try-completion (substring string 0 point) table pred)))
    (if (not (stringp completion))
        completion
      ;; Merge a trailing / in completion with a / after point.
      ;; We used to only do it for word completion, but it seems to make
      ;; sense for all completions.
      ;; Actually, claiming this feature was part of Emacs-22 completion
      ;; is pushing it a bit: it was only done in minibuffer-completion-word,
      ;; which was (by default) not bound during file completion, where such
      ;; slashes are most likely to occur.
      (if (and (not (zerop (length completion)))
               (eq ?/ (aref completion (1- (length completion))))
               (not (zerop (length suffix)))
               (eq ?/ (aref suffix 0)))
          ;; This leaves point after the / .
          (setq suffix (substring suffix 1)))
      (cons (concat completion suffix) (length completion)))))

(defun completion-emacs22-all-completions (string table pred point)
  (let ((beforepoint (substring string 0 point)))
    (completion-hilit-commonality
     (all-completions beforepoint table pred)
     point
     (car (completion-boundaries beforepoint table pred "")))))

;;; Basic completion.

(defun completion--merge-suffix (completion point suffix)
  "Merge end of COMPLETION with beginning of SUFFIX.
Simple generalization of the \"merge trailing /\" done in Emacs-22.
Return the new suffix."
  (if (and (not (zerop (length suffix)))
           (string-match "\\(.+\\)\n\\1" (concat completion "\n" suffix)
                         ;; Make sure we don't compress things to less
                         ;; than we started with.
                         point)
           ;; Just make sure we didn't match some other \n.
           (eq (match-end 1) (length completion)))
      (substring suffix (- (match-end 1) (match-beginning 1)))
    ;; Nothing to merge.
    suffix))

(defun completion-basic--pattern (beforepoint afterpoint bounds)
  (list (substring beforepoint (car bounds))
        'point
        (substring afterpoint 0 (cdr bounds))))

(defun completion-basic-try-completion (string table pred point)
  (let* ((beforepoint (substring string 0 point))
         (afterpoint (substring string point))
         (bounds (completion-boundaries beforepoint table pred afterpoint)))
    (if (zerop (cdr bounds))
        ;; `try-completion' may return a subtly different result
        ;; than `all+merge', so try to use it whenever possible.
        (let ((completion (try-completion beforepoint table pred)))
          (if (not (stringp completion))
              completion
            (cons
             (concat completion
                     (completion--merge-suffix completion point afterpoint))
             (length completion))))
      (let* ((suffix (substring afterpoint (cdr bounds)))
             (prefix (substring beforepoint 0 (car bounds)))
             (pattern (completion-pcm--optimize-pattern
                       (completion-basic--pattern
                        beforepoint afterpoint bounds)))
             (all (completion-pcm--all-completions prefix pattern table pred)))
        (if minibuffer-completing-file-name
            (setq all (completion-pcm--filename-try-filter all)))
        (completion-pcm--merge-try pattern all prefix suffix)))))

(defun completion-basic-all-completions (string table pred point)
  (let* ((beforepoint (substring string 0 point))
         (afterpoint (substring string point))
         (bounds (completion-boundaries beforepoint table pred afterpoint))
         ;; (suffix (substring afterpoint (cdr bounds)))
         (prefix (substring beforepoint 0 (car bounds)))
         (pattern (delete
                   "" (list (substring beforepoint (car bounds))
                            'point
                            (substring afterpoint 0 (cdr bounds)))))
         (all (completion-pcm--all-completions prefix pattern table pred)))
    (completion-hilit-commonality all point (car bounds))))

;;; Partial-completion-mode style completion.

(defvar completion-pcm--delim-wild-regex nil
  "Regular expression matching delimiters controlling the partial-completion.
Typically, this regular expression simply matches a delimiter, meaning
that completion can add something at (match-beginning 0), but if it has
a submatch 1, then completion can add something at (match-end 1).
This is used when the delimiter needs to be of size zero (e.g. the transition
from lowercase to uppercase characters).")

(defun completion-pcm--prepare-delim-re (delims)
  (setq completion-pcm--delim-wild-regex (concat "[" delims "*]")))

(defcustom completion-pcm-word-delimiters "-_./:| "
  "A string of characters treated as word delimiters for completion.
Some arcane rules:
If `]' is in this string, it must come first.
If `^' is in this string, it must not come first.
If `-' is in this string, it must come first or right after `]'.
In other words, if S is this string, then `[S]' must be a valid Emacs regular
expression (not containing character ranges like `a-z')."
  :set (lambda (symbol value)
         (set-default symbol value)
         ;; Refresh other vars.
         (completion-pcm--prepare-delim-re value))
  :initialize 'custom-initialize-reset
  :type 'string)

(defcustom completion-pcm-complete-word-inserts-delimiters nil
  "Treat the SPC or - inserted by `minibuffer-complete-word' as delimiters.
Those chars are treated as delimiters if this variable is non-nil.
I.e. if non-nil, M-x SPC will just insert a \"-\" in the minibuffer, whereas
if nil, it will list all possible commands in *Completions* because none of
the commands start with a \"-\" or a SPC."
  :version "24.1"
  :type 'boolean)

(defun completion-pcm--pattern-trivial-p (pattern)
  (and (stringp (car pattern))
       ;; It can be followed by `point' and "" and still be trivial.
       (let ((trivial t))
	 (dolist (elem (cdr pattern))
	   (unless (member elem '(point ""))
	     (setq trivial nil)))
	 trivial)))

(defun completion-pcm--string->pattern (string &optional point)
  "Split STRING into a pattern.
A pattern is a list where each element is either a string
or a symbol, see `completion-pcm--merge-completions'."
  (if (and point (< point (length string)))
      (let ((prefix (substring string 0 point))
            (suffix (substring string point)))
        (append (completion-pcm--string->pattern prefix)
                '(point)
                (completion-pcm--string->pattern suffix)))
    (let* ((pattern nil)
           (p 0)
           (p0 p)
           (pending nil))

      (while (and (setq p (string-match completion-pcm--delim-wild-regex
                                        string p))
                  (or completion-pcm-complete-word-inserts-delimiters
                      ;; If the char was added by minibuffer-complete-word,
                      ;; then don't treat it as a delimiter, otherwise
                      ;; "M-x SPC" ends up inserting a "-" rather than listing
                      ;; all completions.
                      (not (get-text-property p 'completion-try-word string))))
        ;; Usually, completion-pcm--delim-wild-regex matches a delimiter,
        ;; meaning that something can be added *before* it, but it can also
        ;; match a prefix and postfix, in which case something can be added
        ;; in-between (e.g. match [[:lower:]][[:upper:]]).
        ;; This is determined by the presence of a submatch-1 which delimits
        ;; the prefix.
        (if (match-end 1) (setq p (match-end 1)))
        (unless (= p0 p)
          (if pending (push pending pattern))
          (push (substring string p0 p) pattern))
        (setq pending nil)
        (if (eq (aref string p) ?*)
            (progn
              (push 'star pattern)
              (setq p0 (1+ p)))
          (push 'any pattern)
          (if (match-end 1)
              (setq p0 p)
            (push (substring string p (match-end 0)) pattern)
            ;; `any-delim' is used so that "a-b" also finds "array->beginning".
            (setq pending 'any-delim)
            (setq p0 (match-end 0))))
        (setq p p0))

      (when (> (length string) p0)
        (if pending (push pending pattern))
        (push (substring string p0) pattern))
      (nreverse pattern))))

(defun completion-pcm--optimize-pattern (p)
  ;; Remove empty strings in a separate phase since otherwise a ""
  ;; might prevent some other optimization, as in '(any "" any).
  (setq p (delete "" p))
  (let ((n '()))
    (while p
      (pcase p
        (`(,(or 'any 'any-delim) ,(or 'any 'point) . ,_)
         (setq p (cdr p)))
        ;; This is not just a performance improvement: it turns a
        ;; terminating `point' into an implicit `any', which affects
        ;; the final position of point (because `point' gets turned
        ;; into a non-greedy ".*?" regexp whereas we need it to be
        ;; greedy when it's at the end, see bug#38458).
        (`(point) (setq p nil)) ;Implicit terminating `any'.
        (_ (push (pop p) n))))
    (nreverse n)))

(defun completion-pcm--pattern->regex (pattern &optional group)
  (let ((re
         (concat "\\`"
                 (mapconcat
                  (lambda (x)
                    (cond
                     ((stringp x) (regexp-quote x))
                     (t
                      (let ((re (if (eq x 'any-delim)
                                    (concat completion-pcm--delim-wild-regex "*?")
                                  ".*?")))
                        (if (if (consp group) (memq x group) group)
                            (concat "\\(" re "\\)")
                          re)))))
                  pattern
                  ""))))
    ;; Avoid pathological backtracking.
    (while (string-match "\\.\\*\\?\\(?:\\\\[()]\\)*\\(\\.\\*\\?\\)" re)
      (setq re (replace-match "" t t re 1)))
    re))

(defun completion-pcm--pattern-point-idx (pattern)
  "Return index of subgroup corresponding to `point' element of PATTERN.
Return nil if there's no such element."
  (let ((idx nil)
        (i 0))
    (dolist (x pattern)
      (unless (stringp x)
        (cl-incf i)
        (if (eq x 'point) (setq idx i))))
    idx))

(defun completion-pcm--all-completions (prefix pattern table pred)
  "Find all completions for PATTERN in TABLE obeying PRED.
PATTERN is as returned by `completion-pcm--string->pattern'."
  ;; (cl-assert (= (car (completion-boundaries prefix table pred ""))
  ;;            (length prefix)))
  ;; Find an initial list of possible completions.
  (if (completion-pcm--pattern-trivial-p pattern)

      ;; Minibuffer contains no delimiters -- simple case!
      (all-completions (concat prefix (car pattern)) table pred)

    ;; Use all-completions to do an initial cull.  This is a big win,
    ;; since all-completions is written in C!
    (let* (;; Convert search pattern to a standard regular expression.
	   (regex (completion-pcm--pattern->regex pattern))
           (case-fold-search completion-ignore-case)
           (completion-regexp-list (cons regex completion-regexp-list))
	   (compl (all-completions
                   (concat prefix
                           (if (stringp (car pattern)) (car pattern) ""))
		   table pred)))
      (if (not (functionp table))
	  ;; The internal functions already obeyed completion-regexp-list.
	  compl
	(let ((poss ()))
	  (dolist (c compl)
	    (when (string-match-p regex c) (push c poss)))
	  (nreverse poss))))))

(defvar flex-score-match-tightness 3
  "Controls how the `flex' completion style scores its matches.

Value is a positive number.  A number smaller than 1 makes the
scoring formula reward matches scattered along the string, while
a number greater than one make the formula reward matches that
are clumped together.  I.e \"foo\" matches both strings
\"fbarbazoo\" and \"fabrobazo\", which are of equal length, but
only a value greater than one will score the former (which has
one large \"hole\" and a clumped-together \"oo\" match) higher
than the latter (which has two \"holes\" and three
one-letter-long matches).")

(defun completion-pcm--hilit-commonality (pattern completions)
  "Show where and how well PATTERN matches COMPLETIONS.
PATTERN, a list of symbols and strings as seen
`completion-pcm--merge-completions', is assumed to match every
string in COMPLETIONS.  Return a deep copy of COMPLETIONS where
each string is propertized with `completion-score', a number
between 0 and 1, and with faces `completions-common-part',
`completions-first-difference' in the relevant segments."
  (cond
   ((and completions (cl-loop for e in pattern thereis (stringp e)))
    (let* ((re (completion-pcm--pattern->regex pattern 'group))
           (point-idx (completion-pcm--pattern-point-idx pattern))
           (case-fold-search completion-ignore-case)
           last-md)
      (mapcar
       (lambda (str)
	 ;; Don't modify the string itself.
         (setq str (copy-sequence str))
         (unless (string-match re str)
           (error "Internal error: %s does not match %s" re str))
         (let* ((pos (if point-idx (match-beginning point-idx) (match-end 0)))
                (match-end (match-end 0))
                (md (cddr (setq last-md (match-data t last-md))))
                (from 0)
                (end (length str))
                ;; To understand how this works, consider these simple
                ;; ascii diagrams showing how the pattern "foo"
                ;; flex-matches "fabrobazo", "fbarbazoo" and
                ;; "barfoobaz":

                ;;      f abr o baz o
                ;;      + --- + --- +

                ;;      f barbaz oo
                ;;      + ------ ++

                ;;      bar foo baz
                ;;          +++

                ;; "+" indicates parts where the pattern matched.  A
                ;; "hole" in the middle of the string is indicated by
                ;; "-".  Note that there are no "holes" near the edges
                ;; of the string.  The completion score is a number
                ;; bound by (0..1] (i.e., larger than (but not equal
                ;; to) zero, and smaller or equal to one): the higher
                ;; the better and only a perfect match (pattern equals
                ;; string) will have score 1.  The formula takes the
                ;; form of a quotient.  For the numerator, we use the
                ;; number of +, i.e. the length of the pattern.  For
                ;; the denominator, it first computes
                ;;
                ;;     hole_i_contrib = 1 + (Li-1)^(1/tightness)
                ;;
                ;; , for each hole "i" of length "Li", where tightness
                ;; is given by `flex-score-match-tightness'.  The
                ;; final value for the denominator is then given by:
                ;;
                ;;    (SUM_across_i(hole_i_contrib) + 1) * len
                ;;
                ;; , where "len" is the string's length.
                (score-numerator 0)
                (score-denominator 0)
                (last-b 0)
                (update-score-and-face
                 (lambda (a b)
                   "Update score and face given match range (A B)."
                   (add-face-text-property a b
                                           'completions-common-part
                                           nil str)
                   (setq
                    score-numerator   (+ score-numerator (- b a)))
                   (unless (or (= a last-b)
                               (zerop last-b)
                               (= a (length str)))
                     (setq
                      score-denominator (+ score-denominator
                                           1
                                           (expt (- a last-b 1)
                                                 (/ 1.0
                                                    flex-score-match-tightness)))))
                   (setq
                    last-b              b))))
           (while md
             (funcall update-score-and-face from (pop md))
             (setq from (pop md)))
           ;; If `pattern' doesn't have an explicit trailing any, the
           ;; regex `re' won't produce match data representing the
           ;; region after the match.  We need to account to account
           ;; for that extra bit of match (bug#42149).
           (unless (= from match-end)
             (funcall update-score-and-face from match-end))
           (if (> (length str) pos)
               (add-face-text-property
                pos (1+ pos)
                'completions-first-difference
                nil str))
           (unless (zerop (length str))
             (put-text-property
              0 1 'completion-score
              (/ score-numerator (* end (1+ score-denominator)) 1.0) str)))
         str)
       completions)))
   (t completions)))

(defun completion-pcm--find-all-completions (string table pred point
                                                    &optional filter)
  "Find all completions for STRING at POINT in TABLE, satisfying PRED.
POINT is a position inside STRING.
FILTER is a function applied to the return value, that can be used, e.g. to
filter out additional entries (because TABLE might not obey PRED)."
  (unless filter (setq filter 'identity))
  (let* ((beforepoint (substring string 0 point))
         (afterpoint (substring string point))
         (bounds (completion-boundaries beforepoint table pred afterpoint))
         (prefix (substring beforepoint 0 (car bounds)))
         (suffix (substring afterpoint (cdr bounds)))
         firsterror)
    (setq string (substring string (car bounds) (+ point (cdr bounds))))
    (let* ((relpoint (- point (car bounds)))
           (pattern (completion-pcm--optimize-pattern
                     (completion-pcm--string->pattern string relpoint)))
           (all (condition-case-unless-debug err
                    (funcall filter
                             (completion-pcm--all-completions
                              prefix pattern table pred))
                  (error (setq firsterror err) nil))))
      (when (and (null all)
                 (> (car bounds) 0)
                 (null (ignore-errors (try-completion prefix table pred))))
        ;; The prefix has no completions at all, so we should try and fix
        ;; that first.
        (pcase-let* ((substring (substring prefix 0 -1))
                     (`(,subpat ,suball ,subprefix ,_subsuffix)
                      (completion-pcm--find-all-completions
                       substring table pred (length substring) filter))
                     (sep (aref prefix (1- (length prefix))))
                     ;; Text that goes between the new submatches and the
                     ;; completion substring.
                     (between nil))
          ;; Eliminate submatches that don't end with the separator.
          (dolist (submatch (prog1 suball (setq suball ())))
            (when (eq sep (aref submatch (1- (length submatch))))
              (push submatch suball)))
          (when suball
            ;; Update the boundaries and corresponding pattern.
            ;; We assume that all submatches result in the same boundaries
            ;; since we wouldn't know how to merge them otherwise anyway.
            ;; FIXME: COMPLETE REWRITE!!!
            (let* ((newbeforepoint
                    (concat subprefix (car suball)
                            (substring string 0 relpoint)))
                   (leftbound (+ (length subprefix) (length (car suball))))
                   (newbounds (completion-boundaries
                               newbeforepoint table pred afterpoint)))
              (unless (or (and (eq (cdr bounds) (cdr newbounds))
                               (eq (car newbounds) leftbound))
                          ;; Refuse new boundaries if they step over
                          ;; the submatch.
                          (< (car newbounds) leftbound))
                ;; The new completed prefix does change the boundaries
                ;; of the completed substring.
                (setq suffix (substring afterpoint (cdr newbounds)))
                (setq string
                      (concat (substring newbeforepoint (car newbounds))
                              (substring afterpoint 0 (cdr newbounds))))
                (setq between (substring newbeforepoint leftbound
                                         (car newbounds)))
                (setq pattern (completion-pcm--optimize-pattern
                               (completion-pcm--string->pattern
                                string
                                (- (length newbeforepoint)
                                   (car newbounds))))))
              (dolist (submatch suball)
                (setq all (nconc
                           (mapcar
                            (lambda (s) (concat submatch between s))
                            (funcall filter
                                     (completion-pcm--all-completions
                                      (concat subprefix submatch between)
                                      pattern table pred)))
                           all)))
              ;; FIXME: This can come in handy for try-completion,
              ;; but isn't right for all-completions, since it lists
              ;; invalid completions.
              ;; (unless all
              ;;   ;; Even though we found expansions in the prefix, none
              ;;   ;; leads to a valid completion.
              ;;   ;; Let's keep the expansions, tho.
              ;;   (dolist (submatch suball)
              ;;     (push (concat submatch between newsubstring) all)))
              ))
          (setq pattern (append subpat (list 'any (string sep))
                                (if between (list between)) pattern))
          (setq prefix subprefix)))
      (if (and (null all) firsterror)
          (signal (car firsterror) (cdr firsterror))
        (list pattern all prefix suffix)))))

(defun completion-pcm-all-completions (string table pred point)
  (pcase-let ((`(,pattern ,all ,prefix ,_suffix)
               (completion-pcm--find-all-completions string table pred point)))
    (when all
      (nconc (completion-pcm--hilit-commonality pattern all)
             (length prefix)))))

(defun completion--common-suffix (strs)
  "Return the common suffix of the strings STRS."
  (nreverse (try-completion "" (mapcar #'reverse strs))))

(defun completion-pcm--merge-completions (strs pattern)
  "Extract the commonality in STRS, with the help of PATTERN.
PATTERN can contain strings and symbols chosen among `star', `any', `point',
and `prefix'.  They all match anything (aka \".*\") but are merged differently:
`any' only grows from the left (when matching \"a1b\" and \"a2b\" it gets
  completed to just \"a\").
`prefix' only grows from the right (when matching \"a1b\" and \"a2b\" it gets
  completed to just \"b\").
`star' grows from both ends and is reified into a \"*\"  (when matching \"a1b\"
  and \"a2b\" it gets completed to \"a*b\").
`point' is like `star' except that it gets reified as the position of point
  instead of being reified as a \"*\" character.
The underlying idea is that we should return a string which still matches
the same set of elements."
  ;; When completing while ignoring case, we want to try and avoid
  ;; completing "fo" to "foO" when completing against "FOO" (bug#4219).
  ;; So we try and make sure that the string we return is all made up
  ;; of text from the completions rather than part from the
  ;; completions and part from the input.
  ;; FIXME: This reduces the problems of inconsistent capitalization
  ;; but it doesn't fully fix it: we may still end up completing
  ;; "fo-ba" to "foo-BAR" or "FOO-bar" when completing against
  ;; '("foo-barr" "FOO-BARD").
  (cond
   ((null (cdr strs)) (list (car strs)))
   (t
    (let ((re (completion-pcm--pattern->regex pattern 'group))
          (ccs ()))                     ;Chopped completions.

      ;; First chop each string into the parts corresponding to each
      ;; non-constant element of `pattern', using regexp-matching.
      (let ((case-fold-search completion-ignore-case))
        (dolist (str strs)
          (unless (string-match re str)
            (error "Internal error: %s doesn't match %s" str re))
          (let ((chopped ())
                (last 0)
                (i 1)
                next)
            (while (setq next (match-end i))
              (push (substring str last next) chopped)
              (setq last next)
              (setq i (1+ i)))
            ;; Add the text corresponding to the implicit trailing `any'.
            (push (substring str last) chopped)
            (push (nreverse chopped) ccs))))

      ;; Then for each of those non-constant elements, extract the
      ;; commonality between them.
      (let ((res ())
            (fixed ""))
        ;; Make the implicit trailing `any' explicit.
        (dolist (elem (append pattern '(any)))
          (if (stringp elem)
              (setq fixed (concat fixed elem))
            (let ((comps ()))
              (dolist (cc (prog1 ccs (setq ccs nil)))
                (push (car cc) comps)
                (push (cdr cc) ccs))
              ;; Might improve the likelihood to avoid choosing
              ;; different capitalizations in different parts.
              ;; In practice, it doesn't seem to make any difference.
              (setq ccs (nreverse ccs))
              (let* ((prefix (try-completion fixed comps))
                     (unique (or (and (eq prefix t) (setq prefix fixed))
                                 (eq t (try-completion prefix comps)))))
                (unless (or (eq elem 'prefix)
                            (equal prefix ""))
                  (push prefix res))
                ;; If there's only one completion, `elem' is not useful
                ;; any more: it can only match the empty string.
                ;; FIXME: in some cases, it may be necessary to turn an
                ;; `any' into a `star' because the surrounding context has
                ;; changed such that string->pattern wouldn't add an `any'
                ;; here any more.
                (unless unique
                  (push elem res)
                  ;; Extract common suffix additionally to common prefix.
                  ;; Don't do it for `any' since it could lead to a merged
                  ;; completion that doesn't itself match the candidates.
                  (when (and (memq elem '(star point prefix))
                             ;; If prefix is one of the completions, there's no
                             ;; suffix left to find.
                             (not (assoc-string prefix comps t)))
                    (let ((suffix
                           (completion--common-suffix
                            (if (zerop (length prefix)) comps
                              ;; Ignore the chars in the common prefix, so we
                              ;; don't merge '("abc" "abbc") as "ab*bc".
                              (let ((skip (length prefix)))
                                (mapcar (lambda (str) (substring str skip))
                                        comps))))))
                      (cl-assert (stringp suffix))
                      (unless (equal suffix "")
                        (push suffix res)))))
                (setq fixed "")))))
        ;; We return it in reverse order.
        res)))))

(defun completion-pcm--pattern->string (pattern)
  (mapconcat (lambda (x) (cond
                          ((stringp x) x)
                          ((eq x 'star) "*")
                          (t "")))           ;any, point, prefix.
             pattern
             ""))

;; We want to provide the functionality of `try', but we use `all'
;; and then merge it.  In most cases, this works perfectly, but
;; if the completion table doesn't consider the same completions in
;; `try' as in `all', then we have a problem.  The most common such
;; case is for filename completion where completion-ignored-extensions
;; is only obeyed by the `try' code.  We paper over the difference
;; here.  Note that it is not quite right either: if the completion
;; table uses completion-table-in-turn, this filtering may take place
;; too late to correctly fallback from the first to the
;; second alternative.
(defun completion-pcm--filename-try-filter (all)
  "Filter to adjust `all' file completion to the behavior of `try'."
  (when all
    (let ((try ())
          (re (concat "\\(?:\\`\\.\\.?/\\|"
                      (regexp-opt completion-ignored-extensions)
                      "\\)\\'")))
      (dolist (f all)
        (unless (string-match-p re f) (push f try)))
      (or (nreverse try) all))))


(defun completion-pcm--merge-try (pattern all prefix suffix)
  (cond
   ((not (consp all)) all)
   ((and (not (consp (cdr all)))        ;Only one completion.
         ;; Ignore completion-ignore-case here.
         (equal (completion-pcm--pattern->string pattern) (car all)))
    t)
   (t
    (let* ((mergedpat (completion-pcm--merge-completions all pattern))
           ;; `mergedpat' is in reverse order.  Place new point (by
           ;; order of preference) either at the old point, or at
           ;; the last place where there's something to choose, or
           ;; at the very end.
           (pointpat (or (memq 'point mergedpat)
                         (memq 'any   mergedpat)
                         (memq 'star  mergedpat)
                         ;; Not `prefix'.
                         mergedpat))
           ;; New pos from the start.
	   (newpos (length (completion-pcm--pattern->string pointpat)))
           ;; Do it afterwards because it changes `pointpat' by side effect.
           (merged (completion-pcm--pattern->string (nreverse mergedpat))))

      (setq suffix (completion--merge-suffix
                    ;; The second arg should ideally be "the position right
                    ;; after the last char of `merged' that comes from the text
                    ;; to be completed".  But completion-pcm--merge-completions
                    ;; currently doesn't give us that info.  So instead we just
                    ;; use the "last but one" position, which tends to work
                    ;; well in practice since `suffix' always starts
                    ;; with a boundary and we hence mostly/only care about
                    ;; merging this boundary (bug#15419).
                    merged (max 0 (1- (length merged))) suffix))
      (cons (concat prefix merged suffix) (+ newpos (length prefix)))))))

(defun completion-pcm-try-completion (string table pred point)
  (pcase-let ((`(,pattern ,all ,prefix ,suffix)
               (completion-pcm--find-all-completions
                string table pred point
                (if minibuffer-completing-file-name
                    'completion-pcm--filename-try-filter))))
    (completion-pcm--merge-try pattern all prefix suffix)))

;;; Substring completion
;; Mostly derived from the code of `basic' completion.

(defun completion-substring--all-completions
    (string table pred point &optional transform-pattern-fn)
  "Match the presumed substring STRING to the entries in TABLE.
Respect PRED and POINT.  The pattern used is a PCM-style
substring pattern, but it be massaged by TRANSFORM-PATTERN-FN, if
that is non-nil."
  (let* ((beforepoint (substring string 0 point))
         (afterpoint (substring string point))
         (bounds (completion-boundaries beforepoint table pred afterpoint))
         (suffix (substring afterpoint (cdr bounds)))
         (prefix (substring beforepoint 0 (car bounds)))
         (basic-pattern (completion-basic--pattern
                         beforepoint afterpoint bounds))
         (pattern (if (not (stringp (car basic-pattern)))
                      basic-pattern
                    (cons 'prefix basic-pattern)))
         (pattern (completion-pcm--optimize-pattern
                   (if transform-pattern-fn
                       (funcall transform-pattern-fn pattern)
                     pattern)))
         (all (completion-pcm--all-completions prefix pattern table pred)))
    (list all pattern prefix suffix (car bounds))))

(defun completion-substring-try-completion (string table pred point)
  (pcase-let ((`(,all ,pattern ,prefix ,suffix ,_carbounds)
               (completion-substring--all-completions
                string table pred point)))
    (if minibuffer-completing-file-name
        (setq all (completion-pcm--filename-try-filter all)))
    (completion-pcm--merge-try pattern all prefix suffix)))

(defun completion-substring-all-completions (string table pred point)
  (pcase-let ((`(,all ,pattern ,prefix ,_suffix ,_carbounds)
               (completion-substring--all-completions
                string table pred point)))
    (when all
      (nconc (completion-pcm--hilit-commonality pattern all)
             (length prefix)))))

;;; "flex" completion, also known as flx/fuzzy/scatter completion
;; Completes "foo" to "frodo" and "farfromsober"

(defcustom completion-flex-nospace nil
  "Non-nil if `flex' completion rejects spaces in search pattern."
  :version "27.1"
  :type 'boolean)

(put 'flex 'completion--adjust-metadata 'completion--flex-adjust-metadata)

(defun completion--flex-adjust-metadata (metadata)
  "If `flex' is actually doing filtering, adjust sorting."
  (let ((flex-is-filtering-p
         ;; JT@2019-12-23: FIXME: this is kinda wrong.  What we need
         ;; to test here is "some input that actually leads/led to
         ;; flex filtering", not "something after the minibuffer
         ;; prompt".  E.g. The latter is always true for file
         ;; searches, meaning we'll be doing extra work when we
         ;; needn't.
         (or (not (window-minibuffer-p))
             (> (point-max) (minibuffer-prompt-end))))
        (existing-dsf
         (completion-metadata-get metadata 'display-sort-function))
        (existing-csf
         (completion-metadata-get metadata 'cycle-sort-function)))
    (cl-flet
        ((compose-flex-sort-fn
          (existing-sort-fn) ; wish `cl-flet' had proper indentation...
          (lambda (completions)
            (sort
             (funcall existing-sort-fn completions)
             (lambda (c1 c2)
               (let ((s1 (get-text-property 0 'completion-score c1))
                     (s2 (get-text-property 0 'completion-score c2)))
                 (> (or s1 0) (or s2 0))))))))
      `(metadata
        ,@(and flex-is-filtering-p
               `((display-sort-function
                  . ,(compose-flex-sort-fn (or existing-dsf #'identity)))))
        ,@(and flex-is-filtering-p
               `((cycle-sort-function
                  . ,(compose-flex-sort-fn (or existing-csf #'identity)))))
        ,@(cdr metadata)))))

(defun completion-flex--make-flex-pattern (pattern)
  "Convert PCM-style PATTERN into PCM-style flex pattern.

This turns
    (prefix \"foo\" point)
into
    (prefix \"f\" any \"o\" any \"o\" any point)
which is at the core of flex logic.  The extra
'any' is optimized away later on."
  (mapcan (lambda (elem)
            (if (stringp elem)
                (mapcan (lambda (char)
                          (list (string char) 'any))
                        elem)
              (list elem)))
          pattern))

(defun completion-flex-try-completion (string table pred point)
  "Try to flex-complete STRING in TABLE given PRED and POINT."
  (unless (and completion-flex-nospace (string-search " " string))
    (pcase-let ((`(,all ,pattern ,prefix ,suffix ,_carbounds)
                 (completion-substring--all-completions
                  string table pred point
                  #'completion-flex--make-flex-pattern)))
      (if minibuffer-completing-file-name
          (setq all (completion-pcm--filename-try-filter all)))
      ;; Try some "merging", meaning add as much as possible to the
      ;; user's pattern without losing any possible matches in `all'.
      ;; i.e this will augment "cfi" to "config" if all candidates
      ;; contain the substring "config".  FIXME: this still won't
      ;; augment "foo" to "froo" when matching "frodo" and
      ;; "farfromsober".
      (completion-pcm--merge-try pattern all prefix suffix))))

(defun completion-flex-all-completions (string table pred point)
  "Get flex-completions of STRING in TABLE, given PRED and POINT."
  (unless (and completion-flex-nospace (string-search " " string))
    (pcase-let ((`(,all ,pattern ,prefix ,_suffix ,_carbounds)
                 (completion-substring--all-completions
                  string table pred point
                  #'completion-flex--make-flex-pattern)))
      (when all
        (nconc (completion-pcm--hilit-commonality pattern all)
               (length prefix))))))

;; Initials completion
;; Complete /ums to /usr/monnier/src or lch to list-command-history.

(defun completion-initials-expand (str table pred)
  (let ((bounds (completion-boundaries str table pred "")))
    (unless (or (zerop (length str))
                ;; Only check within the boundaries, since the
                ;; boundary char (e.g. /) might be in delim-regexp.
                (string-match completion-pcm--delim-wild-regex str
                              (car bounds)))
      (if (zerop (car bounds))
          ;; FIXME: Don't hardcode "-" (bug#17559).
          (mapconcat 'string str "-")
        ;; If there's a boundary, it's trickier.  The main use-case
        ;; we consider here is file-name completion.  We'd like
        ;; to expand ~/eee to ~/e/e/e and /eee to /e/e/e.
        ;; But at the same time, we don't want /usr/share/ae to expand
        ;; to /usr/share/a/e just because we mistyped "ae" for "ar",
        ;; so we probably don't want initials to touch anything that
        ;; looks like /usr/share/foo.  As a heuristic, we just check that
        ;; the text before the boundary char is at most 1 char.
        ;; This allows both ~/eee and /eee and not much more.
        ;; FIXME: It sadly also disallows the use of ~/eee when that's
        ;; embedded within something else (e.g. "(~/eee" in Info node
        ;; completion or "ancestor:/eee" in bzr-revision completion).
        (when (< (car bounds) 3)
          (let ((sep (substring str (1- (car bounds)) (car bounds))))
            ;; FIXME: the above string-match checks the whole string, whereas
            ;; we end up only caring about the after-boundary part.
            (concat (substring str 0 (car bounds))
                    (mapconcat 'string (substring str (car bounds)) sep))))))))

(defun completion-initials-all-completions (string table pred _point)
  (let ((newstr (completion-initials-expand string table pred)))
    (when newstr
      (completion-pcm-all-completions newstr table pred (length newstr)))))

(defun completion-initials-try-completion (string table pred _point)
  (let ((newstr (completion-initials-expand string table pred)))
    (when newstr
      (completion-pcm-try-completion newstr table pred (length newstr)))))

;; Shorthand completion
;;
;; Iff there is a (("x-" . "string-library-")) shorthand setup and
;; string-library-foo is in candidates, complete x-foo to it.

(defun completion-shorthand-try-completion (string table pred point)
  "Try completion with `read-symbol-shorthands' of original buffer."
  (cl-loop with expanded
           for (short . long) in
           (with-current-buffer minibuffer--original-buffer
             read-symbol-shorthands)
           for probe =
           (and (> point (length short))
                (string-prefix-p short string)
                (try-completion (setq expanded
                                      (concat long
                                              (substring
                                               string
                                               (length short))))
                                table pred))
           when probe
           do (message "Shorthand expansion")
           and return (cons expanded (max (length long)
                                          (+ (- point (length short))
                                             (length long))))))

(defun completion-shorthand-all-completions (_string _table _pred _point)
  ;; no-op: For now, we don't want shorthands to list all the possible
  ;; locally active longhands.  For the completion categories where
  ;; this style is active, it could hide other more interesting
  ;; matches from subsequent styles.
  nil)


(defvar completing-read-function #'completing-read-default
  "The function called by `completing-read' to do its work.
It should accept the same arguments as `completing-read'.")

(defun completing-read-default (prompt collection &optional predicate
                                       require-match initial-input
                                       hist def inherit-input-method)
  "Default method for reading from the minibuffer with completion.
See `completing-read' for the meaning of the arguments."

  (when (consp initial-input)
    (setq initial-input
          (cons (car initial-input)
                ;; `completing-read' uses 0-based index while
                ;; `read-from-minibuffer' uses 1-based index.
                (1+ (cdr initial-input)))))

  (let* ((base-keymap (if require-match
                         minibuffer-local-must-match-map
                        minibuffer-local-completion-map))
         (keymap (if (memq minibuffer-completing-file-name '(nil lambda))
                     base-keymap
                   ;; Layer minibuffer-local-filename-completion-map
                   ;; on top of the base map.
                   (make-composed-keymap
                    minibuffer-local-filename-completion-map
                    ;; Set base-keymap as the parent, so that nil bindings
                    ;; in minibuffer-local-filename-completion-map can
                    ;; override bindings in base-keymap.
                    base-keymap)))
         (buffer (current-buffer))
         (result
          (minibuffer-with-setup-hook
              (lambda ()
                (setq-local minibuffer-completion-table collection)
                (setq-local minibuffer-completion-predicate predicate)
                ;; FIXME: Remove/rename this var, see the next one.
                (setq-local minibuffer-completion-confirm
                            (unless (eq require-match t) require-match))
                (setq-local minibuffer--require-match require-match)
                (setq-local minibuffer--original-buffer buffer))
            (read-from-minibuffer prompt initial-input keymap
                                  nil hist def inherit-input-method))))
    (when (and (equal result "") def)
      (setq result (if (consp def) (car def) def)))
    result))

;; Miscellaneous

(defun minibuffer-insert-file-name-at-point ()
  "Get a file name at point in original buffer and insert it to minibuffer."
  (interactive)
  (let ((file-name-at-point
	 (with-current-buffer (window-buffer (minibuffer-selected-window))
	   (run-hook-with-args-until-success 'file-name-at-point-functions))))
    (when file-name-at-point
      (insert file-name-at-point))))

(defun minibuffer-beginning-of-buffer (&optional arg)
  "Move to the logical beginning of the minibuffer.
This command behaves like `beginning-of-buffer', but if point is
after the end of the prompt, move to the end of the prompt.
Otherwise move to the start of the buffer."
  (declare (interactive-only "use `(goto-char (point-min))' instead."))
  (interactive "^P")
  (when (or (consp arg)
            (region-active-p))
    (push-mark))
  (goto-char (cond
              ;; We want to go N/10th of the way from the beginning.
              ((and arg (not (consp arg)))
	       (+ (point-min) 1
		  (/ (* (- (point-max) (point-min))
                        (prefix-numeric-value arg))
                     10)))
              ;; Go to the start of the buffer.
              ((or (null minibuffer-beginning-of-buffer-movement)
                   (<= (point) (minibuffer-prompt-end)))
	       (point-min))
              ;; Go to the end of the minibuffer.
              (t
               (minibuffer-prompt-end))))
  (when (and arg (not (consp arg)))
    (forward-line 1)))

(defmacro with-minibuffer-selected-window (&rest body)
  "Execute the forms in BODY from the minibuffer in its original window.
When used in a minibuffer window, select the window selected just before
the minibuffer was activated, and execute the forms."
  (declare (indent 0) (debug t))
  `(let ((window (minibuffer-selected-window)))
     (when window
       (with-selected-window window
         ,@body))))

(defun minibuffer-recenter-top-bottom (&optional arg)
  "Run `recenter-top-bottom' from the minibuffer in its original window."
  (interactive "P")
  (with-minibuffer-selected-window
    (recenter-top-bottom arg)))

(defun minibuffer-scroll-up-command (&optional arg)
  "Run `scroll-up-command' from the minibuffer in its original window."
  (interactive "^P")
  (with-minibuffer-selected-window
    (scroll-up-command arg)))

(defun minibuffer-scroll-down-command (&optional arg)
  "Run `scroll-down-command' from the minibuffer in its original window."
  (interactive "^P")
  (with-minibuffer-selected-window
    (scroll-down-command arg)))

(defun minibuffer-scroll-other-window (&optional arg)
  "Run `scroll-other-window' from the minibuffer in its original window."
  (interactive "P")
  (with-minibuffer-selected-window
    (scroll-other-window arg)))

(defun minibuffer-scroll-other-window-down (&optional arg)
  "Run `scroll-other-window-down' from the minibuffer in its original window."
  (interactive "^P")
  (with-minibuffer-selected-window
    (scroll-other-window-down arg)))

(defcustom minibuffer-default-prompt-format " (default %s)"
  "Format string used to output \"default\" values.
When prompting for input, there will often be a default value,
leading to prompts like \"Number of articles (default 50): \".
The \"default\" part of that prompt is controlled by this
variable, and can be set to, for instance, \" [%s]\" if you want
a shorter displayed prompt, or \"\", if you don't want to display
the default at all.

This variable is used by the `format-prompt' function."
  :version "28.1"
  :type 'string)

(defun format-prompt (prompt default &rest format-args)
  "Format PROMPT with DEFAULT according to `minibuffer-default-prompt-format'.
If FORMAT-ARGS is nil, PROMPT is used as a plain string.  If
FORMAT-ARGS is non-nil, PROMPT is used as a format control
string, and FORMAT-ARGS are the arguments to be substituted into
it.  See `format' for details.

If DEFAULT is a list, the first element is used as the default.
If not, the element is used as is.

If DEFAULT is nil or an empty string, no \"default value\" string
is included in the return value."
  (concat
   (if (null format-args)
       prompt
     (apply #'format prompt format-args))
   (and default
        (or (not (stringp default))
            (length> default 0))
        (format minibuffer-default-prompt-format
                (if (consp default)
                    (car default)
                  default)))
   ": "))

(provide 'minibuffer)

;;; minibuffer.el ends here<|MERGE_RESOLUTION|>--- conflicted
+++ resolved
@@ -283,14 +283,9 @@
          ((eq (car-safe action) 'boundaries)
           (let ((beg (or (and (eq (car-safe res) 'boundaries) (cadr res)) 0)))
             `(boundaries
-<<<<<<< HEAD
-              ,(max (min (length string) (length s1))
-                    (+ beg (- (length s1) (length s2))))
-=======
               ,(min (length string)
                     (max (length s1)
                          (+ beg (- (length s1) (length s2)))))
->>>>>>> d529207b
               . ,(and (eq (car-safe res) 'boundaries) (cddr res)))))
          ((stringp res)
           (if (string-prefix-p s2 res completion-ignore-case)
