;;; treesit.el --- tree-sitter utilities -*- lexical-binding: t -*-

;; Copyright (C) 2021 Free Software Foundation, Inc.

;; This file is part of GNU Emacs.

;; GNU Emacs is free software: you can redistribute it and/or modify
;; it under the terms of the GNU General Public License as published by
;; the Free Software Foundation, either version 3 of the License, or
;; (at your option) any later version.

;; GNU Emacs is distributed in the hope that it will be useful,
;; but WITHOUT ANY WARRANTY; without even the implied warranty of
;; MERCHANTABILITY or FITNESS FOR A PARTICULAR PURPOSE.  See the
;; GNU General Public License for more details.

;; You should have received a copy of the GNU General Public License
;; along with GNU Emacs.  If not, see <https://www.gnu.org/licenses/>.

;;; Commentary:
;;
;; Note to self: we don't create parsers automatically in any provided
;; functions.

;;; Code:

(eval-when-compile (require 'cl-lib))
(require 'cl-seq)
(require 'font-lock)

;;; Activating tree-sitter

(defgroup treesit
  nil
  "Tree-sitter is an incremental parser."
  :group 'tools)

(defcustom treesit-disabled-modes nil
  "A list of major-modes for which tree-sitter support is disabled."
  :type '(list symbol))

(defcustom treesit-maximum-size (* 4 1024 1024)
  "Maximum buffer size for enabling tree-sitter parsing."
  :type 'integer)

(defun treesit-available-p ()
  "Return non-nil if tree-sitter features are available."
  (fboundp 'treesit-parser-create))

(defun treesit-should-enable-p (&optional mode)
  "Return non-nil if MODE should activate tree-sitter support.
MODE defaults to the value of `major-mode'.  The result depends
on the value of `treesit-disabled-modes',
`treesit-maximum-size', and of course, whether tree-sitter is
available on the system at all."
  (let* ((mode (or mode major-mode))
         (disabled (cl-loop
                    for disabled-mode in treesit-disabled-modes
                    if (provided-mode-derived-p mode disabled-mode)
                    return t
                    finally return nil)))
    (and (treesit-available-p)
         (not disabled)
         (< (buffer-size) treesit-maximum-size))))

;;; Parser API supplement

(defun treesit-get-parser (language)
  "Find the first parser using LANGUAGE in `treesit-parser-list'."
  (catch 'found
    (dolist (parser treesit-parser-list)
      (when (eq language (treesit-parser-language parser))
        (throw 'found parser)))))

(defun treesit-get-parser-create (language)
  "Find the first parser using LANGUAGE in `treesit-parser-list'.
If none exists, create one and return it."
  (or (treesit-get-parser language)
      (treesit-parser-create
       (current-buffer) language)))

(defun treesit-parse-string (string language)
  "Parse STRING using a parser for LANGUAGE.
Return the root node of the syntax tree."
  (with-temp-buffer
    (insert string)
    (treesit-parser-root-node
     (treesit-parser-create (current-buffer) language))))

(defun treesit-language-at (point)
  "Return the language used at POINT."
  (cl-loop for parser in treesit-parser-list
           if (treesit-node-on point point parser)
           return (treesit-parser-language parser)))

(defun treesit-set-ranges (parser-or-lang ranges)
  "Set the ranges of PARSER-OR-LANG to RANGES."
  (treesit-parser-set-included-ranges
   (cond ((symbolp parser-or-lang)
          (or (treesit-get-parser parser-or-lang)
              (error "Cannot find a parser for %s" parser-or-lang)))
         ((treesit-parser-p parser-or-lang)
          parser-or-lang)
         (t (error "Expecting a parser or language, but got %s"
                   parser-or-lang)))
   ranges))

(defun treesit-get-ranges (parser-or-lang)
  "Get the ranges of PARSER-OR-LANG."
  (treesit-parser-included-ranges
   (cond ((symbolp parser-or-lang)
          (or (treesit-get-parser parser-or-lang)
              (error "Cannot find a parser for %s" parser-or-lang)))
         ((treesit-parser-p parser-or-lang)
          parser-or-lang)
         (t (error "Expecting a parser or language, but got %s"
                   parser-or-lang)))))

;;; Node API supplement

(defun treesit-node-buffer (node)
  "Return the buffer in where NODE belongs."
  (treesit-parser-buffer
   (treesit-node-parser node)))

(defun treesit-node-language (node)
  "Return the language symbol that NODE's parser uses."
  (treesit-parser-language
   (treesit-node-parser node)))

(defun treesit-node-at (point &optional parser-or-lang named)
  "Return the smallest node that starts at or after POINT.

\"Starts at or after POINT\" means the start of the node is
greater or larger than POINT.  Return nil if none find.  If NAMED
non-nil, only look for named node.

If PARSER-OR-LANG is nil, use the first parser in
`treesit-parser-list'; if PARSER-OR-LANG is a parser, use
that parser; if PARSER-OR-LANG is a language, find a parser using
that language in the current buffer, and use that."
  (let ((node (if (treesit-parser-p parser-or-lang)
                  (treesit-parser-root-node parser-or-lang)
                (treesit-buffer-root-node parser-or-lang))))
    ;; TODO: We might want a `treesit-node-descendant-for-pos' in C.
    (while (cond ((and node (< (treesit-node-end node) point))
                  (setq node (treesit-node-next-sibling node))
                  t)
                 ((treesit-node-child node 0 named)
                  (setq node (treesit-node-child node 0 named))
                  t)))
    node))

(defun treesit-node-on (beg end &optional parser-or-lang named)
  "Return the smallest node covering BEG to END.

BEWARE!  Calling this function on an empty line that is not
inside any top-level construct (function definition, etc) most
probably will give you the root node, because the root node is
the smallest node that covers that empty line.  You probably want
to use `treesit-node-at' instead.

Return nil if none find.  If NAMED non-nil, only look for named
node.

If PARSER-OR-LANG is nil, use the first parser in
`treesit-parser-list'; if PARSER-OR-LANG is a parser, use
that parser; if PARSER-OR-LANG is a language, find a parser using
that language in the current buffer, and use that."
  (let ((root (if (treesit-parser-p parser-or-lang)
                  (treesit-parser-root-node parser-or-lang)
                (treesit-buffer-root-node parser-or-lang))))
    (treesit-node-descendant-for-range root beg (or end beg) named)))

(defun treesit-buffer-root-node (&optional language)
  "Return the root node of the current buffer.
Use the first parser in `treesit-parser-list', if LANGUAGE is
non-nil, use the first parser for LANGUAGE."
  (if-let ((parser
            (or (if language
                    (or (treesit-get-parser language)
                        (error "Cannot find a parser for %s" language))
                  (or (car treesit-parser-list)
                      (error "Buffer has no parser"))))))
      (treesit-parser-root-node parser)))

(defun treesit-filter-child (node pred &optional named)
  "Return children of NODE that satisfies PRED.
PRED is a function that takes one argument, the child node.  If
NAMED non-nil, only search for named node."
  (let ((child (treesit-node-child node 0 named))
        result)
    (while child
      (when (funcall pred child)
        (push child result))
      (setq child (treesit-node-next-sibling child named)))
    (reverse result)))

(defun treesit-node-text (node &optional no-property)
  "Return the buffer (or string) content corresponding to NODE.
If NO-PROPERTY is non-nil, remove text properties."
  (with-current-buffer (treesit-node-buffer node)
    (if no-property
        (buffer-substring-no-properties
         (treesit-node-start node)
         (treesit-node-end node))
      (buffer-substring
       (treesit-node-start node)
       (treesit-node-end node)))))

(defun treesit-parent-until (node pred)
  "Return the closest parent of NODE that satisfies PRED.
Return nil if none found.  PRED should be a function that takes
one argument, the parent node."
  (let ((node (treesit-node-parent node)))
    (while (and node (not (funcall pred node)))
      (setq node (treesit-node-parent node)))
    node))

(defun treesit-parent-while (node pred)
  "Return the furthest parent of NODE that satisfies PRED.
Return nil if none found.  PRED should be a function that takes
one argument, the parent node."
  (let ((last nil))
    (while (and node (funcall pred node))
      (setq last node
            node (treesit-node-parent node)))
    last))

(defalias 'treesit-traverse-parent #'treesit-parent-until)

(defun treesit-traverse-depth-first (node pred &optional step depth)
  "Traverse the subtree of NODE depth-first.

Traverse starting from NODE (i.e., NODE is passed to PRED).  For
each node traversed, call PRED with the node, stop and return the
node if PRED returns non-nil.  If STEP >= 0 or nil, go forward,
if STEP < 0, go backward.  If no node satisfies PRED, return
nil.

DEPTH can be a positive integer or 0, meaning go DEPTH deep
counting from NODE; or nil, meaning there is no limit."
  (if (and (numberp depth) (<= depth 0))
      nil
    (if (funcall pred node)
        node
      (cl-loop for child in (if (or (null step) (>= step 0))
                                (treesit-node-children node)
                              (nreverse (treesit-node-children node)))
               if (treesit-traverse-depth-first
                   child pred step (if (numberp depth) (1- depth) depth))
               return child))))

(defun treesit--traverse-breadth-first-1 (pred step queue tail)
  "The work horse for `treesit-traverse-breadth-first'.
PRED and STEP are the same as in
`treesit-traverse-breadth-first'.  This function simply runes BFS
on QUEUE: pops an element from QUEUE, append children to QUEUE,
process the element, and next iteration.  TAIL is the pointer to
the last cons in QUEUE, used for appending elements."
  (cl-loop while queue
           if (funcall pred (car queue)) return (car queue)
           else do
           (let ((children (if (or (null step) (>= step 0))
                               (treesit-node-children (car queue))
                             (nreverse (treesit-node-children (car queue))))))
             ;; Append children to the end.
             (setcdr tail children)
             (setq tail (last tail))
             ;; Pop the head off.
             (setq queue (cdr queue)))
           finally return nil))

(defun treesit-traverse-breadth-first (node pred &optional step)
  "Traverse the subtree of NODE breadth-first.

Traverse starting from NODE (i.e., NODE is passed to PRED).  For
each node traversed, call PRED with the node, stop and return the
node if PRED returns non-nil.  If STEP >= 0 or nil, go forward,
if STEP < 0, go backward.  If no node satisfies PRED, return
nil."
  ;; Traverse with a queue.
  (let* ((queue (list node))
         (tail (last queue)))
    (treesit--traverse-breadth-first-1 pred step queue tail)))

(defun treesit-next-sibling-or-up (node step)
  "Return the next sibling of NODE.

If there is no next sibling of NODE but NODE has a parent, return
the parent.  If there is no parent, return nil.  If STEP >= 0 or
nil, return the next sibling, if STEP < 0, return the previous
one.

Return either ('sibling node) or ('parent node)."
  ;; First deplete siblings.
  (if-let ((sibling (if (or (null step) (>= step 0))
                        (treesit-node-next-sibling node)
                      (treesit-node-prev-sibling node))))
      (list 'sibling sibling)
    ;; When siblings depleted, go up one level.
    (when (treesit-node-parent node)
      (list 'parent (treesit-node-parent node)))))

(defun treesit-traverse-forward (node pred &optional step depth)
  "Traverse the whole tree forward from NODE depth-first.

Traverse starting from NODE (i.e., NODE is passed to PRED).  For
each node traversed, call PRED with the node, stop and return the
node if PRED returns non-nil.  If STEP >= 0 or nil, go forward,
if STEP < 0, go backward.  If no node satisfies PRED, return
nil.

Traversing forward depth-first means that for a tree like the
below where NODE is marked 1, traverse as numbered:

                16
                |
       3--------4-----------8
       |        |           |
  o--o-+--1  5--+--6    9---+-----12
  |  |    |        |    |         |
  o  o    2        7  +-+-+    +--+--+
                      |   |    |  |  |
                      10  11   13 14 15

DEPTH can be a positive integer, 0, nil, or 'up.  A positive
integer or 0 means go DEPTH deep counting from NODE.  A nil means
no limit.  And a symbol 'up means go upwards only: only traverse
sibling and parent, never go down to children.

The difference between 0 and 'up is subtle: in the above example,
if given 0 as DEPTH, node 1 3 4 5 6 8 9 12 16 are visited; if
given 'up as DEPTH, only node 1 3 4 8 16 are visited."
  ;; First try NODE's subtree, but only under these conditions: if
  ;; DEPTH is a number, it has to be greater than 0, if it's a symbol,
  ;; it cannot be 'up.
  (or (and (if (numberp depth) (> depth 0) (not (eq depth 'up)))
           (treesit-traverse-depth-first node pred step depth))
      ;; If no match, try the next node: next sibling, or parent if no
      ;; next sibling exists.
      (catch 'match
        (let ((next (list nil node)))
          ;; If NEXT is parent, call PRED on it and keep going.  We
          ;; can always go to parent, regardless the value of DEPTH.
          (while (and (setq next (treesit-next-sibling-or-up
                                  (cadr next) step))
                      (eq (car next) 'parent))
            (when (numberp depth) (cl-incf depth))
            (when (funcall pred (cadr next))
              (throw 'match (cadr next))))
          (when next
            ;; If NEXT is non-nil, it must be ('sibling node).
            (treesit-traverse-forward
             (cadr next) pred step depth))))))

(defun treesit-node-children (node &optional named)
  "Return a list of NODE's children.
If NAMED is non-nil, collect named child only."
  (mapcar (lambda (idx)
            (treesit-node-child node idx named))
          (number-sequence
           0 (1- (treesit-node-child-count node named)))))

(defun treesit-node-index (node &optional named)
  "Return the index of NODE in its parent.
If NAMED is non-nil, count named child only."
  (let ((count 0))
    (while (setq node (treesit-node-prev-sibling node named))
      (cl-incf count))
    count))

(defun treesit-node-field-name (node)
  "Return the field name of NODE as a child of its parent."
  (when-let ((parent (treesit-node-parent node))
             (idx (treesit-node-index node)))
    (treesit-node-field-name-for-child parent idx)))

;;; Query API supplement

(defun treesit-query-in (source query &optional beg end)
  "Query the current buffer with QUERY.

SOURCE can be a language symbol, a parser, or a node.  If a
language symbol, use the root node of the first parser for that
language; if a parser, use the root node of that parser; if a
node, use that node.

QUERY is either a string query, a sexp query, or a compiled
query.  See Info node `(elisp)Pattern Matching' for how to write
a query in either string or s-expression form.  When using
repeatedly, a compiled query is much faster than a string or sexp
one, so it is recommend to compile your queries if it will be
used over and over.

BEG and END, if _both_ non-nil, specifies the range in which the query
is executed.

Raise an treesit-query-error if QUERY is malformed."
  (treesit-query-capture
   (cond ((symbolp source) (treesit-buffer-root-node source))
         ((treesit-parser-p source)
          (treesit-parser-root-node source))
         ((treesit-node-p source) source))
   query
   beg end))

(defun treesit-query-string (string query language)
  "Query STRING with QUERY in LANGUAGE.
See `treesit-query-capture' for QUERY."
  (with-temp-buffer
    (insert string)
    (let ((parser (treesit-parser-create (current-buffer) language)))
      (treesit-query-capture
       (treesit-parser-root-node parser)
       query))))

(defun treesit-query-range (source query &optional beg end)
  "Query the current buffer and return ranges of captured nodes.

QUERY, SOURCE, BEG, END are the same as in
`treesit-query-in'.  This function returns a list
of (START . END), where START and END specifics the range of each
captured node.  Capture names don't matter."
  (cl-loop for capture
           in (treesit-query-in source query beg end)
           for node = (cdr capture)
           collect (cons (treesit-node-start node)
                         (treesit-node-end node))))

;;; Range API supplement

(defvar-local treesit-range-functions nil
  "A list of range functions.
Font-locking and indenting code uses functions in this alist to
set correct ranges for a language parser before using it.

The signature of each function should be

    (start end &rest _)

where START and END marks the region that is about to be used.  A
range function only need to (but not limited to) update ranges in
that region.

Each function in the list is called in-order.")

(defun treesit-update-ranges (&optional start end)
  "Update the ranges for each language in the current buffer.
Calls each range functions in `treesit-range-functions'
in-order.  START and END are passed to each range function."
  (dolist (range-fn treesit-range-functions)
    (funcall range-fn (or start (point-min)) (or end (point-max)))))

;;; Font-lock

(defvar-local treesit-font-lock-settings nil
  "A list of SETTINGs for treesit-based fontification.

Each SETTING should look like

    (LANGUAGE QUERY)

Each SETTING controls one parser (often of different language).
LANGUAGE is the language symbol.  See Info node `(elisp)Language
Definitions'.

QUERY is either a string query, a sexp query, or a compiled
query.  See Info node `(elisp)Pattern Matching' for how to write
a query in either string or s-expression form.  When using
repeatedly, a compiled query is much faster than a string or sexp
one, so it is recommend to compile your queries if it will be
used over and over.

Capture names in QUERY should be face names like
`font-lock-keyword-face'.  The captured node will be fontified
with that face.  Capture names can also be function names, in
which case the function is called with (START END NODE), where
START and END are the start and end position of the node in
buffer, and NODE is the tree-sitter node object.  If a capture
name is both a face and a function, face takes priority.

Generally, major modes should set
`treesit-font-lock-defaults', and let Emacs automatically
populate this variable.")

(defvar-local treesit-font-lock-defaults nil
  "Defaults for tree-sitter Font Lock specified by the major mode.

This variable should be a list of

    (DEFAULT :KEYWORD VALUE...)

A DEFAULT may be a symbol or a list of symbols (specifying
different levels of fontification).  The symbol(s) can be of a
variable or a function.  If a symbol is both a variable and a
function, it is used as a function.  Different levels of
fontification can be controlled by
`font-lock-maximum-decoration'.

The symbol(s) in DEFAULT should contain or return a SETTING as
explained in `treesit-font-lock-settings', which looks like

    (LANGUAGE QUERY)

KEYWORD and VALUE are additional settings could be used to alter
fontification behavior.  Currently there aren't any.

Multi-language major-modes should provide a range function for
eacn language it supports in `treesit-range-functions', and
Emacs will set the ranges accordingly before fontifing a region.
See Info node `(elisp)Multiple Languages' for what does it mean
to set ranges for a parser.")

(defun treesit-font-lock-fontify-region (start end &optional loudly)
  "Fontify the region between START and END.
If LOUDLY is non-nil, message some debugging information."
  (treesit-update-ranges start end)
  (font-lock-unfontify-region start end)
  (dolist (setting treesit-font-lock-settings)
    (when-let* ((language (nth 0 setting))
                (match-pattern (nth 1 setting))
                (parser (treesit-get-parser-create language)))
      (when-let ((node (treesit-node-on start end parser)))
        (let ((captures (treesit-query-capture
                         node match-pattern
                         ;; Specifying the range is important. More
                         ;; often than not, NODE will be the root
                         ;; node, and if we don't specify the range,
                         ;; we are basically querying the whole file.
                         start end)))
          (with-silent-modifications
            (dolist (capture captures)
              (let* ((face (car capture))
                     (node (cdr capture))
                     (start (treesit-node-start node))
                     (end (treesit-node-end node)))
                (cond ((facep face)
                       (put-text-property start end 'face face))
                      ((functionp face)
                       (funcall face start end node))
                      (t (error "Capture name %s is neither a face nor a function" face)))
                (when loudly
                  (message "Fontifying text from %d to %d, Face: %s Language: %s"
                           start end face language)))))))))
  ;; Call regexp font-lock after tree-sitter, as it is usually used
  ;; for custom fontification.
  (let ((font-lock-unfontify-region-function #'ignore))
    (funcall #'font-lock-default-fontify-region start end loudly)))

(defun treesit-font-lock-enable ()
  "Enable tree-sitter font-locking for the current buffer."
  (let ((default (car treesit-font-lock-defaults))
        (attributes (cdr treesit-font-lock-defaults)))
    (ignore attributes)
    (setq-local treesit-font-lock-settings
                (font-lock-eval-keywords
                 (font-lock-choose-keywords
                  default
	          (font-lock-value-in-major-mode
                   font-lock-maximum-decoration)))))
  (setq-local font-lock-fontify-region-function
              #'treesit-font-lock-fontify-region)
  ;; If we don't set `font-lock-defaults' to some non-nil value,
  ;; font-lock doesn't enable properly (the font-lock-mode-internal
  ;; doesn't run).  See `font-lock-add-keywords'.
  (when (and font-lock-mode
             (null font-lock-keywords)
             (null font-lock-defaults))
    (font-lock-mode -1)
    (setq-local font-lock-defaults '(nil t))
    (font-lock-mode 1)))

;;; Indent

(defvar treesit--indent-verbose nil
  "If non-nil, log progress when indenting.")

;; This is not bound locally like we normally do with major-mode
;; stuff, because for tree-sitter, a buffer could contain more than
;; one language.
(defvar treesit-simple-indent-rules nil
  "A list of indent rule settings.
Each indent rule setting should be (LANGUAGE . RULES),
where LANGUAGE is a language symbol, and RULES is a list of

    (MATCHER ANCHOR OFFSET).

MATCHER determines whether this rule applies, ANCHOR and OFFSET
together determines which column to indent to.

A MATCHER is a function that takes three arguments (NODE PARENT
BOL).  BOL is the point where we are indenting: the beginning of
line content, the position of the first non-whitespace character.
NODE is the largest (highest-in-tree) node starting at that
point.  PARENT is the parent of NODE.

If MATCHER returns non-nil, meaning the rule matches, Emacs then
uses ANCHOR to find an anchor, it should be a function that takes
the same argument (NODE PARENT BOL) and returns a point.

Finally Emacs computes the column of that point returned by ANCHOR
and adds OFFSET to it, and indents to that column.

For MATCHER and ANCHOR, Emacs provides some convenient presets.
See `treesit-simple-indent-presets'.")

(defvar treesit-simple-indent-presets
  '((match . (lambda
               (&optional node-type parent-type node-field
                          node-index-min node-index-max)
               `(lambda (node parent bol &rest _)
                  (and (or (null ,node-type)
                           (equal (treesit-node-type node)
                                  ,node-type))
                       (or (null ,parent-type)
                           (equal (treesit-node-type parent)
                                  ,parent-type))
                       (or (null ,node-field)
                           (equal (treesit-node-field-name node)
                                  ,node-field))
                       (or (null ,node-index-min)
                           (>= (treesit-node-index node t)
                               ,node-index-min))
                       (or (null ,node-index-max)
                           (<= (treesit-node-index node t)
                               ,node-index-max))))))
    (no-node . (lambda (node parent bol &rest _) (null node)))
    (parent-is . (lambda (type)
                   `(lambda (node parent bol &rest _)
                      (equal ,type (treesit-node-type parent)))))

    (node-is . (lambda (type)
                 `(lambda (node parent bol &rest _)
                    (equal ,type (treesit-node-type node)))))

    (query . (lambda (pattern)
               `(lambda (node parent bol &rest _)
                  (cl-loop for capture
                           in (treesit-query-capture
                               parent ,pattern)
                           if (treesit-node-eq node (cdr capture))
                           return t
                           finally return nil))))
    (first-sibling . (lambda (node parent bol &rest _)
                       (treesit-node-start
                        (treesit-node-child parent 0 t))))

    (parent . (lambda (node parent bol &rest _)
                (treesit-node-start parent)))
    (parent-bol . (lambda (node parent bol &rest _)
                    (save-excursion
                      (goto-char (treesit-node-start parent))
                      (back-to-indentation)
                      (point))))
    (prev-sibling . (lambda (node parent bol &rest _)
                      (treesit-node-start
                       (treesit-node-prev-sibling node))))
    (no-indent . (lambda (node parent bol &rest _) bol))
    (prev-line . (lambda (node parent bol &rest _)
                   (save-excursion
                     (goto-char bol)
                     (forward-line -1)
                     (skip-chars-forward " \t")
                     (treesit-node-start
                      (treesit-node-at (point) nil t))))))
  "A list of presets.
These presets that can be used as MATHER and ANCHOR in
`treesit-simple-indent-rules'.

MATCHER:

\(match NODE-TYPE PARENT-TYPE NODE-FIELD NODE-INDEX-MIN NODE-INDEX-MAX)

    NODE-TYPE checks for node's type, PARENT-TYPE checks for
    parent's type, NODE-FIELD checks for the filed name of node
    in the parent, NODE-INDEX-MIN and NODE-INDEX-MAX checks for
    the node's index in the parent.  Therefore, to match the
    first child where parent is \"argument_list\", use

        (match nil \"argument_list\" nil nil 0 0).

no-node

    Matches the case where node is nil, i.e., there is no node
    that starts at point.  This is the case when indenting an
    empty line.

\(parent-is TYPE)

    Check that the parent has type TYPE.

\(node-is TYPE)

    Checks that the node has type TYPE.

\(query QUERY)

    Queries the parent node with QUERY, and checks if the node
    is captured (by any capture name).

ANCHOR:

first-sibling

    Find the first child of the parent.

parent

    Find the parent.

parent-bol

    Find the beginning of non-space characters on the line where
    the parent is on.

prev-sibling

    Find node's previous sibling.

no-indent

    Do nothing.

prev-line

    Find the named node on the previous line.  This can be used when
    indenting an empty line: just indent like the previous node.")

(defun treesit--simple-apply (fn args)
  "Apply ARGS to FN.

If FN is a key in `treesit-simple-indent-presets', use the
corresponding value as the function."
  ;; We don't want to match uncompiled lambdas, so make sure this cons
  ;; is not a function.  We could move the condition functionp
  ;; forward, but better be explicit.
  (cond ((and (consp fn) (not (functionp fn)))
         (apply (treesit--simple-apply (car fn) (cdr fn))
                ;; We don't evaluate ARGS with `simple-apply', i.e.,
                ;; no composing, better keep it simple.
                args))
        ((and (symbolp fn)
              (alist-get fn treesit-simple-indent-presets))
         (apply (alist-get fn treesit-simple-indent-presets)
                args))
        ((functionp fn) (apply fn args))
        (t (error "Couldn't find the function corresponding to %s" fn))))

;; This variable might seem unnecessary: why split
;; `treesit-indent' and `treesit-simple-indent' into two
;; functions?  We add this variable in between because later we might
;; add more powerful indentation engines, and that new engine can
;; probably share `treesit-indent'.  It is also useful, suggested
;; by Stefan M, to have a function that figures out how much to indent
;; but doesn't actually performs the indentation, because we might
;; want to know where will a node indent to if we put it at some other
;; location, and use that information to calculate the actual
;; indentation.  And `treesit-simple-indent' is that function.  I
;; forgot the example Stefan gave, but it makes a lot of sense.
(defvar treesit-indent-function #'treesit-simple-indent
  "Function used by `treesit-indent' to do some of the work.

This function is called with

    (NODE PARENT BOL &rest _)

and returns

    (ANCHOR . OFFSET).

BOL is the position of the beginning of the line; NODE is the
\"largest\" node that starts at BOL; PARENT is its parent; ANCHOR
is a point (not a node), and OFFSET is a number.  Emacs finds the
column of ANCHOR and adds OFFSET to it as the final indentation
of the current line.")

(defun treesit-indent ()
  "Indent according to the result of `treesit-indent-function'."
  (treesit-update-ranges)
  (let* ((orig-pos (point))
         (bol (save-excursion
                (forward-line 0)
                (skip-chars-forward " \t")
                (point)))
         (smallest-node
          (cl-loop for parser in treesit-parser-list
                   for node = (treesit-node-at bol parser)
                   if node return node))
         (node (treesit-parent-while
                smallest-node
                (lambda (node)
                  (eq bol (treesit-node-start node))))))
    (pcase-let*
        ((parser (if smallest-node
                     (treesit-node-parser smallest-node)
                   nil))
         ;; NODE would be nil if BOL is on a whitespace.  In that case
         ;; we set PARENT to the "node at point", which would
         ;; encompass the whitespace.
         (parent (cond ((and node parser)
                        (treesit-node-parent node))
                       (parser
                        (treesit-node-at bol parser))
                       (t nil)))
         (`(,anchor . ,offset)
          (funcall treesit-indent-function node parent bol)))
      (if (null anchor)
          (when treesit--indent-verbose
            (message "Failed to find the anchor"))
        (let ((col (+ (save-excursion
                        (goto-char anchor)
                        (current-column))
                      offset)))
          (if (< bol orig-pos)
              (save-excursion
                (indent-line-to col))
            (indent-line-to col)))))))

(defun treesit-simple-indent (node parent bol)
  "Calculate indentation according to `treesit-simple-indent-rules'.

BOL is the position of the first non-whitespace character on the
current line.  NODE is the largest node that starts at BOL,
PARENT is NODE's parent.

Return (ANCHOR . OFFSET) where ANCHOR is a node, OFFSET is the
indentation offset, meaning indent to align with ANCHOR and add
OFFSET."
  (if (null parent)
      (when treesit--indent-verbose
        (message "PARENT is nil, not indenting"))
    (let* ((language (treesit-node-language parent))
           (rules (alist-get language
                             treesit-simple-indent-rules)))
      (cl-loop for rule in rules
               for pred = (nth 0 rule)
               for anchor = (nth 1 rule)
               for offset = (nth 2 rule)
               if (treesit--simple-apply
                   pred (list node parent bol))
               do (when treesit--indent-verbose
                    (message "Matched rule: %S" rule))
               and
               return (cons (treesit--simple-apply
                             anchor (list node parent bol))
                            offset)))))

(defun treesit-check-indent (mode)
  "Check current buffer's indentation against a major mode MODE.

Pop up a diff buffer showing the difference.  Correct
indentation (target) is in green, current indentation is in red."
  (interactive "CTarget major mode: ")
  (let ((source-buf (current-buffer)))
    (with-temp-buffer
      (insert-buffer-substring source-buf)
      (funcall mode)
      (indent-region (point-min) (point-max))
      (diff-buffers source-buf (current-buffer)))))

;;; Search

;; TODO: It might be more performant if we implement this in C.
(defun treesit-search-forward (pos-fn arg query &optional lang up-only)
  "Search forward for nodes that matches QUERY from current point.

This is a more primitive function, you might want to use
`treesit-search-beginning' or `treesit-search-end' instead.

QUERY has to capture the node to match.  LANG specifies the
language in which we search for nodes.  If LANG is nil, use the
first parser in `treesit-parser-list'.

Move forward/backward ARG times, positive ARG means go forward,
negative ARG means go backward.

POS-FN can be either `treesit-node-start' or `treesit-node-end',
or any function that takes a node and returns a position.

If search succeeds, stop at the position returned by POS-FN and
return the matched node.  Return nil if search failed.

We search by traversing the parse tree, visiting every node
that's after (or before) the smallest node at point (retrieved by
`treesit-node-at').  If UP-ONLY is non-nil, only go to sibling or
parent in the tree, never go down into children when traversing
the tree."
  (cl-loop for idx from 1 to (abs arg)
           for parser = (if lang
                            (treesit-get-parser-create lang)
                          (car treesit-parser-list))
           for node =
           (if-let ((starting-point (point))
                    (node (treesit-node-at (point) parser t)))
               (treesit-traverse-forward
                node
                (lambda (node)
                  (and (not (eq (funcall pos-fn node)
                                starting-point))
                       (cl-loop
                        for cap-node in
                        (mapcar
                         #'cdr
                         (treesit-query-capture node query))
                        if (and (treesit-node-eq cap-node node)
                                (if (> arg 0)
                                    ;; Make sure we moved forward.
                                    (> (funcall pos-fn node)
                                       starting-point)
                                  ;; Make sure we moved backward.
                                  (< (funcall pos-fn node)
                                     starting-point)))
                        return t)))
                ;; The AND form converts non-nil/nil into t/nil.
                arg (and up-only t)))
           for pos = (funcall pos-fn node)
           ;; If we can find a match, jump to it.
           if pos do (goto-char pos)
           else return nil
           ;; Return t to indicate that search is successful.
           finally return node))

(defun treesit-search-beginning (query arg &optional lang up-only)
  "Search forward for nodes that matches QUERY.

Stops at the beginning of matched node.

QUERY has to capture the node to match.  LANG specifies the
language in which we search for nodes.  If LANG is nil, use the
first parser in `treesit-parser-list'.

Move forward/backward ARG times, positive ARG means go forward,
negative ARG means go backward.

If search succeeds, return the matched node.  Return nil if
search failed.

We search by traversing the parse tree, visiting every node
that's after (or before) the smallest node at point (retrieved by
`treesit-node-at').  If UP-ONLY is non-nil, only go to sibling or
parent in the tree, never go down into children when traversing
the tree."
  (treesit-search-forward #'treesit-node-start arg query lang
                          up-only))

(defun treesit-search-end (query arg &optional lang up-only)
  "Search forward for nodes that matches QUERY.

Stops at the end of matched node.

QUERY has to capture the node to match.  LANG specifies the
language in which we search for nodes.  If LANG is nil, use the
first parser in `treesit-parser-list'.

Move forward/backward ARG times, positive ARG means go forward,
negative ARG means go backward.

If search succeeds, return the matched node.  Return nil if
search failed.

We search by traversing the parse tree, visiting every node
that's after (or before) the smallest node at point (retrieved by
`treesit-node-at').  If UP-ONLY is non-nil, only go to sibling or
parent in the tree, never go down into children when traversing
the tree."
  (treesit-search-forward #'treesit-node-end arg query lang
                          up-only))

;;; Navigation

(defvar-local treesit-defun-query nil
  "A tree-sitter query that matches function/class definitions.
Capture names don't matter.  This variable is used by navigation
functions like `treesit-beginning-of-defun'.

<<<<<<< HEAD
It is recommended to use compiled query for this variable.")
=======
See `treesit-query-in' for what a query should look like.")
>>>>>>> 316bdc33

(defun treesit-beginning-of-defun (&optional arg)
  "Move backward to the beginning of a defun.

With ARG, do it that many times.  Negative ARG means move forward
to the ARGth following beginning of defun.  Defun is defined
according to `treesit-defun-query'."
  (unless treesit-defun-query
    (error "Variable `treesit-defun-query' is unset"))
  (treesit-search-beginning treesit-defun-query (- (or arg 1)) nil t))

(defun treesit-end-of-defun (&optional arg)
  "Move forward to the end of a defun.

With ARG, do it that many times.  Negative ARG means move back to
ARGth preceding end of defun.  Defun is defined according to
`treesit-defun-query'."
  (unless treesit-defun-query
    (error "Variable `treesit-defun-query' is unset"))
  (treesit-search-end treesit-defun-query (or arg 1) nil t))

;;; Debugging

(defvar-local treesit--inspect-name nil
  "treesit-inspect-mode uses this to show node name in mode-line.")

(defun treesit-inspect-node-at-point (&optional arg)
  "Show information of the node at point.
If called interactively, show in echo area, otherwise set
`treesit--inspect-name' (which will appear in the mode-line
if `treesit-inspect-mode' is enabled).  Uses the first parser
in `treesit-parser-list'."
  (interactive "p")
  ;; NODE-LIST contains all the node that starts at point.
  (let* ((node-list
          (cl-loop for node = (treesit-node-at (point))
                   then (treesit-node-parent node)
                   while node
                   if (eq (treesit-node-start node)
                          (point))
                   collect node))
         (largest-node (car (last node-list)))
         (parent (treesit-node-parent largest-node))
         ;; node-list-acending contains all the node bottom-up, then
         ;; the parent.
         (node-list-acending
          (if (null largest-node)
              ;; If there are no nodes that start at point, just show
              ;; the node at point and its parent.
              (list (treesit-node-at (point))
                    (treesit-node-parent
                     (treesit-node-at (point))))
            (append node-list (list parent))))
         (name ""))
    ;; We draw nodes like (parent field-name: (node)) recursively,
    ;; so it could be (node1 field-name: (node2 field-name: (node3))).
    (dolist (node node-list-acending)
      (setq
       name
       (concat
        (if (treesit-node-field-name node)
            (format " %s: " (treesit-node-field-name node))
          " ")
        (if (treesit-node-check node 'named) "(" "\"")
        (or (treesit-node-type node)
            "N/A")
        name
        (if (treesit-node-check node 'named) ")" "\""))))
    (setq treesit--inspect-name name)
    (force-mode-line-update)
    (when arg
      (if node-list
          (message "%s" treesit--inspect-name)
        (message "No node at point")))))

(define-minor-mode treesit-inspect-mode
  "Shows the node that _starts_ at point in the mode-line.

The mode-line displays

    PARENT FIELD-NAME: (CHILD (GRAND-CHILD (...)))

CHILD, GRAND-CHILD, and GRAND-GRAND-CHILD, etc, are nodes that
have their beginning at point.  And PARENT is the parent of
CHILD.

If no node starts at point, i.e., point is in the middle of a
node, then we just display the smallest node that spans point and
its immediate parent.

This minor mode doesn't create parsers on its own.  It simply
uses the first parser in `treesit-parser-list'."
  :lighter nil
  (if treesit-inspect-mode
      (progn
        (add-hook 'post-command-hook
                  #'treesit-inspect-node-at-point 0 t)
        (add-to-list 'mode-line-misc-info
                     '(:eval treesit--inspect-name)))
    (remove-hook 'post-command-hook
                 #'treesit-inspect-node-at-point t)
    (setq mode-line-misc-info
          (remove '(:eval treesit--inspect-name)
                  mode-line-misc-info))))

(defun treesit-query-validate (language query)
  "Check if QUERY is valid for LANGUAGE.
If QUERY is invalid, display the query in a popup buffer, jumps
to the offending pattern and highlight the pattern."
  (cl-assert (or (consp query) (stringp query)))
  (let ((buf (get-buffer-create "*tree-sitter check query*")))
    (with-temp-buffer
      (treesit-get-parser-create language)
      (condition-case err
          (progn (treesit-query-in language query)
                 (message "QUERY is valid"))
        (treesit-query-error
         (with-current-buffer buf
           (let* ((data (cdr err))
                  (message (nth 0 data))
                  (start (nth 1 data)))
             (erase-buffer)
             (insert query)
             (goto-char start)
             (search-forward " " nil t)
             (put-text-property start (point) 'face 'error)
             (message "%s" (buffer-substring start (point)))
             (goto-char (point-min))
             (insert (format "%s: %d\n" message start))
             (forward-char start)))
         (pop-to-buffer buf))))))

;;; Etc

(declare-function find-library-name "find-func.el")
(defun treesit--check-manual-covarage ()
  "Print tree-sitter functions missing from the manual in message buffer."
  (interactive)
  (require 'find-func)
  (let ((functions-in-source
         (with-temp-buffer
           (insert-file-contents (find-library-name "tree-sitter"))
           (cl-remove-if
            (lambda (name) (string-match "treesit--" name))
            (cl-sort
             (save-excursion
               (goto-char (point-min))
               (cl-loop while (re-search-forward
                               "^(defun \\([^ ]+\\)" nil t)
                        collect (match-string-no-properties 1)))
             #'string<))))
        (functions-in-manual
         (with-temp-buffer
           (insert-file-contents (expand-file-name
                                  "doc/lispref/parsing.texi"
                                  source-directory))
           (insert-file-contents (expand-file-name
                                  "doc/lispref/modes.texi"
                                  source-directory))
           (cl-sort
            (save-excursion
              (goto-char (point-min))
              (cl-loop while (re-search-forward
                              "^@defun \\([^ ]+\\)" nil t)
                       collect (match-string-no-properties 1)))
            #'string<))))
    (message "Missing: %s"
             (string-join
              (cl-remove-if
               (lambda (name) (member name functions-in-manual))
               functions-in-source)
              "\n"))))

(provide 'treesit)

;;; treesit.el ends here<|MERGE_RESOLUTION|>--- conflicted
+++ resolved
@@ -974,11 +974,8 @@
 Capture names don't matter.  This variable is used by navigation
 functions like `treesit-beginning-of-defun'.
 
-<<<<<<< HEAD
-It is recommended to use compiled query for this variable.")
-=======
-See `treesit-query-in' for what a query should look like.")
->>>>>>> 316bdc33
+It is recommended to use a compiled query for this variable.  See
+`treesit-query-in' for what a query should look like.")
 
 (defun treesit-beginning-of-defun (&optional arg)
   "Move backward to the beginning of a defun.
