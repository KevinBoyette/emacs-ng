--- conflicted
+++ resolved
@@ -485,15 +485,12 @@
   (let ((buffer (current-buffer))
 	(class nil)
 	(success nil)
-<<<<<<< HEAD
 	;; other status symbols: jewelry and luxury cars
-	(status-symbol (cadr (assq url-http-response-status url-http-codes))))
-=======
+	(status-symbol (cadr (assq url-http-response-status url-http-codes)))
 	;; The filename part of a URL could be in remote file syntax,
 	;; see Bug#6717 for an example.  We disable file name
 	;; handlers, therefore.
 	(file-name-handler-alist nil))
->>>>>>> 4ce5a4cc
     (setq class (/ url-http-response-status 100))
     (url-http-debug "Parsed HTTP headers: class=%d status=%d" class url-http-response-status)
     (url-http-handle-cookies)
