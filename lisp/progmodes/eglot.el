;;; eglot.el --- Client for Language Server Protocol (LSP) servers  -*- lexical-binding: t; -*-

;; Copyright (C) 2018 Free Software Foundation, Inc.

;; Version: 0.8
;; Author: João Távora <joaotavora@gmail.com>
;; Maintainer: João Távora <joaotavora@gmail.com>
;; URL: https://github.com/joaotavora/eglot
;; Keywords: convenience, languages
;; Package-Requires: ((emacs "26.1"))

;; This program is free software; you can redistribute it and/or modify
;; it under the terms of the GNU General Public License as published by
;; the Free Software Foundation, either version 3 of the License, or
;; (at your option) any later version.

;; This program is distributed in the hope that it will be useful,
;; but WITHOUT ANY WARRANTY; without even the implied warranty of
;; MERCHANTABILITY or FITNESS FOR A PARTICULAR PURPOSE.  See the
;; GNU General Public License for more details.

;; You should have received a copy of the GNU General Public License
;; along with this program.  If not, see <http://www.gnu.org/licenses/>.

;;; Commentary:

;; Simply M-x eglot should be enough to get you started, but here's a
;; little info (see the accompanying README.md or the URL for more).
;;
;; M-x eglot starts a server via a shell-command guessed from
;; `eglot-server-programs', using the current major-mode (for whatever
;; language you're programming in) as a hint.  If it can't guess, it
;; prompts you in the mini-buffer for these things.  Actually, the
;; server needen't be locally started: you can connect to a running
;; server via TCP by entering a <host:port> syntax.
;;
;; Anyway, if the connection is successful, you should see an `eglot'
;; indicator pop up in your mode-line.  More importantly, this means
;; current *and future* file buffers of that major mode *inside your
;; current project* automatically become \"managed\" by the LSP
;; server, i.e.  information about their contents is exchanged
;; periodically to provide enhanced code analysis via
;; `xref-find-definitions', `flymake-mode', `eldoc-mode',
;; `completion-at-point', among others.
;;
;; To "unmanage" these buffers, shutdown the server with M-x
;; eglot-shutdown.
;;
;;; Code:

(require 'json)
(require 'cl-lib)
(require 'project)
(require 'url-parse)
(require 'url-util)
(require 'pcase)
(require 'compile) ; for some faces
(require 'warnings)
(require 'flymake)
(require 'xref)
(require 'subr-x)
(require 'jsonrpc)
(require 'filenotify)
(require 'ert)


;;; User tweakable stuff
(defgroup eglot nil
  "Interaction with Language Server Protocol servers"
  :prefix "eglot-"
  :group 'applications)

(defvar eglot-server-programs '((rust-mode . (eglot-rls "rls"))
                                (python-mode . ("pyls"))
                                (js-mode . ("javascript-typescript-stdio"))
                                (sh-mode . ("bash-language-server" "start"))
                                (c++-mode . (eglot-cquery "cquery"))
                                (c-mode . (eglot-cquery "cquery"))
                                (php-mode . ("php" "vendor/felixfbecker/\
language-server/bin/php-language-server.php")))
  "How the command `eglot' guesses the server to start.
An association list of (MAJOR-MODE . SPEC) pair.  MAJOR-MODE is a
mode symbol.  SPEC is

* In the most common case, a list of strings (PROGRAM [ARGS...]).
PROGRAM is called with ARGS and is expected to serve LSP requests
over the standard input/output channels.

* A list (HOST PORT [ARGS...]) where HOST is a string and PORT is a
positive integer number for connecting to a server via TCP.
Remaining ARGS are passed to `open-network-stream' for upgrading
the connection with encryption, etc...

* A function of no arguments returning a connected process.

* A cons (CLASS-NAME . SPEC) where CLASS-NAME is a symbol
designating a subclass of `eglot-lsp-server', for
representing experimental LSP servers.  In this case SPEC is
interpreted as described above this point.")

(defface eglot-mode-line
  '((t (:inherit font-lock-constant-face :weight bold)))
  "Face for package-name in EGLOT's mode line.")

(defcustom eglot-autoreconnect 3
  "Control ability to reconnect automatically to the LSP server.
If t, always reconnect automatically (not recommended).  If nil,
never reconnect automatically after unexpected server shutdowns,
crashes or network failures.  A positive integer number says to
only autoreconnect if the previous successful connection attempt
lasted more than that many seconds."
  :type '(choice (boolean :tag "Whether to inhibit autoreconnection")
                 (integer :tag "Number of seconds")))


;;; API (WORK-IN-PROGRESS!)
;;;
(cl-defmacro eglot--with-live-buffer (buf &rest body)
  "Check BUF live, then do BODY in it." (declare (indent 1) (debug t))
  (let ((b (cl-gensym)))
    `(let ((,b ,buf)) (if (buffer-live-p ,b) (with-current-buffer ,b ,@body)))))

(cl-defmacro eglot--lambda (cl-lambda-list &body body)
  "Make a unary function of ARG, a plist-like JSON object.
CL-LAMBDA-LIST destructures ARGS before running BODY."
  (declare (indent 1) (debug (sexp &rest form)))
  (let ((e (gensym "eglot--lambda-elem")))
    `(lambda (,e) (apply (cl-function (lambda ,cl-lambda-list ,@body)) ,e))))

(cl-defmacro eglot--widening (&rest body)
  "Save excursion and restriction. Widen. Then run BODY." (declare (debug t))
  `(save-excursion (save-restriction (widen) ,@body)))

(cl-defgeneric eglot-handle-request (server method id &rest params)
  "Handle SERVER's METHOD request with ID and PARAMS.")

(cl-defgeneric eglot-handle-notification (server method id &rest params)
  "Handle SERVER's METHOD notification with PARAMS.")

(cl-defgeneric eglot-initialization-options (server)
  "JSON object to send under `initializationOptions'"
  (:method (_s) nil)) ; blank default

(cl-defgeneric eglot-client-capabilities (server)
  "What the EGLOT LSP client supports for SERVER."
  (:method (_s)
           (list
            :workspace (list
                        :applyEdit t
                        :executeCommand `(:dynamicRegistration :json-false)
                        :codeAction `(:dynamicRegistration :json-false)
                        :workspaceEdit `(:documentChanges :json-false)
                        :didChangeWatchesFiles `(:dynamicRegistration t)
                        :symbol `(:dynamicRegistration :json-false))
            :textDocument
            (list
             :synchronization (list
                               :dynamicRegistration :json-false
                               :willSave t :willSaveWaitUntil t :didSave t)
             :completion         `(:dynamicRegistration :json-false)
             :hover              `(:dynamicRegistration :json-false)
             :signatureHelp      `(:dynamicRegistration :json-false)
             :references         `(:dynamicRegistration :json-false)
             :definition         `(:dynamicRegistration :json-false)
             :documentSymbol     `(:dynamicRegistration :json-false)
             :documentHighlight  `(:dynamicRegistration :json-false)
             :rename             `(:dynamicRegistration :json-false)
             :publishDiagnostics `(:relatedInformation :json-false))
            :experimental (list))))

(defclass eglot-lsp-server (jsonrpc-process-connection)
  ((project-nickname
    :documentation "Short nickname for the associated project."
    :initarg :project-nickname :accessor eglot--project-nickname)
   (major-mode
    :documentation "Major mode symbol."
    :initarg :major-mode :accessor eglot--major-mode)
   (capabilities
    :documentation "JSON object containing server capabilities."
    :accessor eglot--capabilities)
   (shutdown-requested
    :documentation "Flag set when server is shutting down."
    :accessor eglot--shutdown-requested)
   (project
    :documentation "Project associated with server."
    :initarg :project :accessor eglot--project)
   (spinner
    :documentation "List (ID DOING-WHAT DONE-P) representing server progress."
    :initform `(nil nil t) :accessor eglot--spinner)
   (inhibit-autoreconnect
    :documentation "Generalized boolean inhibiting auto-reconnection if true."
    :initarg :inhibit-autoreconnect :accessor eglot--inhibit-autoreconnect)
   (file-watches
    :documentation "Map ID to list of WATCHES for `didChangeWatchedFiles'."
    :initform (make-hash-table :test #'equal) :accessor eglot--file-watches)
   (managed-buffers
    :documentation "List of buffers managed by server."
    :initarg :managed-buffers :accessor eglot--managed-buffers))
  :documentation
  "Represents a server. Wraps a process for LSP communication.")


;;; Process management
(defvar eglot--servers-by-project (make-hash-table :test #'equal)
  "Keys are projects.  Values are lists of processes.")

;; HACK: Do something to fix this in the jsonrpc API or here, but in
;; the meantime concentrate the hack here.
(defalias 'eglot--process 'jsonrpc--process
  "An abuse of `jsonrpc--process', a jsonrpc.el internal.")

(defun eglot-shutdown (server &optional _interactive)
  "Politely ask SERVER to quit.
Forcefully quit it if it doesn't respond.  Don't leave this
function with the server still running."
  (interactive (list (jsonrpc-current-connection-or-lose) t))
  (eglot--message "Asking %s politely to terminate" (jsonrpc-name server))
  (unwind-protect
      (progn
        (setf (eglot--shutdown-requested server) t)
        (jsonrpc-request server :shutdown nil :timeout 3)
        ;; this one is supposed to always fail, hence ignore-errors
        (ignore-errors (jsonrpc-request server :exit nil :timeout 1)))
    ;; Turn off `eglot--managed-mode' where appropriate.
    (dolist (buffer (eglot--managed-buffers server))
      (with-current-buffer buffer (eglot--managed-mode-onoff server -1)))
    (while (progn (accept-process-output nil 0.1)
                  (not (eq (eglot--shutdown-requested server) :sentinel-done)))
      (eglot--warn "Sentinel for %s still hasn't run, brutally deleting it!"
                   (eglot--process server))
      (delete-process (eglot--process server)))))

(defun eglot--on-shutdown (server)
  "Called by jsonrpc.el when SERVER is already dead."
  ;; Turn off `eglot--managed-mode' where appropriate.
  (dolist (buffer (eglot--managed-buffers server))
    (with-current-buffer buffer (eglot--managed-mode-onoff server -1)))
  ;; Kill any expensive watches
  (maphash (lambda (_id watches)
             (mapcar #'file-notify-rm-watch watches))
           (eglot--file-watches server))
  ;; Sever the project/server relationship for `server'
  (setf (gethash (eglot--project server) eglot--servers-by-project)
        (delq server
              (gethash (eglot--project server) eglot--servers-by-project)))
  (cond ((eglot--shutdown-requested server)
         (setf (eglot--shutdown-requested server) :sentinel-done))
        ((not (eglot--inhibit-autoreconnect server))
         (eglot--warn "Reconnecting after unexpected server exit.")
         (eglot-reconnect server))
        ((timerp (eglot--inhibit-autoreconnect server))
         (eglot--warn "Not auto-reconnecting, last one didn't last long."))))

(defun eglot--all-major-modes ()
  "Return all known major modes."
  (let ((retval))
    (mapatoms (lambda (sym)
                (when (plist-member (symbol-plist sym) 'derived-mode-parent)
                  (push sym retval))))
    retval))

(defvar eglot--command-history nil
  "History of CONTACT arguments to `eglot'.")

(defun eglot--interactive ()
  "Helper for `eglot'."
  (let* ((guessed-mode (if buffer-file-name major-mode))
         (managed-mode
          (cond
           ((or (>= (prefix-numeric-value current-prefix-arg) 16)
                (not guessed-mode))
            (intern
             (completing-read
              "[eglot] Start a server to manage buffers of what major mode? "
              (mapcar #'symbol-name (eglot--all-major-modes)) nil t
              (symbol-name guessed-mode) nil (symbol-name guessed-mode) nil)))
           (t guessed-mode)))
         (project (or (project-current) `(transient . ,default-directory)))
         (guess (cdr (assoc managed-mode eglot-server-programs)))
         (class (if (and (consp guess) (symbolp (car guess)))
                    (prog1 (car guess) (setq guess (cdr guess)))
                  'eglot-lsp-server))
         (program (and (listp guess) (stringp (car guess)) (car guess)))
         (base-prompt "[eglot] Enter program to execute (or <host>:<port>): ")
         (prompt
          (cond (current-prefix-arg base-prompt)
                ((null guess)
                 (format "[eglot] Sorry, couldn't guess for `%s'\n%s!"
                         managed-mode base-prompt))
                ((and program (not (executable-find program)))
                 (concat (format "[eglot] I guess you want to run `%s'"
                                 (combine-and-quote-strings guess))
                         (format ", but I can't find `%s' in PATH!" program)
                         "\n" base-prompt))))
         (contact
          (if prompt
              (let ((s (read-shell-command
                        prompt
                        (if program (combine-and-quote-strings guess))
                        'eglot-command-history)))
                (if (string-match "^\\([^\s\t]+\\):\\([[:digit:]]+\\)$"
                                  (string-trim s))
                    (list (match-string 1 s) (string-to-number (match-string 2 s)))
                  (split-string-and-unquote s)))
            guess)))
    (list managed-mode project (cons class contact) t)))

;;;###autoload
(defun eglot (managed-major-mode project contact &optional interactive)
  "Manage a project with a Language Server Protocol (LSP) server.

The LSP server is started (or contacted) via CONTACT.  If this
operation is successful, current *and future* file buffers of
MANAGED-MAJOR-MODE inside PROJECT automatically become
\"managed\" by the LSP server, meaning information about their
contents is exchanged periodically to provide enhanced
code-analysis via `xref-find-definitions', `flymake-mode',
`eldoc-mode', `completion-at-point', among others.

Interactively, the command attempts to guess MANAGED-MAJOR-MODE
from current buffer, CONTACT from `eglot-server-programs' and
PROJECT from `project-current'.  If it can't guess, the user is
prompted.  With a single \\[universal-argument] prefix arg, it
always prompt for COMMAND.  With two \\[universal-argument]
prefix args, also prompts for MANAGED-MAJOR-MODE.

PROJECT is a project instance as returned by `project-current'.

CONTACT specifies how to contact the server. It can be:

* a list of strings (COMMAND [ARGS...]) specifying how
to start a server subprocess to connect to.

* A list with a string as the first element and an integer number
as the second list is interpreted as (HOST PORT [PARAMETERS...])
and connects to an existing server via TCP, with the remaining
PARAMETERS being given as `open-network-stream's optional
arguments.

* A list (CLASS-SYM CONTACT...) where CLASS-SYM names the
subclass of `eglot-server' used to create the server object. The
remaining arguments are processed as described in the previous
paragraphs.

* A function of arguments returning arguments compatible with the
previous description.

INTERACTIVE is t if called interactively."
  (interactive (eglot--interactive))
  (let* ((nickname (file-name-base (directory-file-name
                                    (car (project-roots project)))))
         (current-server (jsonrpc-current-connection))
         (live-p (and current-server
                      (process-live-p (eglot--process current-server)))))
    (if (and live-p
             interactive
             (y-or-n-p "[eglot] Live process found, reconnect instead? "))
        (eglot-reconnect current-server interactive)
      (when live-p (ignore-errors (eglot-shutdown current-server)))
      (let ((server (eglot--connect project
                                    managed-major-mode
                                    (format "%s/%s" nickname managed-major-mode)
                                    nickname
                                    contact)))
        (eglot--message "Connected! Process `%s' now \
managing `%s' buffers in project `%s'."
                        (jsonrpc-name server) managed-major-mode
                        nickname)
        server))))

(defun eglot-reconnect (server &optional interactive)
  "Reconnect to SERVER.
INTERACTIVE is t if called interactively."
  (interactive (list (jsonrpc-current-connection-or-lose) t))
  (when (process-live-p (eglot--process server))
    (ignore-errors (eglot-shutdown server interactive)))
  (eglot--connect (eglot--project server)
                  (eglot--major-mode server)
                  (jsonrpc-name server)
                  (eglot--project-nickname server)
                  (jsonrpc-contact server))
  (eglot--message "Reconnected!"))

(defalias 'eglot-events-buffer 'jsonrpc-events-buffer)

(defvar eglot-connect-hook nil "Hook run after connecting in `eglot--connect'.")

(defun eglot--dispatch (server method id params)
  "Dispatcher passed to `jsonrpc-connect'.
Calls a function on SERVER, METHOD ID and PARAMS."
  (let ((method (intern (format ":%s" method))))
    (if id
        (apply #'eglot-handle-request server id method params)
      (apply #'eglot-handle-notification server method params)
      (force-mode-line-update t))))

<<<<<<< HEAD
(defun eglot--connect (project managed-major-mode name nickname contact)
  "Connect to PROJECT, MANAGED-MAJOR-MODE, NAME.
And NICKNAME and CONTACT."
  (let* ((contact (if (functionp contact) (funcall contact) contact))
         (server
          (jsonrpc-connect name contact #'eglot--dispatch #'eglot--on-shutdown))
         success)
    (setf (eglot--project server) project)
    (setf (eglot--project-nickname server) nickname)
    (setf (eglot--major-mode server) managed-major-mode)
    (push server (gethash project eglot--servers-by-project))
    (run-hook-with-args 'eglot-connect-hook server)
    (unwind-protect
        (cl-destructuring-bind (&key capabilities)
            (jsonrpc-request
             server
             :initialize
             (list :processId (unless (eq (process-type
                                           (eglot--process server))
                                          'network)
                                (emacs-pid))
                   :rootPath  (expand-file-name
                               (car (project-roots project)))
                   :rootUri  (eglot--path-to-uri
                              (car (project-roots project)))
                   :initializationOptions (eglot-initialization-options server)
                   :capabilities (eglot-client-capabilities server)))
          (setf (eglot--capabilities server) capabilities)
          (setf (jsonrpc-status server) nil)
          (dolist (buffer (buffer-list))
            (with-current-buffer buffer
              (eglot--maybe-activate-editing-mode server)))
          (jsonrpc-notify server :initialized `(:__dummy__ t))
          (setf (eglot--inhibit-autoreconnect server)
                (cond
                 ((booleanp eglot-autoreconnect) (not eglot-autoreconnect))
                 ((cl-plusp eglot-autoreconnect)
                  (run-with-timer eglot-autoreconnect nil
                                  (lambda ()
                                    (setf (eglot--inhibit-autoreconnect server)
                                          (null eglot-autoreconnect)))))))
          (setq success server))
      (unless (or success (not (process-live-p (eglot--process server))))
        (eglot-shutdown server)))))
=======
(defun eglot--send (server message)
  "Send MESSAGE to SERVER (ID is optional)."
  (let ((json (json-encode message)))
    (process-send-string (eglot--process server)
                         (format "Content-Length: %d\r\n\r\n%s"
                                 (string-bytes json) json))
    (eglot--log-event server message 'client)))

(defun eglot-forget-pending-continuations (server)
  "Stop waiting for responses from the current LSP SERVER."
  (interactive (list (eglot--current-server-or-lose)))
  (clrhash (eglot--pending-continuations server)))

(defun eglot-clear-status (server)
  "Clear most recent error message from SERVER."
  (interactive (list (eglot--current-server-or-lose)))
  (setf (eglot--status server) nil)
  (force-mode-line-update t))

(defun eglot--call-deferred (server)
  "Call SERVER's deferred actions, who may again defer themselves."
  (when-let ((actions (hash-table-values (eglot--deferred-actions server))))
    (eglot--debug server `(:maybe-run-deferred ,(mapcar #'caddr actions)))
    (mapc #'funcall (mapcar #'car actions))))

(defvar-local eglot--next-request-id 0 "ID for next `eglot--async-request'.")

(cl-defun eglot--async-request (server
                                method
                                params
                                &rest args
                                &key success-fn error-fn timeout-fn
                                (timeout eglot-request-timeout)
                                (deferred nil))
  "Make a request to SERVER expecting a reply later on.
SUCCESS-FN and ERROR-FN are passed `:result' and `:error'
objects, respectively.  Wait TIMEOUT seconds for response or call
nullary TIMEOUT-FN.  If DEFERRED, maybe defer request to the
future, or to never at all, in case a new request with identical
DEFERRED and for the same buffer overrides it (however, if that
happens, the original timer keeps counting). Return (ID TIMER)."
  (pcase-let* ( (buf (current-buffer))
                (`(,_ ,timer ,old-id)
                 (and deferred (gethash (list deferred buf)
                                        (eglot--deferred-actions server))))
                (id (or old-id (cl-incf eglot--next-request-id)))
                (make-timer
                 (lambda ( )
                   (run-with-timer
                    timeout nil
                    (lambda ()
                      (remhash id (eglot--pending-continuations server))
                      (if timeout-fn (funcall timeout-fn)
                        (eglot--debug
                         server `(:timed-out ,method :id ,id :params ,params))))))))
    (when deferred
      (if (eglot-server-ready-p server deferred)
          ;; Server is ready, we jump below and send it immediately.
          (remhash (list deferred buf) (eglot--deferred-actions server))
        ;; Otherwise, save in `eglot--deferred-actions' and exit non-locally
        (unless old-id
          ;; Also, if it's the first deferring for this id, inform the log
          (eglot--debug server `(:deferring ,method :id ,id :params ,params)))
        (puthash (list deferred buf)
                 (list (lambda () (eglot--with-live-buffer buf
                                    (apply #'eglot--async-request server
                                           method params args)))
                       (or timer (funcall make-timer)) id)
                 (eglot--deferred-actions server))
        (cl-return-from eglot--async-request nil)))
    ;; Really send the request
    (eglot--send server `(:jsonrpc "2.0" :id ,id :method ,method :params ,params))
    (puthash id (list
                 (or success-fn
                     (eglot--lambda (&rest _ignored)
                       (eglot--debug
                        server `(:message "success ignored" :id ,id))))
                 (or error-fn
                     (eglot--lambda (&key code message &allow-other-keys)
                       (setf (eglot--status server) `(,message t))
                       server `(:message "error ignored, status set"
                                         :id ,id :error ,code)))
                 (or timer (funcall make-timer)))
             (eglot--pending-continuations server))
    (list id timer)))

(defun eglot--request (server method params &optional deferred)
  "Like `eglot--async-request' for SERVER, METHOD and PARAMS, but synchronous.
Meaning only return locally if successful, otherwise exit non-locally.
DEFERRED is passed to `eglot--async-request', which see."
  ;; HACK: A deferred sync request with outstanding changes is a bad
  ;; idea, since that might lead to the request never having a chance
  ;; to run, because idle timers don't run in `accept-process-output'.
  (when deferred (eglot--signal-textDocument/didChange))
  (let* ((done (make-symbol "eglot-catch")) id-and-timer
         (res
          (unwind-protect
              (catch done
                (setq
                 id-and-timer
                 (eglot--async-request
                  server method params
                  :success-fn (lambda (result) (throw done `(done ,result)))
                  :timeout-fn (lambda () (throw done '(error "Timed out")))
                  :error-fn (eglot--lambda (&key code message _data)
                              (throw done `(error
                                            ,(format "Ooops: %s: %s" code message))))
                  :deferred deferred))
                (while t (accept-process-output nil 30)))
            (pcase-let ((`(,id ,timer) id-and-timer))
              (when id (remhash id (eglot--pending-continuations server)))
              (when timer (cancel-timer timer))))))
    (when (eq 'error (car res)) (eglot--error (cadr res)))
    (cadr res)))

(cl-defun eglot--notify (server method params)
  "Notify SERVER of something, don't expect a reply."
  (eglot--send server `(:jsonrpc  "2.0" :method ,method :params ,params)))

(cl-defun eglot--reply (server id &key result error)
  "Reply to PROCESS's request ID with MESSAGE."
  (eglot--send
   server `(:jsonrpc  "2.0" :id ,id
                      ,@(when result `(:result ,result))
                      ,@(when error `(:error ,error)))))
>>>>>>> b03cf211


;;; Helpers (move these to API?)
;;;
(defun eglot--error (format &rest args)
  "Error out with FORMAT with ARGS."
  (error "[eglot] %s" (apply #'format format args)))

(defun eglot--message (format &rest args)
  "Message out with FORMAT with ARGS."
  (message "[eglot] %s" (apply #'format format args)))

(defun eglot--warn (format &rest args)
  "Warning message with FORMAT and ARGS."
  (apply #'eglot--message (concat "(warning) " format) args)
  (let ((warning-minimum-level :error))
    (display-warning 'eglot (apply #'format format args) :warning)))

(defun eglot--pos-to-lsp-position (&optional pos)
  "Convert point POS to LSP position."
  (save-excursion
    (list :line (1- (line-number-at-pos pos t)) ; F!@&#$CKING OFF-BY-ONE
          :character (- (goto-char (or pos (point)))
                        (line-beginning-position)))))

(defun eglot--lsp-position-to-point (pos-plist &optional marker)
  "Convert LSP position POS-PLIST to Emacs point.
If optional MARKER, return a marker instead"
  (save-excursion (goto-char (point-min))
                  (forward-line (plist-get pos-plist :line))
                  (forward-char (min (plist-get pos-plist :character)
                                     (- (line-end-position)
                                        (line-beginning-position))))
                  (if marker (copy-marker (point-marker)) (point))))

(defun eglot--path-to-uri (path)
  "URIfy PATH."
  (url-hexify-string
   (concat "file://" (if (eq system-type 'windows-nt) "/") (file-truename path))
   url-path-allowed-chars))

(defun eglot--uri-to-path (uri)
  "Convert URI to a file path."
  (when (keywordp uri) (setq uri (substring (symbol-name uri) 1)))
  (let ((retval (url-filename (url-generic-parse-url (url-unhex-string uri)))))
    (if (eq system-type 'windows-nt) (substring retval 1) retval)))

(defconst eglot--kind-names
  `((1 . "Text") (2 . "Method") (3 . "Function") (4 . "Constructor")
    (5 . "Field") (6 . "Variable") (7 . "Class") (8 . "Interface")
    (9 . "Module") (10 . "Property") (11 . "Unit") (12 . "Value")
    (13 . "Enum") (14 . "Keyword") (15 . "Snippet") (16 . "Color")
    (17 . "File") (18 . "Reference")))

(defun eglot--format-markup (markup)
  "Format MARKUP according to LSP's spec."
  (pcase-let ((`(,string ,mode)
               (if (stringp markup) (list (string-trim markup)
                                          (intern "markdown-mode"))
                 (list (plist-get markup :value)
                       (intern (concat (plist-get markup :language) "-mode" ))))))
    (with-temp-buffer
      (ignore-errors (funcall mode))
      (insert string) (font-lock-ensure) (buffer-string))))

(defcustom eglot-ignored-server-capabilites (list)
  "LSP server capabilities that Eglot could use, but won't.
You could add, for instance, the symbol
`:documentHighlightProvider' to prevent automatic highlighting
under cursor."
  :type '(repeat symbol))

(defun eglot--server-capable (&rest feats)
  "Determine if current server is capable of FEATS."
<<<<<<< HEAD
  (cl-loop for caps = (eglot--capabilities (jsonrpc-current-connection-or-lose))
           then (cadr probe)
           for feat in feats
           for probe = (plist-member caps feat)
           if (not probe) do (cl-return nil)
           if (eq (cadr probe) t) do (cl-return t)
           if (eq (cadr probe) :json-false) do (cl-return nil)
           finally (cl-return (or probe t))))
=======
  (unless (cl-some (lambda (feat)
                     (memq feat eglot-ignored-server-capabilites))
                   feats)
    (cl-loop for caps = (eglot--capabilities (eglot--current-server-or-lose))
             then (cadr probe)
             for feat in feats
             for probe = (plist-member caps feat)
             if (not probe) do (cl-return nil)
             if (eq (cadr probe) t) do (cl-return t)
             if (eq (cadr probe) :json-false) do (cl-return nil)
             finally (cl-return (or probe t)))))
>>>>>>> b03cf211

(defun eglot--range-region (range &optional markers)
  "Return region (BEG . END) that represents LSP RANGE.
If optional MARKERS, make markers."
  (let* ((st (plist-get range :start))
         (beg (eglot--lsp-position-to-point st markers))
         (end (eglot--lsp-position-to-point (plist-get range :end) markers)))
    ;; Fallback to `flymake-diag-region' if server botched the range
    (if (/= beg end) (cons beg end) (flymake-diag-region
                                     (current-buffer) (plist-get st :line)
                                     (1- (plist-get st :character))))))


;;; Minor modes
;;;
(defvar eglot-mode-map (make-sparse-keymap))

(defvar-local eglot--current-flymake-report-fn nil
  "Current flymake report function for this buffer")

(define-minor-mode eglot--managed-mode
  "Mode for source buffers managed by some EGLOT project."
  nil nil eglot-mode-map
  (cond
   (eglot--managed-mode
    (add-hook 'jsonrpc-find-connection-functions 'eglot--find-current-server nil t)
    (add-hook 'after-change-functions 'eglot--after-change nil t)
    (add-hook 'before-change-functions 'eglot--before-change nil t)
    (add-hook 'flymake-diagnostic-functions 'eglot-flymake-backend nil t)
    (add-hook 'kill-buffer-hook 'eglot--signal-textDocument/didClose nil t)
    (add-hook 'before-revert-hook 'eglot--signal-textDocument/didClose nil t)
    (add-hook 'before-save-hook 'eglot--signal-textDocument/willSave nil t)
    (add-hook 'after-save-hook 'eglot--signal-textDocument/didSave nil t)
    (add-hook 'xref-backend-functions 'eglot-xref-backend nil t)
    (add-hook 'completion-at-point-functions #'eglot-completion-at-point nil t)
    (add-function :before-until (local 'eldoc-documentation-function)
                  #'eglot-eldoc-function)
    (add-function :around (local imenu-create-index-function) #'eglot-imenu))
   (t
    (remove-hook 'jsonrpc-find-connection-functions 'eglot--find-current-server t)
    (remove-hook 'flymake-diagnostic-functions 'eglot-flymake-backend t)
    (remove-hook 'after-change-functions 'eglot--after-change t)
    (remove-hook 'before-change-functions 'eglot--before-change t)
    (remove-hook 'kill-buffer-hook 'eglot--signal-textDocument/didClose t)
    (remove-hook 'before-revert-hook 'eglot--signal-textDocument/didClose t)
    (remove-hook 'before-save-hook 'eglot--signal-textDocument/willSave t)
    (remove-hook 'after-save-hook 'eglot--signal-textDocument/didSave t)
    (remove-hook 'xref-backend-functions 'eglot-xref-backend t)
    (remove-hook 'completion-at-point-functions #'eglot-completion-at-point t)
    (remove-function (local 'eldoc-documentation-function)
                     #'eglot-eldoc-function)
    (remove-function (local imenu-create-index-function) #'eglot-imenu)
    (setq eglot--current-flymake-report-fn nil))))

(defun eglot--managed-mode-onoff (server arg)
  "Proxy for function `eglot--managed-mode' with ARG and SERVER."
  (eglot--managed-mode arg)
  (let ((buf (current-buffer)))
    (if eglot--managed-mode
        (cl-pushnew buf (eglot--managed-buffers server))
      (setf (eglot--managed-buffers server)
            (delq buf (eglot--managed-buffers server))))))

(add-hook 'eglot--managed-mode-hook 'flymake-mode)
(add-hook 'eglot--managed-mode-hook 'eldoc-mode)

(defun eglot--find-current-server ()
  "Find the current logical EGLOT server."
  (let* ((probe (or (project-current) `(transient . ,default-directory))))
    (cl-find major-mode (gethash probe eglot--servers-by-project)
             :key #'eglot--major-mode)))

(defun eglot--maybe-activate-editing-mode (&optional server)
  "Maybe activate mode function `eglot--managed-mode'.
If SERVER is supplied, do it only if BUFFER is managed by it.  In
that case, also signal textDocument/didOpen."
  ;; Called even when revert-buffer-in-progress-p
  (let* ((cur (and buffer-file-name (eglot--find-current-server)))
         (server (or (and (null server) cur) (and server (eq server cur) cur))))
    (when server
      (eglot--managed-mode-onoff server 1)
      (eglot--signal-textDocument/didOpen))))

(add-hook 'find-file-hook 'eglot--maybe-activate-editing-mode)


;;; Mode-line, menu and other sugar
;;;
(defvar eglot--mode-line-format `(:eval (eglot--mode-line-format)))

(put 'eglot--mode-line-format 'risky-local-variable t)

(defun eglot--mouse-call (what)
  "Make an interactive lambda for calling WHAT from mode-line."
  (lambda (event)
    (interactive "e")
<<<<<<< HEAD
    (with-selected-window (posn-window (event-start event))
      (call-interactively what)
      (force-mode-line-update t))))
=======
    (let ((start (event-start event))) (with-selected-window (posn-window start)
                                         (save-excursion
                                           (goto-char (or (posn-point start)
                                                          (point)))
                                           (call-interactively what))))))
>>>>>>> b03cf211

(defun eglot--mode-line-props (thing face defs &optional prepend)
  "Helper for function `eglot--mode-line-format'.
Uses THING, FACE, DEFS and PREPEND."
  (cl-loop with map = (make-sparse-keymap)
           for (elem . rest) on defs
           for (key def help) = elem
           do (define-key map `[mode-line ,key] (eglot--mouse-call def))
           concat (format "%s: %s" key help) into blurb
           when rest concat "\n" into blurb
           finally (return `(:propertize ,thing
                                         face ,face
                                         keymap ,map help-echo ,(concat prepend blurb)
                                         mouse-face mode-line-highlight))))

(defun eglot--mode-line-format ()
  "Compose the EGLOT's mode-line."
  (pcase-let* ((server (jsonrpc-current-connection))
               (nick (and server (eglot--project-nickname server)))
               (pending (and server (hash-table-count
                                     (jsonrpc--request-continuations server))))
               (`(,_id ,doing ,done-p ,detail) (and server (eglot--spinner server)))
               (`(,status ,serious-p) (and server (jsonrpc-status server))))
    (append
     `(,(eglot--mode-line-props "eglot" 'eglot-mode-line nil))
     (when nick
       `(":" ,(eglot--mode-line-props
               nick 'eglot-mode-line
               '((C-mouse-1 jsonrpc-stderr-buffer "go to stderr buffer")
                 (mouse-1 eglot-events-buffer "go to events buffer")
                 (mouse-2 eglot-shutdown      "quit server")
                 (mouse-3 eglot-reconnect     "reconnect to server")))
         ,@(when serious-p
             `("/" ,(eglot--mode-line-props
                     "error" 'compilation-mode-line-fail
                     '((mouse-3 jsonrpc-clear-status  "clear this status"))
                     (format "An error occured: %s\n" status))))
         ,@(when (and doing (not done-p))
             `("/" ,(eglot--mode-line-props
                     (format "%s%s" doing
                             (if detail (format ":%s" detail) ""))
                     'compilation-mode-line-run '())))
         ,@(when (cl-plusp pending)
             `("/" ,(eglot--mode-line-props
                     (format "%d oustanding requests" pending) 'warning
                     '((mouse-3 jsonrpc-forget-pending-continuations
                                "fahgettaboudit"))))))))))

(add-to-list 'mode-line-misc-info
             `(eglot--managed-mode (" [" eglot--mode-line-format "] ")))

(put 'eglot-note 'flymake-category 'flymake-note)
(put 'eglot-warning 'flymake-category 'flymake-warning)
(put 'eglot-error 'flymake-category 'flymake-error)

(defalias 'eglot--make-diag 'flymake-make-diagnostic)
(defalias 'eglot--diag-data 'flymake-diagnostic-data)

(dolist (type '(eglot-error eglot-warning eglot-note))
  (put type 'flymake-overlay-control
       `((mouse-face . highlight)
         (keymap . ,(let ((map (make-sparse-keymap)))
                      (define-key map [mouse-1]
                        (eglot--mouse-call 'eglot-code-actions))
                      map)))))


;;; Protocol implementation (Requests, notifications, etc)
;;;
(cl-defmethod eglot-handle-notification
  (_server (_method (eql :window/showMessage)) &key type message)
  "Handle notification window/showMessage"
  (eglot--message (propertize "Server reports (type=%s): %s"
                              'face (if (<= type 1) 'error))
                  type message))

(cl-defmethod eglot-handle-request
  (server id (_method (eql :window/showMessageRequest)) &key type message actions)
  "Handle server request window/showMessageRequest"
  (let (reply)
    (unwind-protect
        (setq reply
              (completing-read
               (concat
                (format (propertize "[eglot] Server reports (type=%s): %s"
                                    'face (if (<= type 1) 'error))
                        type message)
                "\nChoose an option: ")
               (or (mapcar (lambda (obj) (plist-get obj :title)) actions)
                   '("OK"))
               nil t (plist-get (elt actions 0) :title)))
      (if reply
          (jsonrpc-reply server id :result `(:title ,reply))
        (jsonrpc-reply server id
                       :error `(:code -32800 :message "User cancelled"))))))

(cl-defmethod eglot-handle-notification
  (_server (_method (eql :window/logMessage)) &key _type _message)
  "Handle notification window/logMessage") ;; noop, use events buffer

(cl-defmethod eglot-handle-notification
  (_server (_method (eql :telemetry/event)) &rest _any)
  "Handle notification telemetry/event") ;; noop, use events buffer

(defvar-local eglot--unreported-diagnostics nil
  "Unreported diagnostics for this buffer.")

(cl-defmethod eglot-handle-notification
  (server (_method (eql :textDocument/publishDiagnostics)) &key uri diagnostics)
  "Handle notification publishDiagnostics"
  (if-let ((buffer (find-buffer-visiting (eglot--uri-to-path uri))))
      (with-current-buffer buffer
        (cl-loop
         for diag-spec across diagnostics
         collect (cl-destructuring-bind (&key range ((:severity sev)) _group
                                              _code source message)
                     diag-spec
                   (setq message (concat source ": " message))
                   (pcase-let ((`(,beg . ,end) (eglot--range-region range)))
                     (eglot--make-diag (current-buffer) beg end
                                       (cond ((<= sev 1) 'eglot-error)
                                             ((= sev 2)  'eglot-warning)
                                             (t          'eglot-note))
                                       message `((eglot-lsp-diag . ,diag-spec)))))
         into diags
         finally (cond (eglot--current-flymake-report-fn
                        (funcall eglot--current-flymake-report-fn diags)
                        (setq eglot--unreported-diagnostics nil))
                       (t
                        (setq eglot--unreported-diagnostics (cons t diags))))))
    (jsonrpc--debug server "Diagnostics received for unvisited %s" uri)))

(cl-defun eglot--register-unregister (server jsonrpc-id things how)
  "Helper for `registerCapability'.
THINGS are either registrations or unregisterations."
  (dolist (thing (cl-coerce things 'list))
    (cl-destructuring-bind (&key id method registerOptions) thing
      (let (retval)
        (unwind-protect
            (setq retval (apply (intern (format "eglot--%s-%s" how method))
                                server :id id registerOptions))
          (unless (eq t (car retval))
            (cl-return-from eglot--register-unregister
              (jsonrpc-reply
               server jsonrpc-id
               :error `(:code -32601 :message ,(or (cadr retval) "sorry")))))))))
  (jsonrpc-reply server jsonrpc-id :result `(:message "OK")))

(cl-defmethod eglot-handle-request
  (server id (_method (eql :client/registerCapability)) &key registrations)
  "Handle server request client/registerCapability"
  (eglot--register-unregister server id registrations 'register))

(cl-defmethod eglot-handle-request
  (server id (_method (eql :client/unregisterCapability))
          &key unregisterations) ;; XXX: "unregisterations" (sic)
  "Handle server request client/unregisterCapability"
  (eglot--register-unregister server id unregisterations 'unregister))

(cl-defmethod eglot-handle-request
  (server id (_method (eql :workspace/applyEdit)) &key _label edit)
  "Handle server request workspace/applyEdit"
  (condition-case err
      (progn (eglot--apply-workspace-edit edit 'confirm)
             (jsonrpc-reply server id :result `(:applied )))
    (error (jsonrpc-reply server id
                          :result `(:applied :json-false)
                          :error `(:code -32001 :message (format "%s" ,err))))))

(defun eglot--TextDocumentIdentifier ()
  "Compute TextDocumentIdentifier object for current buffer."
  `(:uri ,(eglot--path-to-uri buffer-file-name)))

(defvar-local eglot--versioned-identifier 0)

(defun eglot--VersionedTextDocumentIdentifier ()
  "Compute VersionedTextDocumentIdentifier object for current buffer."
  (append (eglot--TextDocumentIdentifier)
          `(:version ,eglot--versioned-identifier)))

(defun eglot--TextDocumentItem ()
  "Compute TextDocumentItem object for current buffer."
  (append
   (eglot--VersionedTextDocumentIdentifier)
   (list :languageId
         (if (string-match "\\(.*\\)-mode" (symbol-name major-mode))
             (match-string 1 (symbol-name major-mode))
           "unknown")
         :text
         (eglot--widening
          (buffer-substring-no-properties (point-min) (point-max))))))

(defun eglot--TextDocumentPositionParams ()
  "Compute TextDocumentPositionParams."
  (list :textDocument (eglot--TextDocumentIdentifier)
        :position (eglot--pos-to-lsp-position)))

(defvar-local eglot--recent-changes nil
  "Recent buffer changes as collected by `eglot--before-change'.")

<<<<<<< HEAD
(cl-defmethod jsonrpc-connection-ready-p ((_server eglot-lsp-server) _what)
  "Tell if SERVER is ready for WHAT in current buffer."
  (and (cl-call-next-method) (not eglot--recent-changes)))
=======
(cl-defmethod eglot-server-ready-p (_s _what)
  "Normally ready if no outstanding changes." (not eglot--recent-changes))
>>>>>>> b03cf211

(defvar-local eglot--change-idle-timer nil "Idle timer for didChange signals.")

(defun eglot--before-change (start end)
  "Hook onto `before-change-functions'.
Records START and END, crucially convert them into
LSP (line/char) positions before that information is
lost (because the after-change thingy doesn't know if newlines
were deleted/added)"
  (when (listp eglot--recent-changes)
    (push `(,(eglot--pos-to-lsp-position start)
            ,(eglot--pos-to-lsp-position end))
          eglot--recent-changes)))

(defun eglot--after-change (start end pre-change-length)
  "Hook onto `after-change-functions'.
Records START, END and PRE-CHANGE-LENGTH locally."
  (cl-incf eglot--versioned-identifier)
  (if (and (listp eglot--recent-changes)
           (null (cddr (car eglot--recent-changes))))
      (setf (cddr (car eglot--recent-changes))
            `(,pre-change-length ,(buffer-substring-no-properties start end)))
    (setf eglot--recent-changes :emacs-messup))
  (when eglot--change-idle-timer (cancel-timer eglot--change-idle-timer))
  (let ((buf (current-buffer)))
    (setq eglot--change-idle-timer
          (run-with-idle-timer
           0.5 nil (lambda () (eglot--with-live-buffer buf
                                (when eglot--managed-mode
                                  (eglot--signal-textDocument/didChange)
                                  (setq eglot--change-idle-timer nil))))))))

;; HACK! Launching a deferred sync request with outstanding changes is a
;; bad idea, since that might lead to the request never having a
;; chance to run, because `jsonrpc-connection-ready-p'.
(advice-add #'jsonrpc-request :before
            (cl-function (lambda (_proc _method _params &key deferred _timeout)
                           (when (and eglot--managed-mode deferred)
                             (eglot--signal-textDocument/didChange))))
            '((name . eglot--signal-textDocument/didChange)))

(defun eglot--signal-textDocument/didChange ()
  "Send textDocument/didChange to server."
  (when eglot--recent-changes
    (let* ((server (jsonrpc-current-connection-or-lose))
           (sync-kind (eglot--server-capable :textDocumentSync))
           (full-sync-p (or (eq sync-kind 1)
                            (eq :emacs-messup eglot--recent-changes))))
      (jsonrpc-notify
       server :textDocument/didChange
       (list
        :textDocument (eglot--VersionedTextDocumentIdentifier)
        :contentChanges
        (if full-sync-p
            (vector `(:text ,(eglot--widening
                              (buffer-substring-no-properties (point-min)
                                                              (point-max)))))
          (cl-loop for (beg end len text) in (reverse eglot--recent-changes)
                   vconcat `[,(list :range `(:start ,beg :end ,end)
                                    :rangeLength len :text text)]))))
      (setq eglot--recent-changes nil)
      (setf (eglot--spinner server) (list nil :textDocument/didChange t))
      (jsonrpc--call-deferred server))))

(defun eglot--signal-textDocument/didOpen ()
  "Send textDocument/didOpen to server."
  (setq eglot--recent-changes nil eglot--versioned-identifier 0)
  (jsonrpc-notify
   (jsonrpc-current-connection-or-lose)
   :textDocument/didOpen `(:textDocument ,(eglot--TextDocumentItem))))

(defun eglot--signal-textDocument/didClose ()
  "Send textDocument/didClose to server."
  (jsonrpc-notify
   (jsonrpc-current-connection-or-lose)
   :textDocument/didClose `(:textDocument ,(eglot--TextDocumentIdentifier))))

(defun eglot--signal-textDocument/willSave ()
  "Send textDocument/willSave to server."
  (let ((server (jsonrpc-current-connection-or-lose))
        (params `(:reason 1 :textDocument ,(eglot--TextDocumentIdentifier))))
    (jsonrpc-notify server :textDocument/willSave params)
    (when (eglot--server-capable :textDocumentSync :willSaveWaitUntil)
      (ignore-errors
        (eglot--apply-text-edits
         (jsonrpc-request server :textDocument/willSaveWaituntil params
                          :timeout 0.5))))))

(defun eglot--signal-textDocument/didSave ()
  "Send textDocument/didSave to server."
  (jsonrpc-notify
   (jsonrpc-current-connection-or-lose)
   :textDocument/didSave
   (list
    ;; TODO: Handle TextDocumentSaveRegistrationOptions to control this.
    :text (buffer-substring-no-properties (point-min) (point-max))
    :textDocument (eglot--TextDocumentIdentifier))))

(defun eglot-flymake-backend (report-fn &rest _more)
  "An EGLOT Flymake backend.
Calls REPORT-FN maybe if server publishes diagnostics in time."
  (setq eglot--current-flymake-report-fn report-fn)
  ;; Report anything unreported
  (when eglot--unreported-diagnostics
    (funcall report-fn (cdr eglot--unreported-diagnostics))
    (setq eglot--unreported-diagnostics nil)))

(defun eglot-xref-backend ()
  "EGLOT xref backend."
  (when (eglot--server-capable :definitionProvider) 'eglot))

(defvar eglot--xref-known-symbols nil)

(defun eglot--xref-reset-known-symbols (&rest _dummy)
  "Reset `eglot--xref-reset-known-symbols'.
DUMMY is ignored."
  (setq eglot--xref-known-symbols nil))

(advice-add 'xref-find-definitions :after #'eglot--xref-reset-known-symbols)
(advice-add 'xref-find-references :after #'eglot--xref-reset-known-symbols)

(defun eglot--xref-make (name uri position)
  "Like `xref-make' but with LSP's NAME, URI and POSITION."
  (cl-destructuring-bind (&key line character) position
    (xref-make name (xref-make-file-location
                     (eglot--uri-to-path uri)
                     ;; F!@(#*&#$)CKING OFF-BY-ONE again
                     (1+ line) character))))

(cl-defmethod xref-backend-identifier-completion-table ((_backend (eql eglot)))
  (when (eglot--server-capable :documentSymbolProvider)
    (let ((server (jsonrpc-current-connection-or-lose))
          (text-id (eglot--TextDocumentIdentifier)))
      (completion-table-with-cache
       (lambda (string)
         (setq eglot--xref-known-symbols
               (mapcar
                (jsonrpc-lambda
                    (&key name kind location containerName)
                  (propertize name
                              :textDocumentPositionParams
                              (list :textDocument text-id
                                    :position (plist-get
                                               (plist-get location :range)
                                               :start))
                              :locations (list location)
                              :kind kind
                              :containerName containerName))
                (jsonrpc-request server
                                 :textDocument/documentSymbol
                                 `(:textDocument ,text-id))))
         (all-completions string eglot--xref-known-symbols))))))

(cl-defmethod xref-backend-identifier-at-point ((_backend (eql eglot)))
  (when-let ((symatpt (symbol-at-point)))
    (propertize (symbol-name symatpt)
                :textDocumentPositionParams
                (eglot--TextDocumentPositionParams))))

(cl-defmethod xref-backend-definitions ((_backend (eql eglot)) identifier)
  (let* ((rich-identifier
          (car (member identifier eglot--xref-known-symbols)))
         (location-or-locations
          (if rich-identifier
              (get-text-property 0 :locations rich-identifier)
            (jsonrpc-request (jsonrpc-current-connection-or-lose)
                             :textDocument/definition
                             (get-text-property
                              0 :textDocumentPositionParams identifier)))))
    (mapcar (jsonrpc-lambda (&key uri range)
              (eglot--xref-make identifier uri (plist-get range :start)))
            location-or-locations)))

(cl-defmethod xref-backend-references ((_backend (eql eglot)) identifier)
  (unless (eglot--server-capable :referencesProvider)
    (cl-return-from xref-backend-references nil))
  (let ((params
         (or (get-text-property 0 :textDocumentPositionParams identifier)
             (let ((rich (car (member identifier eglot--xref-known-symbols))))
               (and rich (get-text-property 0 :textDocumentPositionParams rich))))))
    (unless params
      (eglot--error "Don' know where %s is in the workspace!" identifier))
    (mapcar
     (jsonrpc-lambda (&key uri range)
       (eglot--xref-make identifier uri (plist-get range :start)))
     (jsonrpc-request (jsonrpc-current-connection-or-lose)
                      :textDocument/references
                      (append
                       params
                       (list :context
                             (list :includeDeclaration t)))))))

(cl-defmethod xref-backend-apropos ((_backend (eql eglot)) pattern)
  (when (eglot--server-capable :workspaceSymbolProvider)
    (mapcar
     (jsonrpc-lambda (&key name location &allow-other-keys)
       (cl-destructuring-bind (&key uri range) location
         (eglot--xref-make name uri (plist-get range :start))))
     (jsonrpc-request (jsonrpc-current-connection-or-lose)
                      :workspace/symbol
                      `(:query ,pattern)))))

(defun eglot-completion-at-point ()
  "EGLOT's `completion-at-point' function."
  (let ((bounds (bounds-of-thing-at-point 'symbol))
        (server (jsonrpc-current-connection-or-lose)))
    (when (eglot--server-capable :completionProvider)
      (list
       (or (car bounds) (point))
       (or (cdr bounds) (point))
       (completion-table-with-cache
        (lambda (_ignored)
          (let* ((resp (jsonrpc-request server
                                        :textDocument/completion
                                        (eglot--TextDocumentPositionParams)
                                        :deferred :textDocument/completion))
                 (items (if (vectorp resp) resp (plist-get resp :items))))
            (mapcar
             (jsonrpc-lambda (&rest all &key label insertText &allow-other-keys)
               (let ((insert (or insertText label)))
                 (add-text-properties 0 1 all insert)
                 (put-text-property 0 1 'eglot--lsp-completion all insert)
                 insert))
             items))))
       :annotation-function
       (lambda (obj)
         (cl-destructuring-bind (&key detail documentation kind &allow-other-keys)
             (text-properties-at 0 obj)
           (concat " " (propertize
                        (or (and documentation
                                 (replace-regexp-in-string "\n.*" "" documentation))
                            detail (cdr (assoc kind eglot--kind-names)))
                        'face 'font-lock-function-name-face))))
       :display-sort-function
       (lambda (items)
         (sort items (lambda (a b)
                       (string-lessp
                        (or (get-text-property 0 :sortText a) "")
                        (or (get-text-property 0 :sortText b) "")))))
       :company-doc-buffer
       (lambda (obj)
<<<<<<< HEAD
         (let ((documentation
                (or (get-text-property 0 :documentation obj)
                    (and (eglot--server-capable :completionProvider
                                                :resolveProvider)
                         (plist-get (jsonrpc-request server :completionItem/resolve
                                                     (text-properties-at 0 obj))
                                    :documentation)))))
=======
         (let* ((documentation
                 (or (get-text-property 0 :documentation obj)
                     (and (eglot--server-capable :completionProvider
                                                 :resolveProvider)
                          (plist-get
                           (eglot--request server :completionItem/resolve
                                           (get-text-property
                                            0 'eglot--lsp-completion obj))
                           :documentation)))))
>>>>>>> b03cf211
           (when documentation
             (with-current-buffer (get-buffer-create " *eglot doc*")
               (insert (eglot--format-markup documentation))
               (current-buffer)))))
       :exit-function (lambda (_string _status)
                        (eglot--signal-textDocument/didChange)
                        (eglot-eldoc-function))))))

(defvar eglot--highlights nil "Overlays for textDocument/documentHighlight.")

(defun eglot--hover-info (contents &optional range)
  (let ((heading (and range (pcase-let ((`(,beg . ,end) (eglot--range-region range)))
                              (concat (buffer-substring beg end)  ": "))))
        (body (mapconcat #'eglot--format-markup
                         (append (cond ((vectorp contents) contents)
                                       ((stringp contents) (list contents)))) "\n")))
    (when (or heading (cl-plusp (length body))) (concat heading body))))

(defun eglot--sig-info (sigs active-sig active-param)
  (cl-loop
   for (sig . moresigs) on (append sigs nil) for i from 0
   concat (cl-destructuring-bind (&key label _documentation parameters) sig
            (let (active-doc)
              (concat
               (propertize (replace-regexp-in-string "(.*$" "(" label)
                           'face 'font-lock-function-name-face)
               (cl-loop
                for (param . moreparams) on (append parameters nil) for j from 0
                concat (cl-destructuring-bind (&key label documentation) param
                         (when (and (eql j active-param) (eql i active-sig))
                           (setq label (propertize
                                        label
                                        'face 'eldoc-highlight-function-argument))
                           (when documentation
                             (setq active-doc (concat label ": " documentation))))
                         label)
                if moreparams concat ", " else concat ")")
               (when active-doc (concat "\n" active-doc)))))
   when moresigs concat "\n"))

(defun eglot-help-at-point ()
  "Request \"hover\" information for the thing at point."
  (interactive)
  (cl-destructuring-bind (&key contents range)
      (jsonrpc-request (jsonrpc-current-connection-or-lose) :textDocument/hover
                       (eglot--TextDocumentPositionParams))
    (when (seq-empty-p contents) (eglot--error "No hover info here"))
    (let ((blurb (eglot--hover-info contents range)))
      (with-help-window "*eglot help*"
        (with-current-buffer standard-output (insert blurb))))))

(defun eglot-eldoc-function ()
  "EGLOT's `eldoc-documentation-function' function.
If SKIP-SIGNATURE, don't try to send textDocument/signatureHelp."
  (let* ((buffer (current-buffer))
         (server (jsonrpc-current-connection-or-lose))
         (position-params (eglot--TextDocumentPositionParams))
         sig-showing)
    (cl-macrolet ((when-buffer-window
                   (&body body) ; notice the exception when testing with `ert'
                   `(when (or (get-buffer-window buffer) (ert-running-test))
                      (with-current-buffer buffer ,@body))))
      (when (eglot--server-capable :signatureHelpProvider)
        (jsonrpc-async-request
         server :textDocument/signatureHelp position-params
         :success-fn
         (jsonrpc-lambda (&key signatures activeSignature
                               activeParameter)
           (when-buffer-window
            (when (cl-plusp (length signatures))
              (setq sig-showing t)
              (eldoc-message (eglot--sig-info signatures
                                              activeSignature
                                              activeParameter)))))
         :deferred :textDocument/signatureHelp))
      (when (eglot--server-capable :hoverProvider)
        (jsonrpc-async-request
         server :textDocument/hover position-params
         :success-fn (jsonrpc-lambda (&key contents range)
                       (unless sig-showing
                         (when-buffer-window
                          (when-let (info (eglot--hover-info contents range))
                            (eldoc-message info)))))
         :deferred :textDocument/hover))
      (when (eglot--server-capable :documentHighlightProvider)
        (jsonrpc-async-request
         server :textDocument/documentHighlight position-params
         :success-fn
         (lambda (highlights)
           (mapc #'delete-overlay eglot--highlights)
           (setq eglot--highlights
                 (when-buffer-window
                  (mapcar
                   (jsonrpc-lambda (&key range _kind _role)
                     (pcase-let ((`(,beg . ,end)
                                  (eglot--range-region range)))
                       (let ((ov (make-overlay beg end)))
                         (overlay-put ov 'face 'highlight)
                         (overlay-put ov 'evaporate t)
                         ov)))
                   highlights))))
         :deferred :textDocument/documentHighlight))))
  nil)

(defun eglot-imenu (oldfun)
  "EGLOT's `imenu-create-index-function' overriding OLDFUN."
  (if (eglot--server-capable :documentSymbolProvider)
      (let ((entries
             (mapcar
              (jsonrpc-lambda
                  (&key name kind location _containerName)
                (cons (propertize name :kind (cdr (assoc kind eglot--kind-names)))
                      (eglot--lsp-position-to-point
                       (plist-get (plist-get location :range) :start))))
              (jsonrpc-request (jsonrpc-current-connection-or-lose)
                               :textDocument/documentSymbol
                               `(:textDocument ,(eglot--TextDocumentIdentifier))))))
        (append
         (seq-group-by (lambda (e) (get-text-property 0 :kind (car e)))
                       entries)
         entries))
    (funcall oldfun)))

(defun eglot--apply-text-edits (edits &optional version)
  "Apply EDITS for current buffer if at VERSION, or if it's nil."
  (unless (or (not version) (equal version eglot--versioned-identifier))
    (eglot--error "Edits on `%s' require version %d, you have %d"
                  (current-buffer) version eglot--versioned-identifier))
  (eglot--widening
   (mapc (pcase-lambda (`(,newText ,beg . ,end))
           (goto-char beg) (delete-region beg end) (insert newText))
         (mapcar (jsonrpc-lambda (&key range newText)
                   (cons newText (eglot--range-region range 'markers)))
                 edits)))
  (eglot--message "%s: Performed %s edits" (current-buffer) (length edits)))

(defun eglot--apply-workspace-edit (wedit &optional confirm)
  "Apply the workspace edit WEDIT.  If CONFIRM, ask user first."
  (cl-destructuring-bind (&key changes documentChanges) wedit
    (let ((prepared
           (mapcar (jsonrpc-lambda (&key textDocument edits)
                     (cl-destructuring-bind (&key uri version) textDocument
                       (list (eglot--uri-to-path uri) edits version)))
                   documentChanges)))
      (cl-loop for (uri edits) on changes by #'cddr
               do (push (list (eglot--uri-to-path uri) edits) prepared))
      (if (or confirm
              (cl-notevery #'find-buffer-visiting
                           (mapcar #'car prepared)))
          (unless (y-or-n-p
                   (format "[eglot] Server wants to edit:\n  %s\n Proceed? "
                           (mapconcat #'identity (mapcar #'car prepared) "\n  ")))
            (eglot--error "User cancelled server edit")))
      (unwind-protect
          (let (edit) (while (setq edit (car prepared))
                        (cl-destructuring-bind (path edits &optional version) edit
                          (with-current-buffer (find-file-noselect path)
                            (eglot--apply-text-edits edits version))
                          (pop prepared))))
        (if prepared (eglot--warn "Caution: edits of files %s failed."
                                  (mapcar #'car prepared))
          (eglot-eldoc-function)
          (eglot--message "Edit successful!"))))))

(defun eglot-rename (newname)
  "Rename the current symbol to NEWNAME."
  (interactive
   (list (read-from-minibuffer (format "Rename `%s' to: " (symbol-at-point)))))
  (unless (eglot--server-capable :renameProvider)
    (eglot--error "Server can't rename!"))
  (eglot--apply-workspace-edit
   (jsonrpc-request (jsonrpc-current-connection-or-lose)
                    :textDocument/rename `(,@(eglot--TextDocumentPositionParams)
                                           :newName ,newname))
   current-prefix-arg))


(defun eglot-code-actions (&optional beg end)
  "Get and offer to execute code actions between BEG and END."
  (interactive
   (let (diags)
     (cond ((region-active-p) (list (region-beginning) (region-end)))
           ((setq diags (flymake-diagnostics (point)))
            (list (cl-reduce #'min (mapcar #'flymake-diagnostic-beg diags))
                  (cl-reduce #'max (mapcar #'flymake-diagnostic-end diags))))
           (t (list (point-min) (point-max))))))
  (unless (eglot--server-capable :codeActionProvider)
    (eglot--error "Server can't execute code actions!"))
  (let* ((server (eglot--current-server-or-lose))
         (actions (eglot--request
                   server
                   :textDocument/codeAction
                   (list :textDocument (eglot--TextDocumentIdentifier)
                         :range (list :start (eglot--pos-to-lsp-position beg)
                                      :end (eglot--pos-to-lsp-position end))
                         :context
                         `(:diagnostics
                           [,@(mapcar (lambda (diag)
                                        (cdr (assoc 'eglot-lsp-diag
                                                    (eglot--diag-data diag))))
                                      (flymake-diagnostics beg end))]))))
         (menu-items (mapcar (eglot--lambda (&key title command arguments)
                               `(,title . (:command ,command :arguments ,arguments)))
                             actions))
         (menu (and menu-items `("Eglot code actions:" ("dummy" ,@menu-items))))
         (command-and-args
          (and menu
               (if (listp last-nonmenu-event)
                   (x-popup-menu last-nonmenu-event menu)
                 (let ((never-mind (gensym)) retval)
                   (setcdr (cadr menu)
                           (cons `("never mind..." . ,never-mind) (cdadr menu)))
                   (if (eq (setq retval (tmm-prompt menu)) never-mind)
                       (keyboard-quit)
                     retval))))))
    (if command-and-args
        (eglot--request server :workspace/executeCommand command-and-args)
      (eglot--message "No code actions here"))))



;;; Dynamic registration
;;;
(cl-defun eglot--register-workspace/didChangeWatchedFiles (server &key id watchers)
  "Handle dynamic registration of workspace/didChangeWatchedFiles"
  (eglot--unregister-workspace/didChangeWatchedFiles server :id id)
  (let* (success
         (globs (mapcar (lambda (w) (plist-get w :globPattern)) watchers)))
    (cl-labels
        ((handle-event
          (event)
          (cl-destructuring-bind (desc action file &optional file1) event
            (cond
             ((and (memq action '(created changed deleted))
                   (cl-find file globs
                            :test (lambda (f glob)
                                    (string-match (wildcard-to-regexp
                                                   (expand-file-name glob))
                                                  f))))
              (jsonrpc-notify
               server :workspace/didChangeWatchedFiles
               `(:changes ,(vector `(:uri ,(eglot--path-to-uri file)
                                          :type ,(cl-case action
                                                   (created 1)
                                                   (changed 2)
                                                   (deleted 3)))))))
             ((eq action 'renamed)
              (handle-event desc 'deleted file)
              (handle-event desc 'created file1))))))
      (unwind-protect
          (progn (dolist (dir (delete-dups (mapcar #'file-name-directory globs)))
                   (push (file-notify-add-watch dir '(change) #'handle-event)
                         (gethash id (eglot--file-watches server))))
                 (setq success `(t "OK")))
        (unless success
          (eglot--unregister-workspace/didChangeWatchedFiles server :id id))))))

(cl-defun eglot--unregister-workspace/didChangeWatchedFiles (server &key id)
  "Handle dynamic unregistration of workspace/didChangeWatchedFiles"
  (mapc #'file-notify-rm-watch (gethash id (eglot--file-watches server)))
  (remhash id (eglot--file-watches server))
  (list t "OK"))


;;; Rust-specific
;;;
(defclass eglot-rls (eglot-lsp-server) () :documentation "Rustlang's RLS.")

(cl-defmethod jsonrpc-connection-ready-p ((server eglot-rls) what)
  "Except for :completion, RLS isn't ready until Indexing done."
  (and (cl-call-next-method)
       (or ;; RLS normally ready for this, even if building.
        (eq :textDocument/completion what)
        (pcase-let ((`(,_id ,what ,done ,_detail) (eglot--spinner server)))
          (and (equal "Indexing" what) done)))))

(cl-defmethod eglot-handle-notification
  ((server eglot-rls) (_method (eql :window/progress))
   &key id done title message &allow-other-keys)
  "Handle notification window/progress"
  (setf (eglot--spinner server) (list id title done message)))


;;; cquery-specific
;;;
(defclass eglot-cquery (eglot-lsp-server) ()
  :documentation "cquery's C/C++ langserver.")

(cl-defmethod eglot-initialization-options ((server eglot-cquery))
  "Passes through required cquery initialization options"
  (let* ((root (car (project-roots (eglot--project server))))
         (cache (expand-file-name ".cquery_cached_index/" root)))
    (list :cacheDirectory (file-name-as-directory cache)
          :progressReportFrequencyMs -1)))

(cl-defmethod eglot-handle-notification
  ((_server eglot-cquery) (_method (eql :$cquery/progress))
   &rest counts &key _activeThreads &allow-other-keys)
  "No-op for noisy $cquery/progress extension")

(cl-defmethod eglot-handle-notification
  ((_server eglot-cquery) (_method (eql :$cquery/setInactiveRegions))
   &key _uri _inactiveRegions &allow-other-keys)
  "No-op for unsupported $cquery/setInactiveRegions extension")

(cl-defmethod eglot-handle-notification
  ((_server eglot-cquery) (_method (eql :$cquery/publishSemanticHighlighting))
   &key _uri _symbols &allow-other-keys)
  "No-op for unsupported $cquery/publishSemanticHighlighting extension")


;; FIXME: A horrible hack of Flymake's insufficient API that must go
;; into Emacs master, or better, 26.2
(when (version< emacs-version "27.0")
  (cl-defstruct (eglot--diag (:include flymake--diag)
                             (:constructor eglot--make-diag-1))
    data-1)
  (defsubst eglot--make-diag (buffer beg end type text data)
    (let ((sym (alist-get type eglot--diag-error-types-to-old-types)))
      (eglot--make-diag-1 :buffer buffer :beg beg :end end :type sym
                          :text text :data-1 data)))
  (defsubst eglot--diag-data (diag)
    (and (eglot--diag-p diag) (eglot--diag-data-1 diag)))
  (defvar eglot--diag-error-types-to-old-types
    '((eglot-error . :error)
      (eglot-warning . :warning)
      (eglot-note . :note)))
  (advice-add
   'flymake--highlight-line :after
   (lambda (diag)
     (when (eglot--diag-p diag)
       (let ((ov (cl-find diag
                          (overlays-at (flymake-diagnostic-beg diag))
                          :key (lambda (ov)
                                 (overlay-get ov 'flymake-diagnostic))))
             (overlay-properties
              (get (car (rassoc (flymake-diagnostic-type diag)
                                eglot--diag-error-types-to-old-types))
                   'flymake-overlay-control)))
         (cl-loop for (k . v) in overlay-properties
                  do (overlay-put ov k v)))))
   '((name . eglot-hacking-in-some-per-diag-overlay-properties))))


(provide 'eglot)
;;; eglot.el ends here

;; Local Variables:
;; checkdoc-force-docstrings-flag: nil
;; End:<|MERGE_RESOLUTION|>--- conflicted
+++ resolved
@@ -87,15 +87,15 @@
 PROGRAM is called with ARGS and is expected to serve LSP requests
 over the standard input/output channels.
 
-* A list (HOST PORT [ARGS...]) where HOST is a string and PORT is a
-positive integer number for connecting to a server via TCP.
+* A list (HOST PORT [ARGS...]) where HOST is a string and PORT is
+a positive integer number for connecting to a server via TCP.
 Remaining ARGS are passed to `open-network-stream' for upgrading
-the connection with encryption, etc...
+the connection with encryption or other capabilities.
 
 * A function of no arguments returning a connected process.
 
 * A cons (CLASS-NAME . SPEC) where CLASS-NAME is a symbol
-designating a subclass of `eglot-lsp-server', for
+designating a subclass of symbol `eglot-lsp-server', for
 representing experimental LSP servers.  In this case SPEC is
 interpreted as described above this point.")
 
@@ -121,13 +121,6 @@
   "Check BUF live, then do BODY in it." (declare (indent 1) (debug t))
   (let ((b (cl-gensym)))
     `(let ((,b ,buf)) (if (buffer-live-p ,b) (with-current-buffer ,b ,@body)))))
-
-(cl-defmacro eglot--lambda (cl-lambda-list &body body)
-  "Make a unary function of ARG, a plist-like JSON object.
-CL-LAMBDA-LIST destructures ARGS before running BODY."
-  (declare (indent 1) (debug (sexp &rest form)))
-  (let ((e (gensym "eglot--lambda-elem")))
-    `(lambda (,e) (apply (cl-function (lambda ,cl-lambda-list ,@body)) ,e))))
 
 (cl-defmacro eglot--widening (&rest body)
   "Save excursion and restriction. Widen. Then run BODY." (declare (debug t))
@@ -397,7 +390,6 @@
       (apply #'eglot-handle-notification server method params)
       (force-mode-line-update t))))
 
-<<<<<<< HEAD
 (defun eglot--connect (project managed-major-mode name nickname contact)
   "Connect to PROJECT, MANAGED-MAJOR-MODE, NAME.
 And NICKNAME and CONTACT."
@@ -442,133 +434,6 @@
           (setq success server))
       (unless (or success (not (process-live-p (eglot--process server))))
         (eglot-shutdown server)))))
-=======
-(defun eglot--send (server message)
-  "Send MESSAGE to SERVER (ID is optional)."
-  (let ((json (json-encode message)))
-    (process-send-string (eglot--process server)
-                         (format "Content-Length: %d\r\n\r\n%s"
-                                 (string-bytes json) json))
-    (eglot--log-event server message 'client)))
-
-(defun eglot-forget-pending-continuations (server)
-  "Stop waiting for responses from the current LSP SERVER."
-  (interactive (list (eglot--current-server-or-lose)))
-  (clrhash (eglot--pending-continuations server)))
-
-(defun eglot-clear-status (server)
-  "Clear most recent error message from SERVER."
-  (interactive (list (eglot--current-server-or-lose)))
-  (setf (eglot--status server) nil)
-  (force-mode-line-update t))
-
-(defun eglot--call-deferred (server)
-  "Call SERVER's deferred actions, who may again defer themselves."
-  (when-let ((actions (hash-table-values (eglot--deferred-actions server))))
-    (eglot--debug server `(:maybe-run-deferred ,(mapcar #'caddr actions)))
-    (mapc #'funcall (mapcar #'car actions))))
-
-(defvar-local eglot--next-request-id 0 "ID for next `eglot--async-request'.")
-
-(cl-defun eglot--async-request (server
-                                method
-                                params
-                                &rest args
-                                &key success-fn error-fn timeout-fn
-                                (timeout eglot-request-timeout)
-                                (deferred nil))
-  "Make a request to SERVER expecting a reply later on.
-SUCCESS-FN and ERROR-FN are passed `:result' and `:error'
-objects, respectively.  Wait TIMEOUT seconds for response or call
-nullary TIMEOUT-FN.  If DEFERRED, maybe defer request to the
-future, or to never at all, in case a new request with identical
-DEFERRED and for the same buffer overrides it (however, if that
-happens, the original timer keeps counting). Return (ID TIMER)."
-  (pcase-let* ( (buf (current-buffer))
-                (`(,_ ,timer ,old-id)
-                 (and deferred (gethash (list deferred buf)
-                                        (eglot--deferred-actions server))))
-                (id (or old-id (cl-incf eglot--next-request-id)))
-                (make-timer
-                 (lambda ( )
-                   (run-with-timer
-                    timeout nil
-                    (lambda ()
-                      (remhash id (eglot--pending-continuations server))
-                      (if timeout-fn (funcall timeout-fn)
-                        (eglot--debug
-                         server `(:timed-out ,method :id ,id :params ,params))))))))
-    (when deferred
-      (if (eglot-server-ready-p server deferred)
-          ;; Server is ready, we jump below and send it immediately.
-          (remhash (list deferred buf) (eglot--deferred-actions server))
-        ;; Otherwise, save in `eglot--deferred-actions' and exit non-locally
-        (unless old-id
-          ;; Also, if it's the first deferring for this id, inform the log
-          (eglot--debug server `(:deferring ,method :id ,id :params ,params)))
-        (puthash (list deferred buf)
-                 (list (lambda () (eglot--with-live-buffer buf
-                                    (apply #'eglot--async-request server
-                                           method params args)))
-                       (or timer (funcall make-timer)) id)
-                 (eglot--deferred-actions server))
-        (cl-return-from eglot--async-request nil)))
-    ;; Really send the request
-    (eglot--send server `(:jsonrpc "2.0" :id ,id :method ,method :params ,params))
-    (puthash id (list
-                 (or success-fn
-                     (eglot--lambda (&rest _ignored)
-                       (eglot--debug
-                        server `(:message "success ignored" :id ,id))))
-                 (or error-fn
-                     (eglot--lambda (&key code message &allow-other-keys)
-                       (setf (eglot--status server) `(,message t))
-                       server `(:message "error ignored, status set"
-                                         :id ,id :error ,code)))
-                 (or timer (funcall make-timer)))
-             (eglot--pending-continuations server))
-    (list id timer)))
-
-(defun eglot--request (server method params &optional deferred)
-  "Like `eglot--async-request' for SERVER, METHOD and PARAMS, but synchronous.
-Meaning only return locally if successful, otherwise exit non-locally.
-DEFERRED is passed to `eglot--async-request', which see."
-  ;; HACK: A deferred sync request with outstanding changes is a bad
-  ;; idea, since that might lead to the request never having a chance
-  ;; to run, because idle timers don't run in `accept-process-output'.
-  (when deferred (eglot--signal-textDocument/didChange))
-  (let* ((done (make-symbol "eglot-catch")) id-and-timer
-         (res
-          (unwind-protect
-              (catch done
-                (setq
-                 id-and-timer
-                 (eglot--async-request
-                  server method params
-                  :success-fn (lambda (result) (throw done `(done ,result)))
-                  :timeout-fn (lambda () (throw done '(error "Timed out")))
-                  :error-fn (eglot--lambda (&key code message _data)
-                              (throw done `(error
-                                            ,(format "Ooops: %s: %s" code message))))
-                  :deferred deferred))
-                (while t (accept-process-output nil 30)))
-            (pcase-let ((`(,id ,timer) id-and-timer))
-              (when id (remhash id (eglot--pending-continuations server)))
-              (when timer (cancel-timer timer))))))
-    (when (eq 'error (car res)) (eglot--error (cadr res)))
-    (cadr res)))
-
-(cl-defun eglot--notify (server method params)
-  "Notify SERVER of something, don't expect a reply."
-  (eglot--send server `(:jsonrpc  "2.0" :method ,method :params ,params)))
-
-(cl-defun eglot--reply (server id &key result error)
-  "Reply to PROCESS's request ID with MESSAGE."
-  (eglot--send
-   server `(:jsonrpc  "2.0" :id ,id
-                      ,@(when result `(:result ,result))
-                      ,@(when error `(:error ,error)))))
->>>>>>> b03cf211
 
  
@@ -644,20 +509,10 @@
 
 (defun eglot--server-capable (&rest feats)
   "Determine if current server is capable of FEATS."
-<<<<<<< HEAD
-  (cl-loop for caps = (eglot--capabilities (jsonrpc-current-connection-or-lose))
-           then (cadr probe)
-           for feat in feats
-           for probe = (plist-member caps feat)
-           if (not probe) do (cl-return nil)
-           if (eq (cadr probe) t) do (cl-return t)
-           if (eq (cadr probe) :json-false) do (cl-return nil)
-           finally (cl-return (or probe t))))
-=======
   (unless (cl-some (lambda (feat)
                      (memq feat eglot-ignored-server-capabilites))
                    feats)
-    (cl-loop for caps = (eglot--capabilities (eglot--current-server-or-lose))
+    (cl-loop for caps = (eglot--capabilities (jsonrpc-current-connection-or-lose))
              then (cadr probe)
              for feat in feats
              for probe = (plist-member caps feat)
@@ -665,7 +520,6 @@
              if (eq (cadr probe) t) do (cl-return t)
              if (eq (cadr probe) :json-false) do (cl-return nil)
              finally (cl-return (or probe t)))))
->>>>>>> b03cf211
 
 (defun eglot--range-region (range &optional markers)
   "Return region (BEG . END) that represents LSP RANGE.
@@ -764,17 +618,12 @@
   "Make an interactive lambda for calling WHAT from mode-line."
   (lambda (event)
     (interactive "e")
-<<<<<<< HEAD
-    (with-selected-window (posn-window (event-start event))
-      (call-interactively what)
-      (force-mode-line-update t))))
-=======
     (let ((start (event-start event))) (with-selected-window (posn-window start)
                                          (save-excursion
                                            (goto-char (or (posn-point start)
                                                           (point)))
-                                           (call-interactively what))))))
->>>>>>> b03cf211
+                                           (call-interactively what)
+                                           (force-mode-line-update t))))))
 
 (defun eglot--mode-line-props (thing face defs &optional prepend)
   "Helper for function `eglot--mode-line-format'.
@@ -976,14 +825,9 @@
 (defvar-local eglot--recent-changes nil
   "Recent buffer changes as collected by `eglot--before-change'.")
 
-<<<<<<< HEAD
 (cl-defmethod jsonrpc-connection-ready-p ((_server eglot-lsp-server) _what)
   "Tell if SERVER is ready for WHAT in current buffer."
   (and (cl-call-next-method) (not eglot--recent-changes)))
-=======
-(cl-defmethod eglot-server-ready-p (_s _what)
-  "Normally ready if no outstanding changes." (not eglot--recent-changes))
->>>>>>> b03cf211
 
 (defvar-local eglot--change-idle-timer nil "Idle timer for didChange signals.")
 
@@ -1225,25 +1069,15 @@
                         (or (get-text-property 0 :sortText b) "")))))
        :company-doc-buffer
        (lambda (obj)
-<<<<<<< HEAD
-         (let ((documentation
-                (or (get-text-property 0 :documentation obj)
-                    (and (eglot--server-capable :completionProvider
-                                                :resolveProvider)
-                         (plist-get (jsonrpc-request server :completionItem/resolve
-                                                     (text-properties-at 0 obj))
-                                    :documentation)))))
-=======
          (let* ((documentation
                  (or (get-text-property 0 :documentation obj)
                      (and (eglot--server-capable :completionProvider
                                                  :resolveProvider)
                           (plist-get
-                           (eglot--request server :completionItem/resolve
-                                           (get-text-property
-                                            0 'eglot--lsp-completion obj))
+                           (jsonrpc-request server :completionItem/resolve
+                                            (get-text-property
+                                             0 'eglot--lsp-completion obj))
                            :documentation)))))
->>>>>>> b03cf211
            (when documentation
              (with-current-buffer (get-buffer-create " *eglot doc*")
                (insert (eglot--format-markup documentation))
@@ -1432,8 +1266,8 @@
            (t (list (point-min) (point-max))))))
   (unless (eglot--server-capable :codeActionProvider)
     (eglot--error "Server can't execute code actions!"))
-  (let* ((server (eglot--current-server-or-lose))
-         (actions (eglot--request
+  (let* ((server (jsonrpc-current-connection-or-lose))
+         (actions (jsonrpc-request
                    server
                    :textDocument/codeAction
                    (list :textDocument (eglot--TextDocumentIdentifier)
@@ -1445,7 +1279,7 @@
                                         (cdr (assoc 'eglot-lsp-diag
                                                     (eglot--diag-data diag))))
                                       (flymake-diagnostics beg end))]))))
-         (menu-items (mapcar (eglot--lambda (&key title command arguments)
+         (menu-items (mapcar (jsonrpc-lambda (&key title command arguments)
                                `(,title . (:command ,command :arguments ,arguments)))
                              actions))
          (menu (and menu-items `("Eglot code actions:" ("dummy" ,@menu-items))))
@@ -1460,7 +1294,7 @@
                        (keyboard-quit)
                      retval))))))
     (if command-and-args
-        (eglot--request server :workspace/executeCommand command-and-args)
+        (jsonrpc-request server :workspace/executeCommand command-and-args)
       (eglot--message "No code actions here"))))
 
 
