;;; cus-edit.el --- tools for customizing Emacs and Lisp packages -*- lexical-binding:t -*-

;; Copyright (C) 1996-2023 Free Software Foundation, Inc.

;; Author: Per Abrahamsen <abraham@dina.kvl.dk>
;; Maintainer: emacs-devel@gnu.org
;; Keywords: help, faces
;; Package: emacs

;; This file is part of GNU Emacs.

;; GNU Emacs is free software: you can redistribute it and/or modify
;; it under the terms of the GNU General Public License as published by
;; the Free Software Foundation, either version 3 of the License, or
;; (at your option) any later version.

;; GNU Emacs is distributed in the hope that it will be useful,
;; but WITHOUT ANY WARRANTY; without even the implied warranty of
;; MERCHANTABILITY or FITNESS FOR A PARTICULAR PURPOSE.  See the
;; GNU General Public License for more details.

;; You should have received a copy of the GNU General Public License
;; along with GNU Emacs.  If not, see <https://www.gnu.org/licenses/>.

;;; Commentary:

;; This file implements the code to create and edit customize buffers.
;;
;; See `custom.el'.

;; No commands should have names starting with `custom-' because
;; that interferes with completion.  Use `customize-' for commands
;; that the user will run with M-x, and `Custom-' for interactive commands.

;; The identity of a customize option is represented by a Lisp symbol.
;; The following values are associated with an option.

;; 0. The current value.

;;    This is the value of the option as seen by "the rest of Emacs".

;;    Usually extracted by 'default-value', but can be extracted with
;;    different means if the option symbol has the 'custom-get'
;;    property.  Similarly, set-default (or the 'custom-set' property)
;;    can set it.

;; 1. The widget value.

;;    This is the value shown in the widget in a customize buffer.

;; 2. The customized value.

;;    This is the last value given to the option through customize.

;;    It is stored in the 'customized-value' property of the option, in a
;;    cons-cell whose car evaluates to the customized value.

;; 3. The saved value.

;;    This is last value saved from customize.

;;    It is stored in the 'saved-value' property of the option, in a
;;    cons-cell whose car evaluates to the saved value.

;; 4. The standard value.

;;    This is the value given in the 'defcustom' declaration.

;;    It is stored in the 'standard-value' property of the option, in a
;;    cons-cell whose car evaluates to the standard value.

;; 5. The "think" value.

;;    This is what customize thinks the current value should be.

;;    This is the customized value, if any such value exists, otherwise
;;    the saved value, if that exists, and as a last resort the standard
;;    value.

;; The reason for storing values unevaluated: This is so you can have
;; values that depend on the environment.  For example, you can have a
;; variable that has one value when Emacs is running under a window
;; system, and another value on a tty.  Since the evaluation is only done
;; when the variable is first initialized, this is only relevant for the
;; saved (and standard) values, but affect others values for
;; compatibility.

;; You can see (and modify and save) this unevaluated value by selecting
;; "Show Saved Lisp Expression" from the Lisp interface.  This will
;; give you the unevaluated saved value, if any, otherwise the
;; unevaluated standard value.

;; The possible states for a customize widget are:

;; 0. unknown

;;    The state has not been determined yet.

;; 1. modified

;;    The widget value is different from the current value.

;; 2. changed

;;    The current value is different from the "think" value.

;; 3. set

;;    The "think" value is the customized value.

;; 4. saved

;;    The "think" value is the saved value.

;; 5. standard

;;    The "think" value is the standard value.

;; 6. rogue

;;    There is no standard value.  This means that the variable was
;;    not defined with defcustom, nor handled in cus-start.el.  Most
;;    standard interactive Custom commands do not let you create a
;;    Custom buffer containing such variables.  However, such Custom
;;    buffers can be created, for instance, by calling
;;    `customize-apropos' with a prefix arg or by calling
;;    `customize-option' non-interactively.

;; 7. hidden

;;    There is no widget value.

;; 8. mismatch

;;    The widget value is not valid member of the :type specified for the
;;    option.

;;; Code:

(require 'cus-face)
(require 'wid-edit)
(require 'icons)

(defvar custom-versions-load-alist)	; from cus-load
(defvar recentf-exclude)		; from recentf.el

(condition-case nil
    (require 'cus-load)
  (error nil))

(condition-case nil
    (require 'cus-start)
  (error nil))

(put 'custom-define-hook 'custom-type 'hook)
(put 'custom-define-hook 'standard-value '(nil))
(custom-add-to-group 'customize 'custom-define-hook 'custom-variable)

;;; Customization Groups.

(defgroup emacs nil
  "Customization of the One True Editor."
  :link '(custom-manual "(emacs)Top"))

;; Most of these groups are stolen from `finder.el',
(defgroup editing nil
  "Basic text editing facilities."
  :group 'emacs)

(defgroup convenience nil
  "Convenience features for faster editing."
  :group 'emacs)

(defgroup files nil
  "Support for editing files."
  :group 'emacs)

(defgroup wp nil
  "Support for editing text files.
Use group `text' for this instead.  This group is deprecated."
  :group 'emacs)

(defgroup text nil
  "Support for editing text files."
  :group 'emacs
  ;; Inherit from deprecated `wp' for compatibility, for now.
  :group 'wp)

(defgroup data nil
  "Support for editing binary data files."
  :group 'emacs)

(defgroup abbrev nil
  "Abbreviation handling, typing shortcuts, macros."
  :tag "Abbreviations"
  :group 'convenience)

(defgroup matching nil
  "Various sorts of searching and matching."
  :group 'editing)

(defgroup emulations nil
  "Emulations of other editors."
  :link '(custom-manual "(emacs)Emulation")
  :group 'editing)

(defgroup external nil
  "Interfacing to external utilities."
  :group 'emacs)

(defgroup comm nil
  "Communications, networking, and remote access to files."
  :tag "Communication"
  :group 'emacs)

(defgroup processes nil
  "Process, subshell, compilation, and job control support."
  :group 'external)

(defgroup programming nil
  "Support for programming in other languages."
  :group 'emacs)

(defgroup languages nil
  "Modes for editing programming languages."
  :group 'programming)

(defgroup lisp nil
  "Lisp support, including Emacs Lisp."
  :link '(custom-group-link :tag "Font Lock Faces group" font-lock-faces)
  :group 'languages
  :group 'development)

(defgroup c nil
  "Support for the C language and related languages."
  :link '(custom-group-link :tag "Font Lock Faces group" font-lock-faces)
  :link '(custom-manual "(ccmode)")
  :group 'languages)

(defgroup tools nil
  "Programming tools."
  :group 'programming)

(defgroup applications nil
  "Applications written in Emacs."
  :group 'emacs)

(defgroup calendar nil
  "Calendar and time management support."
  :group 'applications)

(defgroup mail nil
  "Modes for electronic-mail handling."
  :group 'applications)

(defgroup news nil
  "Reading and posting to newsgroups."
  :link '(custom-manual "(gnus)")
  :group 'applications)

(defgroup games nil
  "Games, jokes and amusements."
  :group 'applications)

(defgroup development nil
  "Support for further development of Emacs."
  :group 'emacs)

(defgroup docs nil
  "Support for Emacs documentation."
  :group 'development)

(defgroup extensions nil
  "Emacs Lisp language extensions."
  :group 'development)

(defgroup internal nil
  "Code for Emacs internals, build process, defaults."
  :group 'development)

(defgroup maint nil
  "Maintenance aids for the Emacs development group."
  :tag "Maintenance"
  :group 'development)

(defgroup environment nil
  "Fitting Emacs with its environment."
  :group 'emacs)

(defgroup hardware nil
  "Support for interfacing with miscellaneous hardware."
  :group 'environment)

(defgroup terminals nil
  "Support for terminal types."
  :group 'environment)

(defgroup unix nil
  "Interfaces, assistants, and emulators for UNIX features."
  :group 'environment)

(defgroup i18n nil
  "Internationalization and alternate character-set support."
  :link '(custom-manual "(emacs)International")
  :group 'environment
  :group 'editing)

(defgroup x nil
  "The X Window system."
  :group 'environment)

(defgroup frames nil
  "Support for Emacs frames and window systems."
  :group 'environment)

(defgroup tex nil
  "Code related to the TeX formatter."
  :link '(custom-group-link :tag "Font Lock Faces group" font-lock-faces)
  :group 'text)

(defgroup faces nil
  "Support for multiple fonts."
  :group 'emacs)

(defgroup help nil
  "Support for Emacs help systems."
  :group 'emacs)

(defgroup multimedia nil
  "Non-textual support, specifically images and sound."
  :group 'emacs)

(defgroup local nil
  "Code local to your site."
  :group 'emacs)

(defgroup customize '((widgets custom-group))
  "Customization of the Customization support."
  :prefix "custom-"
  :group 'help)

(defgroup custom-faces nil
  "Faces used by customize."
  :group 'customize
  :group 'faces)

(defgroup custom-browse nil
  "Control customize browser."
  :prefix "custom-"
  :group 'customize)

(defgroup custom-buffer nil
  "Control customize buffers."
  :prefix "custom-"
  :group 'customize)

(defgroup custom-menu nil
  "Control customize menus."
  :prefix "custom-"
  :group 'customize)

(defgroup alloc nil
  "Storage allocation and gc for GNU Emacs Lisp interpreter."
  :tag "Storage Allocation"
  :group 'internal)

(defgroup undo nil
  "Undoing changes in buffers."
  :link '(custom-manual "(emacs)Undo")
  :group 'editing)

(defgroup mode-line nil
  "Contents of the mode line."
  :group 'environment)

(defgroup editing-basics nil
  "Most basic editing facilities."
  :group 'editing)

(defgroup display nil
  "How characters are displayed in buffers."
  :group 'environment)

(defgroup execute nil
  "Executing external commands."
  :group 'processes)

(defgroup installation nil
  "The Emacs installation."
  :group 'environment)

(defgroup dired nil
  "Directory editing."
  :group 'environment)

(defgroup limits nil
  "Internal Emacs limits."
  :group 'internal)

(defgroup debug nil
  "Debugging Emacs itself."
  :group 'development)

(defgroup keyboard nil
  "Input from the keyboard."
  :group 'environment)

(defgroup menu nil
  "Input from the menus."
  :group 'environment)

(defgroup auto-save nil
  "Preventing accidental loss of data."
  :group 'files)

(defgroup processes-basics nil
  "Basic stuff dealing with processes."
  :group 'processes)

(defgroup mule nil
  "MULE Emacs internationalization."
  :group 'i18n)

(defgroup windows nil
  "Windows within a frame."
  :link '(custom-manual "(emacs)Windows")
  :group 'environment)

;;; Custom mode keymaps

(defvar-keymap custom-mode-map
  :doc "Keymap for `Custom-mode'."
  :full t
  :parent widget-keymap
  "<remap> <self-insert-command>" #'Custom-no-edit
  "RET"     #'Custom-newline
  "SPC"     #'scroll-up-command
  "S-SPC"   #'scroll-down-command
  "DEL"     #'scroll-down-command
  "C-c C-c" #'Custom-set
  "C-x C-s" #'Custom-save
  "q"       #'Custom-buffer-done
  "u"       #'Custom-goto-parent
  "n"       #'widget-forward
  "p"       #'widget-backward
  "H"       #'custom-toggle-hide-all-widgets)

(defvar-keymap custom-mode-link-map
  :doc "Local keymap for links in `Custom-mode'."
  :full t
  :parent custom-mode-map
  "<down-mouse-2>" nil
  "<down-mouse-1>" #'mouse-drag-region
  "<mouse-2>"      #'widget-move-and-invoke)

(defvar custom-field-keymap
  (let ((map (copy-keymap widget-field-keymap)))
    (define-key map "\C-c\C-c" 'Custom-set)
    (define-key map "\C-x\C-s" 'Custom-save)
    map)
  "Keymap used inside editable fields in customization buffers.")

(widget-put (get 'editable-field 'widget-type) :keymap custom-field-keymap)

;;; Utilities.

(defun custom-split-regexp-maybe (regexp)
  "If REGEXP is a string, split it to a list at `\\|'.
You can get the original back from the result with:
  (mapconcat \\='identity result \"\\|\")

IF REGEXP is not a string, return it unchanged."
  (if (stringp regexp)
      (split-string regexp "\\\\|")
    regexp))

(defun custom-variable-prompt ()
  "Prompt for a custom variable, defaulting to the variable at point.
Return a list suitable for use in `interactive'."
   (let* ((v (variable-at-point))
	  (default (and (symbolp v) (custom-variable-p v) (symbol-name v)))
	  (enable-recursive-minibuffers t)
	  val)
     (setq val (completing-read (format-prompt "Customize variable" default)
		                obarray 'custom-variable-p t nil nil default))
     (list (if (equal val "")
	       (if (symbolp v) v nil)
	     (intern val)))))

(defvar custom-actioned-widget nil
  "Widget for which to show the menu of available actions.

When showing a menu for a custom-variable, custom-face or custom-group widget,
the respective custom-*-action functions bind this variable to that widget, and
the respective custom-*-menu menus use the binding in their :enable and
:selected forms.")

(defun custom-menu-filter (menu widget)
  "Convert MENU to the form used by `widget-choose'.
MENU should be in the same format as `custom-variable-menu'.
WIDGET is the widget to apply the filter entries of MENU on."
  (let ((result nil)
	current name action filter)
    (while menu
      (setq current (car menu)
	    name (nth 0 current)
	    action (nth 1 current)
	    filter (nth 2 current)
	    menu (cdr menu))
      (if (or (null filter) (funcall filter widget))
	  (push (cons name action) result)
	(push name result)))
    (nreverse result)))

;;; Unlispify.

(defvar custom-prefix-list nil
  "List of prefixes that should be ignored by `custom-unlispify'.")

(defcustom custom-unlispify-menu-entries t
  "Display menu entries as words instead of symbols if non-nil."
  :group 'custom-menu
  :type 'boolean)

(defcustom custom-unlispify-remove-prefixes nil
  "Non-nil means remove group prefixes from option names in buffer.
Discarding prefixes often leads to confusing names for options
and faces in Customize buffers, so do not set this to a non-nil
value unless you are sure you know what it does."
  :group 'custom-menu
  :group 'custom-buffer
  :type 'boolean)

(defun custom-unlispify-menu-entry (symbol &optional no-suffix)
  "Convert SYMBOL into a menu entry."
  (cond ((not custom-unlispify-menu-entries)
	 (symbol-name symbol))
	((get symbol 'custom-tag)
	 (if no-suffix
	     (get symbol 'custom-tag)
	   (concat (get symbol 'custom-tag) "...")))
	(t
	 (with-current-buffer (get-buffer-create " *Custom-Work*")
	   (erase-buffer)
	   (princ symbol (current-buffer))
	   (goto-char (point-min))
	   (if custom-unlispify-remove-prefixes
	       (let ((prefixes custom-prefix-list)
		     prefix)
		 (while prefixes
		   (setq prefix (car prefixes))
		   (if (search-forward prefix (+ (point) (length prefix)) t)
		       (progn
			 (setq prefixes nil)
			 (delete-region (point-min) (point)))
		     (setq prefixes (cdr prefixes))))))
	   (goto-char (point-min))
           ;; Translate characters commonly used as delimiters between
           ;; words in symbols into space; e.g. foo:bar-zot/thing.
	   (while (re-search-forward "[-:/]+" nil t)
	     (replace-match " "))
	   (capitalize-region (point-min) (point-max))
	   (unless no-suffix
	     (goto-char (point-max))
	     (insert "..."))
	   (propertize (buffer-string) 'custom-data symbol)))))

(defcustom custom-unlispify-tag-names t
  "Display tag names as words instead of symbols if non-nil."
  :group 'custom-buffer
  :type 'boolean)

(defun custom-unlispify-tag-name (symbol)
  "Convert SYMBOL into a menu entry."
  (let ((custom-unlispify-menu-entries custom-unlispify-tag-names))
    (custom-unlispify-menu-entry symbol t)))

(defun custom-prefix-add (symbol prefixes)
  "Add SYMBOL to list of ignored PREFIXES."
  (cons (or (get symbol 'custom-prefix)
	    (concat (symbol-name symbol) "-"))
	prefixes))

;;; Guess.

(defcustom custom-guess-name-alist
  '(("-p\\'" boolean)
    ("-flag\\'" boolean)
    ("-hook\\'" hook)
    ("-face\\'" face)
    ("-file\\'" file)
    ("-function\\'" function)
    ("-functions\\'" (repeat function))
    ("-list\\'" (repeat sexp))
    ("-alist\\'" (alist :key-type sexp :value-type sexp)))
  "Alist of (MATCH TYPE).

MATCH should be a regexp matching the name of a symbol, and TYPE should
be a widget suitable for editing the value of that symbol.  The TYPE
of the first entry where MATCH matches the name of the symbol will be
used.

This is used for guessing the type of variables not declared with
customize."
  :type '(repeat (group (regexp :tag "Match") (sexp :tag "Type")))
  :group 'custom-buffer)

(defcustom custom-guess-doc-alist
  '(("\\`\\*?Non-nil " boolean))
  "Alist of (MATCH TYPE).

MATCH should be a regexp matching a documentation string, and TYPE
should be a widget suitable for editing the value of a variable with
that documentation string.  The TYPE of the first entry where MATCH
matches the name of the symbol will be used.

This is used for guessing the type of variables not declared with
customize."
  :type '(repeat (group (regexp :tag "Match") (sexp :tag "Type")))
  :group 'custom-buffer)

(defun custom-guess-type (symbol)
  "Guess a widget suitable for editing the value of SYMBOL.
This is done by matching SYMBOL with `custom-guess-name-alist' and
if that fails, the doc string with `custom-guess-doc-alist'."
  (let ((name (symbol-name symbol))
	(names custom-guess-name-alist)
	current found)
    (while names
      (setq current (car names)
	    names (cdr names))
      (when (string-match-p (nth 0 current) name)
	(setq found (nth 1 current)
	      names nil)))
    (unless found
      (let ((doc (documentation-property symbol 'variable-documentation t))
	    (docs custom-guess-doc-alist))
	(when doc
	  (while docs
	    (setq current (car docs)
		  docs (cdr docs))
	    (when (string-match-p (nth 0 current) doc)
	      (setq found (nth 1 current)
		    docs nil))))))
    found))

;;; Sorting.

;;;###autoload
(defcustom custom-browse-sort-alphabetically nil
  "If non-nil, sort customization group alphabetically in `custom-browse'."
  :type 'boolean
  :group 'custom-browse)

(defcustom custom-browse-order-groups nil
  "If non-nil, order group members within each customization group.
If `first', order groups before non-groups.
If `last', order groups after non-groups."
  :type '(choice (const first)
		 (const last)
		 (const :tag "none" nil))
  :group 'custom-browse)

(defcustom custom-browse-only-groups nil
  "If non-nil, show group members only within each customization group."
  :type 'boolean
  :group 'custom-browse)

;;;###autoload
(defcustom custom-buffer-sort-alphabetically t
  "Whether to sort customization groups alphabetically in Custom buffer."
  :type 'boolean
  :group 'custom-buffer
  :version "24.1")

(defcustom custom-buffer-order-groups 'last
  "If non-nil, order group members within each customization group.
If `first', order groups before non-groups.
If `last', order groups after non-groups."
  :type '(choice (const first)
		 (const last)
		 (const :tag "none" nil))
  :group 'custom-buffer)

;;;###autoload
(defcustom custom-menu-sort-alphabetically nil
  "If non-nil, sort each customization group alphabetically in menus."
  :type 'boolean
  :group 'custom-menu)

(defcustom custom-menu-order-groups 'first
  "If non-nil, order group members within each customization group.
If `first', order groups before non-groups.
If `last', order groups after non-groups."
  :type '(choice (const first)
		 (const last)
		 (const :tag "none" nil))
  :group 'custom-menu)

(defun custom-sort-items (items sort-alphabetically order-groups)
  "Return a sorted copy of ITEMS.
ITEMS should be a list of `custom-group' properties.
If SORT-ALPHABETICALLY non-nil, sort alphabetically.
If ORDER-GROUPS is `first' order groups before non-groups, if `last' order
groups after non-groups, if nil do not order groups at all."
  (sort (copy-sequence items)
   (lambda (a b)
     (let ((typea (nth 1 a)) (typeb (nth 1 b))
	   (namea (nth 0 a)) (nameb (nth 0 b)))
       (cond ((not order-groups)
	      ;; Since we don't care about A and B order, maybe sort.
	      (when sort-alphabetically
		(string-lessp namea nameb)))
	     ((eq typea 'custom-group)
	      ;; If B is also a group, maybe sort.  Otherwise, order A and B.
	      (if (eq typeb 'custom-group)
		  (when sort-alphabetically
		    (string-lessp namea nameb))
		(eq order-groups 'first)))
	     ((eq typeb 'custom-group)
	      ;; Since A cannot be a group, order A and B.
	      (eq order-groups 'last))
	     (sort-alphabetically
	      ;; Since A and B cannot be groups, sort.
	      (string-lessp namea nameb)))))))

;;; Custom Mode Commands.

;; This variable is used by `custom-tool-bar-map', or directly by
;; `custom-buffer-create-internal' if `custom-buffer-verbose-help' is non-nil.

(defvar custom-commands
  '((" Apply " Custom-set t "Apply settings (for the current session only)."
     "index" "Apply" (modified))
    (" Apply and Save " Custom-save (or custom-file user-init-file)
     "Apply settings and save for future sessions." "save" "Save"
     (modified set changed rogue))
    (" Undo Edits " Custom-reset-current t
     "Restore customization buffer to reflect existing settings."
     "refresh" "Undo" (modified))
    (" Reset Customizations " Custom-reset-saved t
     "Undo any settings applied only for the current session." "undo" "Reset"
     (modified set changed rogue))
    (" Erase Customizations " Custom-reset-standard
     (or custom-file user-init-file)
     "Un-customize settings in this and future sessions." "delete" "Uncustomize"
     (modified set changed rogue saved))
    (" Toggle hiding all values " custom-toggle-hide-all-widgets
     t "Toggle hiding all values."
     "hide" "Hide" t)
    (" Help for Customize " Custom-help t "Get help for using Customize."
     "help" "Help" t)
    (" Exit " Custom-buffer-done t "Exit Customize." "exit" "Exit" t))
  "Alist of specifications for Customize menu items, tool bar icons and buttons.
Each member has the format (TAG COMMAND VISIBLE HELP ICON LABEL ENABLE).
TAG is a string, used as the :tag property of a widget.
COMMAND is the command that the item or button runs.
VISIBLE should be a form, suitable to pass as the :visible property for menu
or tool bar items.
HELP should be a string that can be used as the help echo property for tooltips
and the like.
ICON is a string that names the image to use for the tool bar item, like in the
first argument of `tool-bar-local-item'.
LABEL should be a string, used as the name of the menu items.
ENABLE should be a list of custom states or t.  When ENABLE is t, the item is
always enabled.  Otherwise, it is enabled only if at least one option displayed
in the Custom buffer is in a state present in ENABLE.")

(defvar-local custom-command-buttons nil
  "A list that holds the buttons that act on all settings in a Custom buffer.
`custom-buffer-create-internal' adds the buttons to this list.
Changes in the state of the custom options should notify the buttons via the
:notify property, so buttons can be enabled/disabled correctly at all times.")

(defun Custom-help ()
  "Read the node on Easy Customization in the Emacs manual."
  (interactive)
  (info "(emacs)Easy Customization"))

(defvar custom-reset-menu nil
  "If non-nil, an alist of actions for the `Reset' button.

This variable is kept for backward compatibility reasons, please use
`custom-reset-extended-menu' instead.

The key is a string containing the name of the action, the value is a
Lisp function taking the widget as an element which will be called
when the action is chosen.")

(defvar custom-reset-extended-menu
  (let ((map (make-sparse-keymap)))
    (define-key-after map [Custom-reset-current]
      '(menu-item "Undo Edits in Customization Buffer" Custom-reset-current
                  :enable (seq-some (lambda (option)
                                      (eq (widget-get option :custom-state)
                                          'modified))
                                    custom-options)))
    (define-key-after map [Custom-reset-saved]
      '(menu-item "Revert This Session's Customizations" Custom-reset-saved
                  :enable (seq-some (lambda (option)
                                      (memq (widget-get option :custom-state)
                                          '(modified set changed rogue)))
                                    custom-options)))
    (when (or custom-file user-init-file)
      (define-key-after map [Custom-reset-standard]
        '(menu-item "Erase Customizations" Custom-reset-standard
                    :enable (seq-some
                             (lambda (option)
                               (memq (widget-get option :custom-state)
                                     '(modified set changed rogue saved)))
                             custom-options))))
    map)
  "A menu for the \"Revert...\" button.
Used in `custom-reset' to show a menu to the user.")

(defvar custom-options nil
  "Customization widgets in the current buffer.")

(defun custom-command-apply (fun query &optional strong-query)
  "Call function FUN on all widgets in `custom-options'.
If there is more than one widget, ask user for confirmation using
the query string QUERY, using `y-or-n-p' if STRONG-QUERY is nil,
and `yes-or-no-p' otherwise.  Return non-nil if the functionality
has been executed, nil otherwise."
  (if (or (and (= 1 (length custom-options))
	       (memq (widget-type (car custom-options))
		     '(custom-variable custom-face)))
	  (funcall (if strong-query 'yes-or-no-p 'y-or-n-p) query))
      (progn (mapc fun custom-options) t)
    (message "Aborted")
    nil))

(defun Custom-set (&rest _ignore)
  "Set the current value of all edited settings in the buffer."
  (interactive)
  (custom-command-apply
   (lambda (child)
     (when (eq (widget-get child :custom-state) 'modified)
       (widget-apply child :custom-set)))
   "Set all values according to this buffer? "))

(defun Custom-save (&rest _ignore)
  "Set all edited settings, then save all settings that have been set.
If a setting was edited and set before, this saves it.  If a
setting was merely edited before, this sets it then saves it."
  (interactive)
  (let (edited-widgets)
    (when (custom-command-apply
	   (lambda (child)
	     (when (memq (widget-get child :custom-state)
		         '(modified set changed rogue))
               (push child edited-widgets)
	       (widget-apply child :custom-mark-to-save)))
	   "Save all settings in this buffer? " t)
      ;; Save changes to buffer.
      (custom-save-all)
      ;; Redraw and recalculate the state when necessary.
      (dolist (widget edited-widgets)
        (widget-apply widget :custom-state-set-and-redraw)))))

(defun custom-reset (_widget &optional event)
  "Select item from reset menu."
  (let* ((completion-ignore-case t)
	 (answer (widget-choose "Reset settings"
                                (or custom-reset-menu
                                    custom-reset-extended-menu)
				event)))
    (if answer
	(funcall answer))))

(defun Custom-reset-current (&rest _ignore)
  "Reset all edited settings in the buffer to show their current values."
  (interactive)
  (custom-command-apply
   (lambda (widget)
     (if (memq (widget-get widget :custom-state) '(modified changed))
	 (widget-apply widget :custom-reset-current)))
   "Reset all settings' buffer text to show current values? "))

(defun Custom-reset-saved (&rest _ignore)
  "Reset all edited or set settings in the buffer to their saved value.
This also shows the saved values in the buffer."
  (interactive)
  (custom-command-apply
   (lambda (widget)
     (if (memq (widget-get widget :custom-state) '(modified set changed rogue))
	 (widget-apply widget :custom-reset-saved)))
   "Reset all settings (current values and buffer text) to saved values? "))

;; The next two variables are bound to '(t) by `Custom-reset-standard'
;; and `custom-group-reset-standard'.  If these variables are nil, both
;; `custom-variable-reset-standard' and `custom-face-reset-standard'
;; save, reset and redraw the handled widget immediately.  Otherwise,
;; they add the widget to the corresponding list and leave it to
;; `custom-reset-standard-save-and-update' to save, reset and redraw it.
(defvar custom-reset-standard-variables-list nil)
(defvar custom-reset-standard-faces-list nil)

;; The next function was excerpted from `custom-variable-reset-standard'
;; and `custom-face-reset-standard' and is used to avoid calling
;; `custom-save-all' repeatedly (and thus saving settings to file one by
;; one) when erasing all customizations.
(defun custom-reset-standard-save-and-update ()
  "Save settings and redraw after erasing customizations."
  (when (or (and custom-reset-standard-variables-list
		 (not (equal custom-reset-standard-variables-list  '(t))))
	    (and custom-reset-standard-faces-list
		 (not (equal custom-reset-standard-faces-list '(t)))))
    ;; Save settings to file.
    (custom-save-all)
    ;; Set state of and redraw variables.
    (dolist (widget custom-reset-standard-variables-list)
      (unless (eq widget t)
	(widget-put widget :custom-state 'unknown)
	(custom-redraw widget)))
    ;; Set state of and redraw faces.
    (dolist (widget custom-reset-standard-faces-list)
      (unless (eq widget t)
	(let* ((symbol (widget-value widget))
	       (child (car (widget-get widget :children)))
	       (comment-widget (widget-get widget :comment-widget)))
	  (put symbol 'face-comment nil)
	  (widget-value-set child
			    (custom-pre-filter-face-spec
			     (list (list t (custom-face-attributes-get
					    symbol nil)))))
	  ;; This call manages the comment visibility
	  (widget-value-set comment-widget "")
	  (custom-face-state-set widget)
	  (custom-redraw-magic widget))))))

(defun Custom-reset-standard (&rest _ignore)
  "Erase all customizations (either current or saved) in current buffer.
The immediate result is to restore them to their standard values.
This operation eliminates any saved values for the group members,
making them as if they had never been customized at all."
  (interactive)
  ;; Bind these temporarily.
  (let ((custom-reset-standard-variables-list '(t))
	(custom-reset-standard-faces-list '(t)))
    (if (custom-command-apply
	 (lambda (widget)
	   (and (or (null (widget-get widget :custom-standard-value))
		    (widget-apply widget :custom-standard-value))
		(memq (widget-get widget :custom-state)
		      '(modified set changed saved rogue))
		(widget-apply widget :custom-mark-to-reset-standard)))
	 "The settings will revert to their default values, in this
and future sessions.  Really erase customizations? " t)
	(custom-reset-standard-save-and-update))))

;;; The Customize Commands

(defun custom-prompt-variable (prompt-var prompt-val &optional comment)
  "Prompt for a variable and a value and return them as a list.
PROMPT-VAR is the prompt for the variable, and PROMPT-VAL is the
prompt for the value.  The %s escape in PROMPT-VAL is replaced with
the name of the variable.

If the variable has a `variable-interactive' property, that is used as if
it were the arg to `interactive' (which see) to interactively read the value.

If the variable has a `custom-type' property, it must be a widget and the
`:prompt-value' property of that widget will be used for reading the value.
If the variable also has a `custom-get' property, that is used for finding
the current value of the variable, otherwise `symbol-value' is used.

If optional COMMENT argument is non-nil, also prompt for a comment and return
it as the third element in the list."
  (let* ((var (read-variable prompt-var))
	 (minibuffer-help-form `(describe-variable ',var))
	 (val
	  (let ((prop (get var 'variable-interactive))
		(type (get var 'custom-type))
		(prompt (format prompt-val var)))
	    (unless (listp type)
	      (setq type (list type)))
	    (cond (prop
		   ;; Use VAR's `variable-interactive' property
		   ;; as an interactive spec for prompting.
		   (call-interactively `(lambda (arg)
					  (interactive ,prop)
					  arg)))
		  (type
		   (widget-prompt-value type
					prompt
					(if (boundp var)
                                            (funcall
                                             (or (get var 'custom-get) 'symbol-value)
                                             var))
					(not (boundp var))))
		  (t
		   (eval-minibuffer prompt))))))
    (if comment
 	(list var val
 	      (read-string "Comment: " (get var 'variable-comment)))
      (list var val))))

;;;###autoload
(defun customize-set-value (variable value &optional comment)
  "Set VARIABLE to VALUE, and return VALUE.  VALUE is a Lisp object.

If VARIABLE has a `variable-interactive' property, that is used as if
it were the arg to `interactive' (which see) to interactively read the value.

If VARIABLE has a `custom-type' property, it must be a widget and the
`:prompt-value' property of that widget will be used for reading the value.

If given a prefix (or a COMMENT argument), also prompt for a comment."
  (interactive (custom-prompt-variable "Set variable: "
				       "Set %s to value: "
				       current-prefix-arg))

  (cond ((string= comment "")
 	 (put variable 'variable-comment nil))
 	(comment
 	 (put variable 'variable-comment comment)))
  (set variable value))

;;;###autoload
(defun customize-set-variable (variable value &optional comment)
  "Set the default for VARIABLE to VALUE, and return VALUE.
VALUE is a Lisp object.

If VARIABLE has a `custom-set' property, that is used for setting
VARIABLE, otherwise `set-default' is used.

If VARIABLE has a `variable-interactive' property, that is used as if
it were the arg to `interactive' (which see) to interactively read the value.

If VARIABLE has a `custom-type' property, it must be a widget and the
`:prompt-value' property of that widget will be used for reading the value.

If given a prefix (or a COMMENT argument), also prompt for a comment."
  (interactive (custom-prompt-variable "Set variable: "
				       "Set customized value for %s to: "
				       current-prefix-arg))
  (custom-load-symbol variable)
  (custom-push-theme 'theme-value variable 'user 'set (custom-quote value))
  (funcall (or (get variable 'custom-set) #'set-default) variable value)
  (put variable 'customized-value (list (custom-quote value)))
  (cond ((string= comment "")
 	 (put variable 'variable-comment nil)
 	 (put variable 'customized-variable-comment nil))
 	(comment
 	 (put variable 'variable-comment comment)
 	 (put variable 'customized-variable-comment comment)))
  value)

;;;###autoload
(defmacro setopt (&rest pairs)
  "Set VARIABLE/VALUE pairs, and return the final VALUE.
This is like `setq', but is meant for user options instead of
plain variables.  This means that `setopt' will execute any
`custom-set' form associated with VARIABLE.

\(fn [VARIABLE VALUE]...)"
  (declare (debug setq))
  (unless (zerop (mod (length pairs) 2))
    (error "PAIRS must have an even number of variable/value members"))
  (let ((expr nil))
    (while pairs
      (unless (symbolp (car pairs))
        (error "Attempting to set a non-symbol: %s" (car pairs)))
      (push `(setopt--set ',(car pairs) ,(cadr pairs))
            expr)
      (setq pairs (cddr pairs)))
    (macroexp-progn (nreverse expr))))

;;;###autoload
(defun setopt--set (variable value)
  (custom-load-symbol variable)
  ;; Check that the type is correct.
  (when-let ((type (get variable 'custom-type)))
    (unless (widget-apply (widget-convert type) :match value)
      (warn "Value `%S' does not match type %s" value type)))
  (put variable 'custom-check-value (list value))
  (funcall (or (get variable 'custom-set) #'set-default) variable value))

;;;###autoload
(defun customize-save-variable (variable value &optional comment)
  "Set the default for VARIABLE to VALUE, and save it for future sessions.
Return VALUE.

If VARIABLE has a `custom-set' property, that is used for setting
VARIABLE, otherwise `set-default' is used.

If VARIABLE has a `variable-interactive' property, that is used as if
it were the arg to `interactive' (which see) to interactively read the value.

If VARIABLE has a `custom-type' property, it must be a widget and the
`:prompt-value' property of that widget will be used for reading the value.

If given a prefix (or a COMMENT argument), also prompt for a comment."
  (interactive (custom-prompt-variable "Set and save variable: "
				       "Set and save value for %s as: "
				       current-prefix-arg))
  (funcall (or (get variable 'custom-set) 'set-default) variable value)
  (put variable 'saved-value (list (custom-quote value)))
  (custom-push-theme 'theme-value variable 'user 'set (custom-quote value))
  (cond ((string= comment "")
 	 (put variable 'variable-comment nil)
 	 (put variable 'saved-variable-comment nil))
 	(comment
 	 (put variable 'variable-comment comment)
 	 (put variable 'saved-variable-comment comment)))
  (put variable 'customized-value nil)
  (put variable 'customized-variable-comment nil)
  (if (custom-file t)
      (custom-save-all)
    (message "Setting `%s' temporarily since \"emacs -q\" would overwrite customizations"
	     variable)
    (set variable value))
  value)

;; Some parts of Emacs might prompt the user to save customizations,
;; during startup before customizations are loaded.  This function
;; handles this corner case by avoiding calling `custom-save-variable'
;; too early, which could wipe out existing customizations.

;;;###autoload
(defun customize-push-and-save (list-var elts)
  "Add ELTS to LIST-VAR and save for future sessions, safely.
ELTS should be a list.  This function adds each entry to the
value of LIST-VAR using `add-to-list'.

If Emacs is initialized, call `customize-save-variable' to save
the resulting list value now.  Otherwise, add an entry to
`after-init-hook' to save it after initialization."
  (dolist (entry elts)
    (add-to-list list-var entry))
  (if after-init-time
      (let ((coding-system-for-read nil))
	(customize-save-variable list-var (eval list-var)))
    (add-hook 'after-init-hook
	      (lambda ()
                (customize-push-and-save list-var elts)))))

;;;###autoload
(defun customize ()
  "Select a customization buffer which you can use to set user options.
User options are structured into \"groups\".
Initially the top-level group `Emacs' and its immediate subgroups
are shown; the contents of those subgroups are initially hidden."
  (interactive)
  (customize-group 'emacs))

;;;###autoload
(defun customize-mode (mode)
  "Customize options related to a major or minor mode.
By default the current major mode is used.  With a prefix
argument or if the current major mode has no known group, prompt
for the MODE to customize."
  (interactive
   (list
    (let ((completion-regexp-list '("-mode\\'"))
	  (group (custom-group-of-mode major-mode)))
      (if (and group (not current-prefix-arg))
	  major-mode
	(intern
	 (completing-read (format-prompt "Mode" (and group major-mode))
			  obarray
			  'custom-group-of-mode
			  t nil nil (if group (symbol-name major-mode))))))))
  (customize-group (custom-group-of-mode mode)))

(defun customize-read-group ()
  (let ((completion-ignore-case t))
    (completing-read (format-prompt "Customize group" "emacs")
                     obarray
                     (lambda (symbol)
                       (or (and (get symbol 'custom-loads)
                                (not (get symbol 'custom-autoload)))
                           (get symbol 'custom-group)))
                     t)))

;;;###autoload
(defun customize-group (&optional group other-window)
  "Customize GROUP, which must be a customization group.
If OTHER-WINDOW is non-nil, display in another window."
  (interactive (list (customize-read-group)))
  (when (stringp group)
    (if (string-equal "" group)
	(setq group 'emacs)
      (setq group (intern group))))
  (let ((name (format "*Customize Group: %s*"
		      (custom-unlispify-tag-name group))))
    (cond
     ((null (get-buffer name))
      (funcall (if other-window
		   'custom-buffer-create-other-window
		 'custom-buffer-create)
	       (list (list group 'custom-group))
	       name
	       (concat " for group "
		       (custom-unlispify-tag-name group))))
     (other-window
      (switch-to-buffer-other-window name))
     (t
      (pop-to-buffer-same-window name)))))

;;;###autoload
(defun customize-group-other-window (&optional group)
  "Customize GROUP, which must be a customization group, in another window."
  (interactive (list (customize-read-group)))
  (customize-group group t))

;;;###autoload
(defalias 'customize-variable 'customize-option)

;;;###autoload
(defun customize-option (symbol)
  "Customize SYMBOL, which must be a user option."
  (interactive (custom-variable-prompt))
  (unless symbol
    (error "No variable specified"))
  (let ((basevar (indirect-variable symbol)))
    (custom-buffer-create (list (list basevar 'custom-variable))
			  (format "*Customize Option: %s*"
				  (custom-unlispify-tag-name basevar)))
    (unless (eq symbol basevar)
      (message "`%s' is an alias for `%s'" symbol basevar))))

;;;###autoload
(defalias 'customize-variable-other-window 'customize-option-other-window)

;;;###autoload
(defun customize-option-other-window (symbol)
  "Customize SYMBOL, which must be a user option.
Show the buffer in another window, but don't select it."
  (interactive (custom-variable-prompt))
  (unless symbol
    (error "No variable specified"))
  (let ((basevar (indirect-variable symbol)))
    (custom-buffer-create-other-window
     (list (list basevar 'custom-variable))
     (format "*Customize Option: %s*" (custom-unlispify-tag-name basevar)))
    (unless (eq symbol basevar)
      (message "`%s' is an alias for `%s'" symbol basevar))))

(defvar customize-changed-options-previous-release "29.1"
  "Version for `customize-changed' to refer back to by default.")

;; Packages will update this variable, so make it available.
;;;###autoload
(defvar customize-package-emacs-version-alist nil
  "Alist mapping versions of a package to Emacs versions.
We use this for packages that have their own names, but are released
as part of Emacs itself.

Each elements looks like this:

     (PACKAGE (PVERSION . EVERSION)...)

Here PACKAGE is the name of a package, as a symbol.  After
PACKAGE come one or more elements, each associating a
package version PVERSION with the first Emacs version
EVERSION in which it (or a subsequent version of PACKAGE)
was first released.  Both PVERSION and EVERSION are strings.
PVERSION should be a string that this package used in
the :package-version keyword for `defcustom', `defgroup',
and `defface'.

For example, the MH-E package updates this alist as follows:

     (add-to-list \\='customize-package-emacs-version-alist
                  \\='(MH-E (\"6.0\" . \"22.1\") (\"6.1\" . \"22.1\")
                         (\"7.0\" . \"22.1\") (\"7.1\" . \"22.1\")
                         (\"7.2\" . \"22.1\") (\"7.3\" . \"22.1\")
                         (\"7.4\" . \"22.1\") (\"8.0\" . \"22.1\")))

The value of PACKAGE needs to be unique and it needs to match the
PACKAGE value appearing in the :package-version keyword.  Since
the user might see the value in an error message, a good choice is
the official name of the package, such as MH-E or Gnus.")

;;;###autoload
(define-obsolete-function-alias 'customize-changed-options
  #'customize-changed "28.1")

;;;###autoload
(defun customize-changed (&optional since-version)
  "Customize all settings whose meanings have changed in Emacs itself.
This includes new user options and faces, and new customization
groups, as well as older options and faces whose meanings or
default values have changed since the previous major Emacs
release.

With argument SINCE-VERSION (a string), customize all settings
that were added or redefined since that version."

  (interactive
   (list
    (read-from-minibuffer
     (format-prompt "Customize options changed, since version"
	            customize-changed-options-previous-release))))
  (if (equal since-version "")
      (setq since-version nil)
    (unless (condition-case nil
		(numberp (read since-version))
	      (error nil))
      (signal 'wrong-type-argument (list 'numberp since-version))))
  (unless since-version
    (setq since-version customize-changed-options-previous-release))

  ;; Load the information for versions since since-version.  We use
  ;; custom-load-symbol for this.
  (put 'custom-versions-load-alist 'custom-loads nil)
  (dolist (elt custom-versions-load-alist)
    (if (customize-version-lessp since-version (car elt))
	(dolist (load (cdr elt))
	  (custom-add-load 'custom-versions-load-alist load))))
  (custom-load-symbol 'custom-versions-load-alist)
  (put 'custom-versions-load-alist 'custom-loads nil)

  (let (found)
    (mapatoms
     (lambda (symbol)
        (let* ((package-version (get symbol 'custom-package-version))
               (version
                (or (and package-version
                         (customize-package-emacs-version symbol
                                                          package-version))
                    (get symbol 'custom-version))))
	 (if version
	     (when (customize-version-lessp since-version version)
	       (if (or (get symbol 'custom-group)
		       (get symbol 'group-documentation))
		   (push (list symbol 'custom-group) found))
	       (if (custom-variable-p symbol)
		   (push (list symbol 'custom-variable) found))
               (if (facep symbol)
		   (push (list symbol 'custom-face) found)))))))
    (if found
        (custom-buffer-create (custom--filter-obsolete-variables
                               (custom-sort-items found t 'first))
			      "*Customize Changed Options*")
      (user-error "No user option defaults have been changed since Emacs %s"
                  since-version))))

(defun customize-package-emacs-version (symbol package-version)
  "Return the Emacs version in which SYMBOL's meaning last changed.
PACKAGE-VERSION has the form (PACKAGE . VERSION).  We use
`customize-package-emacs-version-alist' to find the version of
Emacs that is associated with version VERSION of PACKAGE."
  (let (package-versions emacs-version)
    ;; Use message instead of error since we want user to be able to
    ;; see the rest of the symbols even if a package author has
    ;; botched things up.
    (cond ((not (listp package-version))
           (message "Invalid package-version value for %s" symbol))
          ((setq package-versions (assq (car package-version)
                                        customize-package-emacs-version-alist))
           (setq emacs-version
                 (cdr (assoc (cdr package-version) package-versions)))
           (unless emacs-version
             (message "%s version %s not found in %s" symbol
                      (cdr package-version)
                      "customize-package-emacs-version-alist")))
          (t
           (message "Package %s version %s lists no corresponding Emacs version"
                    (car package-version)
                    (cdr package-version))))
    emacs-version))

(defun customize-version-lessp (version1 version2)
  ;; Why are the versions strings, and given that they are, why aren't
  ;; they converted to numbers and compared as such here?  -- fx

  ;; In case someone made a mistake and left out the quotes
  ;; in the :version value.
  (if (numberp version2)
      (setq version2 (prin1-to-string version2)))
  (let (major1 major2 minor1 minor2)
    (string-match "\\([0-9]+\\)\\(\\.\\([0-9]+\\)\\)?" version1)
    (setq major1 (read (or (match-string 1 version1)
			   "0")))
    (setq minor1 (read (or (match-string 3 version1)
			   "0")))
    (string-match "\\([0-9]+\\)\\(\\.\\([0-9]+\\)\\)?" version2)
    (setq major2 (read (or (match-string 1 version2)
			   "0")))
    (setq minor2 (read (or (match-string 3 version2)
			   "0")))
    (or (< major1 major2)
	(and (= major1 major2)
	     (< minor1 minor2)))))

;;;###autoload
(defun customize-face (&optional face other-window)
  "Customize FACE, which should be a face name or nil.
If FACE is nil, customize all faces.  If FACE is actually a
face-alias, customize the face it is aliased to.

If OTHER-WINDOW is non-nil, display in another window.

Interactively, when point is on text which has a face specified,
suggest to customize that face, if it's customizable."
  (interactive (list (read-face-name "Customize face"
                                     (or (face-at-point t t) "all faces") t)))
  (if (member face '(nil ""))
      (setq face (face-list)))
  (if (and (listp face) (null (cdr face)))
      (setq face (car face)))
  (let ((display-fun (if other-window
			 'custom-buffer-create-other-window
		       'custom-buffer-create)))
    (if (listp face)
	(funcall display-fun
		 (custom-sort-items
		  (mapcar (lambda (s) (list s 'custom-face)) face)
		  t nil)
		 "*Customize Faces*")
      ;; If FACE is actually an alias, customize the face it is aliased to.
      (if (get face 'face-alias)
	  (setq face (get face 'face-alias)))
      (unless (facep face)
	(user-error "Invalid face %S" face))
      (funcall display-fun
	       (list (list face 'custom-face))
	       (format "*Customize Face: %s*"
		       (custom-unlispify-tag-name face))))))

;;;###autoload
(defun customize-face-other-window (&optional face)
  "Show customization buffer for face FACE in other window.
If FACE is actually a face-alias, customize the face it is aliased to.

Interactively, when point is on text which has a face specified,
suggest to customize that face, if it's customizable."
  (interactive (list (read-face-name "Customize face"
                                     (or (face-at-point t t) "all faces") t)))
  (customize-face face t))

(defun custom-unsaved-options ()
  "List of options and faces set in this session but not saved.
Each entry is of the form (SYMBOL TYPE), where TYPE is one of the
symbols `custom-face' or `custom-variable'."
  (let ((found nil))
    (mapatoms (lambda (symbol)
		(and (or (get symbol 'customized-face)
			 (get symbol 'customized-face-comment))
                     (facep symbol)
		     (push (list symbol 'custom-face) found))
		(and (or (get symbol 'customized-value)
			 (get symbol 'customized-variable-comment))
		     (boundp symbol)
		     (push (list symbol 'custom-variable) found))))
    found))

(defalias 'customize-customized 'customize-unsaved)

;;;###autoload
(defun customize-unsaved ()
  "Customize all options and faces set in this session but not saved."
  (interactive)
  (let ((found (custom-unsaved-options)))
    (if (not found)
	(error "No user options are set but unsaved")
      (custom-buffer-create (custom-sort-items found t nil)
			    "*Customize Unsaved*"))))

;;;###autoload
(defun customize-rogue ()
  "Customize all user variables modified outside customize."
  (interactive)
  (let ((found nil))
    (mapatoms (lambda (symbol)
		(let ((cval (or (get symbol 'customized-value)
				(get symbol 'saved-value)
				(get symbol 'standard-value))))
		  (when (and cval 	;Declared with defcustom.
			     (default-boundp symbol) ;Has a value.
			     (not (equal (eval (car cval))
					 ;; Which does not match customize.
					 (default-value symbol))))
		    (push (list symbol 'custom-variable) found)))))
    (if (not found)
	(user-error "No rogue user options")
      (custom-buffer-create (custom-sort-items found t nil)
			    "*Customize Rogue*"))))
;;;###autoload
(defun customize-saved ()
  "Customize all saved options and faces."
  (interactive)
  (let ((found nil))
    (mapatoms (lambda (symbol)
		(and (or (get symbol 'saved-face)
			 (get symbol 'saved-face-comment))
                     (facep symbol)
		     (push (list symbol 'custom-face) found))
		(and (or (get symbol 'saved-value)
			 (get symbol 'saved-variable-comment))
		     (boundp symbol)
		     (push (list symbol 'custom-variable) found))))
    (if (not found)
	(user-error "No saved user options")
      (custom-buffer-create (custom-sort-items found t nil)
			    "*Customize Saved*"))))

(declare-function apropos-parse-pattern "apropos" (pattern &optional di-all))
(defvar apropos-regexp)

;;;###autoload
(defun customize-apropos (pattern &optional type)
  "Customize loaded options, faces and groups matching PATTERN.
PATTERN can be a word, a list of words (separated by spaces),
or a regexp (using some regexp special characters).  If it is a word,
search for matches for that word as a substring.  If it is a list of
words, search for matches for any two (or more) of those words.

If TYPE is `options', include only options.
If TYPE is `faces', include only faces.
If TYPE is `groups', include only groups."
  (interactive (list (apropos-read-pattern "symbol") nil))
  (require 'apropos)
  (unless (memq type '(nil options faces groups))
    (error "Invalid setting type %s" (symbol-name type)))
  (apropos-parse-pattern pattern)    ;Sets apropos-regexp by side-effect: Yuck!
  (let (found)
    (mapatoms
     (lambda (symbol)
       (when (string-match-p apropos-regexp (symbol-name symbol))
         (if (memq type '(nil groups))
             (if (get symbol 'custom-group)
                 (push (list symbol 'custom-group) found)))
         (if (memq type '(nil faces))
             (if (facep symbol)
                 (push (list symbol 'custom-face) found)))
         (if (memq type '(nil options))
             (if (and (boundp symbol)
                      (eq (indirect-variable symbol) symbol)
                      (or (get symbol 'saved-value)
                          (custom-variable-p symbol)))
                 (push (list symbol 'custom-variable) found))))))
    (unless found
      (error "No customizable %s matching %s" (if (not type)
						  "group, face, or option"
						(symbol-name type))
	     pattern))
    (custom-buffer-create
     (custom--filter-obsolete-variables
      (custom-sort-items found t custom-buffer-order-groups))
     "*Customize Apropos*")))

;;;###autoload
(defun customize-apropos-options (regexp &optional _ignored)
  "Customize all loaded customizable options matching REGEXP."
  (interactive (list (apropos-read-pattern "options")))
  (customize-apropos regexp 'options))

;;;###autoload
(defun customize-apropos-faces (regexp)
  "Customize all loaded faces matching REGEXP."
  (interactive (list (apropos-read-pattern "faces")))
  (customize-apropos regexp 'faces))

;;;###autoload
(defun customize-apropos-groups (regexp)
  "Customize all loaded groups matching REGEXP."
  (interactive (list (apropos-read-pattern "groups")))
  (customize-apropos regexp 'groups))

;;;###autoload
(defun custom-prompt-customize-unsaved-options ()
  "Prompt user to customize any unsaved customization options.
Return nil if user chooses to customize, for use in
`kill-emacs-query-functions'."
  (not (and (custom-unsaved-options)
	    (yes-or-no-p
             "Some customized options have not been saved; Examine? ")
	    (progn (customize-unsaved) t))))

;;; Buffer.

(defcustom custom-buffer-style 'links
  "Control the presentation style for customization buffers.
The value should be a symbol, one of:
`brackets': groups nest within each other with big horizontal brackets.
`links': groups have links to subgroups.
`tree': display groups as trees."
  :type '(radio (const brackets)
		(const links)
                (const tree))
  :group 'custom-buffer)

(defcustom custom-buffer-done-kill nil
  "Non-nil means exiting a Custom buffer should kill it."
  :type 'boolean
  :version "22.1"
  :group 'custom-buffer)

(defcustom custom-buffer-indent 3
  "Number of spaces to indent nested groups."
  :type 'integer
  :group 'custom-buffer)

(defun custom-get-fresh-buffer (name)
  "Get a fresh new buffer with name NAME.
If the buffer already exist, clean it up to be like new.
Beware: it's not quite like new.  Good enough for custom, but maybe
not for everybody."
  ;; To be more complete, we should also kill all permanent-local variables,
  ;; but it's not needed for custom.
  (let ((buf (get-buffer name)))
    (when (and buf (buffer-local-value 'buffer-file-name buf))
      ;; This will check if the file is not saved.
      (kill-buffer buf)
      (setq buf nil))
    (if (null buf)
	(get-buffer-create name)
      (with-current-buffer buf
	(kill-all-local-variables)
	(run-hooks 'kill-buffer-hook)
	;; Delete overlays before erasing the buffer so the overlay hooks
	;; don't get run spuriously when we erase the buffer.
	(let ((ols (overlay-lists)))
	  (dolist (ol (nconc (car ols) (cdr ols)))
	    (delete-overlay ol)))
	(erase-buffer)
	buf))))

;;;###autoload
(defun custom-buffer-create (options &optional name _description)
  "Create a buffer containing OPTIONS.
Optional NAME is the name of the buffer.
OPTIONS should be an alist of the form ((SYMBOL WIDGET)...), where
SYMBOL is a customization option, and WIDGET is a widget for editing
that option.
DESCRIPTION is unused."
  (pop-to-buffer-same-window
   (custom-get-fresh-buffer (or name "*Customization*")))
  (custom-buffer-create-internal options)
  ;; Notify the command buttons, to correctly enable/disable them.
  (dolist (btn custom-command-buttons)
    (widget-apply btn :notify)))

;;;###autoload
(defun custom-buffer-create-other-window (options &optional name _description)
  "Create a buffer containing OPTIONS, and display it in another window.
The result includes selecting that window.
Optional NAME is the name of the buffer.
OPTIONS should be an alist of the form ((SYMBOL WIDGET)...), where
SYMBOL is a customization option, and WIDGET is a widget for editing
that option.
DESCRIPTION is unused."
  (unless name (setq name "*Customization*"))
  (switch-to-buffer-other-window (custom-get-fresh-buffer name))
  (custom-buffer-create-internal options))

(defcustom custom-reset-button-menu t
  "If non-nil, only show a single reset button in customize buffers.
This button will have a menu with all three reset operations."
  :type 'boolean
  :group 'custom-buffer
  :version "24.3")

(defcustom custom-buffer-verbose-help t
  "If non-nil, include explanatory text in the customization buffer."
  :type 'boolean
  :group 'custom-buffer)

(defun Custom-buffer-done (&rest _ignore)
  "Exit current Custom buffer according to `custom-buffer-done-kill'."
  (interactive)
  (quit-window custom-buffer-done-kill))

(defvar custom-button nil
  "Face used for buttons in customization buffers.")

(defvar custom-button-mouse nil
  "Mouse face used for buttons in customization buffers.")

(defvar custom-button-pressed nil
  "Face used for pressed buttons in customization buffers.")

(defcustom custom-search-field t
  "If non-nil, show a search field in Custom buffers."
  :type 'boolean
  :version "24.1"
  :group 'custom-buffer)

(defcustom custom-raised-buttons (not (equal (face-valid-attribute-values :box)
					     '(("unspecified" . unspecified))))
  "If non-nil, indicate active buttons in a raised-button style.
Otherwise use brackets."
  :type 'boolean
  :version "21.1"
  :group 'custom-buffer
  :set (lambda (variable value)
	 (custom-set-default variable value)
	 (setq custom-button
	       (if value 'custom-button 'custom-button-unraised))
	 (setq custom-button-mouse
	       (if value 'custom-button-mouse 'highlight))
	 (setq custom-button-pressed
	       (if value
		   'custom-button-pressed
		 'custom-button-pressed-unraised))))

(defvar custom--invocation-options nil)

(defun custom-buffer-create-internal (options &optional _description)
  (Custom-mode)
  (setq custom--invocation-options options)
  (let ((init-file (or custom-file user-init-file)))
    ;; Insert verbose help at the top of the custom buffer.
    (when custom-buffer-verbose-help
      (unless init-file
	(widget-insert
         (format-message
          "Custom settings cannot be saved; maybe you started Emacs with `-q'.\n")))
      (widget-insert "For help using this buffer, see ")
      (widget-create 'custom-manual
		     :tag "Easy Customization"
		     "(emacs)Easy Customization")
      (widget-insert " in the ")
      (widget-create 'custom-manual
		     :tag "Emacs manual"
		     :help-echo "Read the Emacs manual."
		     "(emacs)Top")
      (widget-insert "."))
    (widget-insert "\n")

    ;; Insert the search field.
    (when custom-search-field
      (widget-insert "\n")
      (let* ((echo "Search for custom items.
You can enter one or more words separated by spaces,
or a regular expression.")
	     (search-widget
	      (widget-create
	       'editable-field
	       :size 40 :help-echo echo
	       :action (lambda (widget &optional _event)
                         (customize-apropos (split-string (widget-value widget)))))))
	(widget-insert " ")
	(widget-create-child-and-convert
	 search-widget 'push-button
	 :tag " Search "
	 :help-echo echo :action
	 (lambda (widget &optional _event)
	   (customize-apropos (split-string (widget-value (widget-get widget :parent))))))
	(widget-insert "\n")))

    ;; The custom command buttons are also in the toolbar, so for a
    ;; time they were not inserted in the buffer if the toolbar was in use.
    ;; But it can be a little confusing for the buffer layout to
    ;; change according to whether or nor the toolbar is on, not to
    ;; mention that a custom buffer can in theory be created in a
    ;; frame with a toolbar, then later viewed in one without.
    ;; So now the buttons are always inserted in the buffer.  (Bug#1326)
    (if custom-buffer-verbose-help
	(widget-insert "
Operate on all settings in this buffer:\n"))
    (let ((button (lambda (tag action visible help _icon _label active)
		    (widget-insert " ")
                    (if (eval visible)
                        (push (widget-create
                               'push-button :tag tag
                               :help-echo help :action action
                               :notify
                               (lambda (widget)
                                 (when (listp active)
                                   (if (seq-some
                                        (lambda (widget)
                                          (memq
                                           (widget-get widget :custom-state)
                                           active))
                                        custom-options)
                                       (widget-apply widget :activate)
                                     (widget-apply widget :deactivate)))))
                              custom-command-buttons))))
	  (commands custom-commands))
      (if custom-reset-button-menu
	  (progn
	    (widget-create 'push-button
			   :tag " Revert... "
			   :help-echo "Show a menu with reset operations."
			   :mouse-down-action 'ignore
			   :action 'custom-reset)
	    (apply button (pop commands))  ; Apply
	    (apply button (pop commands))) ; Apply and Save
	(apply button (pop commands))   ; Apply
	(apply button (pop commands))   ; Apply and Save
	(widget-insert "\n")
	(apply button (pop commands))   ; Undo
	(apply button (pop commands))   ; Reset
	(apply button (pop commands))   ; Erase
	(widget-insert "  ")
	(pop commands)                  ; Help (omitted)
	(apply button (pop commands)))) ; Exit
    (widget-insert "\n\n"))

  ;; Now populate the custom buffer.
  (message "Creating customization items...")
  (buffer-disable-undo)
  (setq custom-options
	(if (= (length options) 1)
	    (mapcar (lambda (entry)
		      (widget-create (nth 1 entry)
				     :documentation-shown t
				     :custom-state 'unknown
				     :tag (custom-unlispify-tag-name
					   (nth 0 entry))
				     :value (nth 0 entry)))
		    options)
	  (let ((count 0)
		(length (length options)))
	    (mapcar (lambda (entry)
		      (prog2
			  (message "Creating customization items ...%2d%%"
				   (floor (* 100.0 count) length))
			  (widget-create (nth 1 entry)
					 :tag (custom-unlispify-tag-name
					       (nth 0 entry))
					 :value (nth 0 entry))
			(setq count (1+ count))
			(unless (eq (preceding-char) ?\n)
			  (widget-insert "\n"))
			(widget-insert "\n")))
		    options))))
  (unless (eq (preceding-char) ?\n)
    (widget-insert "\n"))
  (message "Creating customization items ...done")
  (unless (eq custom-buffer-style 'tree)
    (mapc 'custom-magic-reset custom-options))
  (message "Creating customization setup...")
  (widget-setup)
  (buffer-enable-undo)
  (goto-char (point-min))
  (message "Creating customization setup...done"))

;;; The Tree Browser.

;;;###autoload
(defun customize-browse (&optional group)
  "Create a tree browser for the customize hierarchy."
  (interactive)
  (unless group
    (setq group 'emacs))
  (let ((name "*Customize Browser*"))
    (pop-to-buffer-same-window (custom-get-fresh-buffer name)))
  (Custom-mode)
  (widget-insert (format "\
%s buttons; type RET or click mouse-1
on a button to invoke its action.
Invoke [+] to expand a group, and [-] to collapse an expanded group.\n"
			 (if custom-raised-buttons
			     "Raised text indicates"
			   "Square brackets indicate")))


  (if custom-browse-only-groups
      (widget-insert "\
Invoke the [Group] button below to edit that item in another window.\n\n")
    (widget-insert "Invoke the ")
    (widget-create 'item
		   :format "%t"
		   :tag "[Group]"
		   :tag-glyph "folder")
    (widget-insert ", ")
    (widget-create 'item
		   :format "%t"
		   :tag "[Face]"
		   :tag-glyph "face")
    (widget-insert ", and ")
    (widget-create 'item
		   :format "%t"
		   :tag "[Option]"
		   :tag-glyph "option")
    (widget-insert " buttons below to edit that
item in another window.\n\n"))
  (let ((custom-buffer-style 'tree))
    (widget-create 'custom-group
		   :custom-last t
		   :custom-state 'unknown
		   :tag (custom-unlispify-tag-name group)
		   :value group))
  (widget-setup)
  (goto-char (point-min)))

(define-widget 'custom-browse-visibility 'item
  "Control visibility of items in the customize tree browser."
  :format "%[[%t]%]"
  :action 'custom-browse-visibility-action)

(defun custom-browse-visibility-action (widget &rest _ignore)
  (let ((custom-buffer-style 'tree))
    (custom-toggle-parent widget)))

(define-widget 'custom-browse-group-tag 'custom-group-link
  "Show parent in other window when activated."
  :tag "Group"
  :tag-glyph "folder"
  :action 'custom-browse-group-tag-action)

(defun custom-browse-group-tag-action (widget &rest _ignore)
  (let ((parent (widget-get widget :parent)))
    (customize-group-other-window (widget-value parent))))

(define-widget 'custom-browse-variable-tag 'custom-group-link
  "Show parent in other window when activated."
  :tag "Option"
  :tag-glyph "option"
  :action 'custom-browse-variable-tag-action)

(defun custom-browse-variable-tag-action (widget &rest _ignore)
  (let ((parent (widget-get widget :parent)))
    (customize-variable-other-window (widget-value parent))))

(define-widget 'custom-browse-face-tag 'custom-group-link
  "Show parent in other window when activated."
  :tag "Face"
  :tag-glyph "face"
  :action 'custom-browse-face-tag-action)

(defun custom-browse-face-tag-action (widget &rest _ignore)
  (let ((parent (widget-get widget :parent)))
    (customize-face-other-window (widget-value parent))))

(defconst custom-browse-alist '(("   " "space")
			      (" | " "vertical")
			      ("-\\ " "top")
			      (" |-" "middle")
			      (" `-" "bottom")))

(defun custom-browse-insert-prefix (prefix)
  "Insert PREFIX."
  (declare (obsolete insert "27.1"))
  (insert prefix))

;;; Modification of Basic Widgets.
;;
;; We add extra properties to the basic widgets needed here.  This is
;; fine, as long as we are careful to stay within our own namespace.
;;
;; We want simple widgets to be displayed by default, but complex
;; widgets to be hidden.

;; This widget type is obsolete as of Emacs 24.1.
(widget-put (get 'item 'widget-type) :custom-show t)
(widget-put (get 'editable-field 'widget-type)
	    :custom-show (lambda (_widget value)
			   (let ((pp (pp-to-string value)))
			     (cond ((string-search "\n" pp)
				    nil)
				   ((> (length pp) 40)
				    nil)
				   (t t)))))
(widget-put (get 'menu-choice 'widget-type) :custom-show t)

;;; The `custom-manual' Widget.

(define-widget 'custom-manual 'info-link
  "Link to the manual entry for this customization option."
  :help-echo "Read the manual entry for this option."
  :keymap custom-mode-link-map
  :follow-link 'mouse-face
  :button-face 'custom-link
  :mouse-face 'highlight
  :pressed-face 'highlight
  :tag "Manual")

;;; The `custom-magic' Widget.

(defgroup custom-magic-faces nil
  "Faces used by the magic button."
  :group 'custom-faces
  :group 'custom-buffer)

(defface custom-invalid '((((class color))
			   :foreground "yellow1" :background "red1")
			  (t :weight bold :slant italic :underline t))
  "Face used when the customize item is invalid."
  :group 'custom-magic-faces)

(defface custom-rogue '((((class color))
			 :foreground "pink" :background "black")
			(t :underline t))
  "Face used when the customize item is not defined for customization."
  :group 'custom-magic-faces)

(defface custom-modified '((((min-colors 88) (class color))
			    :foreground "white" :background "blue1")
			   (((class color))
			    :foreground "white" :background "blue")
			   (t :slant italic))
  "Face used when the customize item has been modified."
  :group 'custom-magic-faces)

(defface custom-set '((((min-colors 88) (class color))
		       :foreground "blue1" :background "white")
		      (((class color))
		       :foreground "blue" :background "white")
		      (t :slant italic))
  "Face used when the customize item has been set."
  :group 'custom-magic-faces)

(defface custom-changed '((((min-colors 88) (class color))
			   :foreground "white" :background "blue1")
			  (((class color))
			   :foreground "white" :background "blue")
			  (t :slant italic))
  "Face used when the customize item has been changed."
  :group 'custom-magic-faces)

(defface custom-themed '((((min-colors 88) (class color))
			  :foreground "white" :background "blue1")
			 (((class color))
			  :foreground "white" :background "blue")
			 (t :slant italic))
  "Face used when the customize item has been set by a theme."
  :group 'custom-magic-faces)

(defface custom-saved '((t :underline t))
  "Face used when the customize item has been saved."
  :group 'custom-magic-faces)

(defconst custom-magic-alist
  '((nil "#" underline "\
UNINITIALIZED, you should not see this.")
    (unknown "?" italic "\
UNKNOWN, you should not see this.")
    (hidden "-" default "\
HIDDEN, invoke \"Show\" in the previous line to show." "\
group now hidden, invoke \"Show\", above, to show contents.")
    (invalid "x" custom-invalid "\
INVALID, the displayed value cannot be set.")
    (modified "*" custom-modified "\
EDITED, shown value does not take effect until you set or save it." "\
something in this group has been edited but not set.")
    (set "+" custom-set "\
SET for current session only." "\
something in this group has been set but not saved.")
    (changed ":" custom-changed "\
CHANGED outside Customize." "\
something in this group has been changed outside customize.")
    (saved "!" custom-saved "\
SAVED and set." "\
something in this group has been set and saved.")
    (themed "o" custom-themed "\
THEMED." "\
visible group members are set by enabled themes.")
    (rogue "@" custom-rogue "\
NO CUSTOMIZATION DATA; not intended to be customized." "\
something in this group is not prepared for customization.")
    (standard " " nil "\
STANDARD." "\
visible group members are all at standard values."))
  "Alist of customize option states.
Each entry is of the form (STATE MAGIC FACE ITEM-DESC [ GROUP-DESC ]), where

STATE is one of the following symbols:

nil
   For internal use, should never occur.
`unknown'
   For internal use, should never occur.
`hidden'
   This item is not being displayed.
`invalid'
   This item is modified, but has an invalid form.
`modified'
   This item is modified, and has a valid form.
`set'
   This item has been set but not saved.
`changed'
   The current value of this item has been changed outside Customize.
`saved'
   This item is marked for saving.
`rogue'
   This item has no customization information.
`themed'
   This item was set by an enabled Custom theme.
`standard'
   This item is unchanged from the standard setting.

MAGIC is a string used to present that state.

FACE is a face used to present the state.

ITEM-DESC is a string describing the state for options.

GROUP-DESC is a string describing the state for groups.  If this is
left out, ITEM-DESC will be used.

The string %c in either description will be replaced with the
category of the item.  These are `group', `option', and `face'.

The list should be sorted most significant first.")

(defcustom custom-magic-show 'long
  "If non-nil, show textual description of the state.
If `long', show a full-line description, not just one word."
  :type '(choice (const :tag "no" nil)
		 (const long)
		 (other :tag "short" short))
  :group 'custom-buffer)

(defcustom custom-magic-show-hidden '(option face)
  "Control whether the State button is shown for hidden items.
The value should be a list with the custom categories where the State
button should be visible.  Possible categories are `group', `option',
and `face'."
  :type '(set (const group) (const option) (const face))
  :group 'custom-buffer)

(defcustom custom-magic-show-button nil
  "Show a \"magic\" button indicating the state of each customization option."
  :type 'boolean
  :group 'custom-buffer)

(define-widget 'custom-magic 'default
  "Show and manipulate state for a customization option."
  :format "%v"
  :action 'widget-parent-action
  :notify 'ignore
  :value-get 'ignore
  :value-create 'custom-magic-value-create
  :value-delete 'widget-children-value-delete)

(defun widget-magic-mouse-down-action (widget &optional _event)
  ;; Non-nil unless hidden.
  (not (eq (widget-get (widget-get (widget-get widget :parent) :parent)
		       :custom-state)
	   'hidden)))

(defun custom-magic-value-create (widget)
  "Create compact status report for WIDGET."
  (let* ((parent (widget-get widget :parent))
	 (state (widget-get parent :custom-state))
	 (hidden (eq state 'hidden))
	 (entry (assq state custom-magic-alist))
	 (magic (nth 1 entry))
	 (face (nth 2 entry))
	 (category (widget-get parent :custom-category))
	 (text (or (and (eq category 'group)
			(nth 4 entry))
		   (nth 3 entry)))
	 (form (widget-get parent :custom-form))
	 children)
    (unless (eq state 'hidden)
      (while (string-match "\\`\\(.*\\)%c\\(.*\\)\\'" text)
	(setq text (concat (match-string 1 text)
			   (symbol-name category)
			   (match-string 2 text))))
      (when (and custom-magic-show
		 (or (not hidden)
		     (memq category custom-magic-show-hidden)))
	(insert "   ")
	(when (and (eq category 'group)
		   (not (and (eq custom-buffer-style 'links)
			     (> (widget-get parent :custom-level) 1))))
	  (insert-char ?\s (* custom-buffer-indent
			      (widget-get parent :custom-level))))
	(push (widget-create-child-and-convert
	       widget 'choice-item
	       :help-echo "Change the state of this item."
	       :format (if hidden "%t" "%[%t%]")
	       :button-prefix 'widget-push-button-prefix
	       :button-suffix 'widget-push-button-suffix
	       :mouse-down-action 'widget-magic-mouse-down-action
	       :tag " State ")
	      children)
	(insert ": ")
	(let ((start (point)))
	  (if (eq custom-magic-show 'long)
	      (insert text)
	    (insert (symbol-name state)))
	  (cond ((eq form 'lisp)
		 (insert " (lisp)"))
		((eq form 'mismatch)
		 (insert " (mismatch)")))
	  (put-text-property start (point) 'face 'custom-state))
	(insert "\n"))
      (when (and (eq category 'group)
		 (not (and (eq custom-buffer-style 'links)
			   (> (widget-get parent :custom-level) 1))))
	(insert-char ?\s (* custom-buffer-indent
			    (widget-get parent :custom-level))))
      (when custom-magic-show-button
	(when custom-magic-show
	  (let ((indent (widget-get parent :indent)))
	    (when indent
	      (insert-char ?  indent))))
	(push (widget-create-child-and-convert
	       widget 'choice-item
	       :mouse-down-action 'widget-magic-mouse-down-action
	       :button-face face
	       :button-prefix ""
	       :button-suffix ""
	       :help-echo "Change the state."
	       :format (if hidden "%t" "%[%t%]")
	       :tag (if (memq form '(lisp mismatch))
			(concat "(" magic ")")
		      (concat "[" magic "]")))
	      children)
	(insert " "))
      (widget-put widget :children children))))

(defun custom-magic-reset (widget &optional buffer)
  "Redraw the :custom-magic property of WIDGET."
  (let ((magic (widget-get widget :custom-magic)))
    (when magic
      (with-current-buffer (or buffer (current-buffer))
        (widget-value-set magic (widget-value magic))))))

;;; The `custom' Widget.

(defface custom-button
<<<<<<< HEAD
  '((((type x w32 ns wr) (class color))	; Like default mode line
=======
  '((((type x w32 ns haiku pgtk) (class color))	; Like default mode line
>>>>>>> d6d25a3c
     :box (:line-width 2 :style released-button)
     :background "lightgrey" :foreground "black"))
  "Face for custom buffer buttons if `custom-raised-buttons' is non-nil."
  :version "21.1"
  :group 'custom-faces)

(defface custom-button-mouse
<<<<<<< HEAD
  '((((type x w32 ns wr) (class color))
=======
  '((((type x w32 ns haiku pgtk) (class color))
>>>>>>> d6d25a3c
     :box (:line-width 2 :style released-button)
     :background "grey90" :foreground "black")
    (t
     ;; This is for text terminals that support mouse, like GPM mouse
     ;; or the MS-DOS terminal: inverse-video makes the button stand
     ;; out on mouse-over.
     :inverse-video t))
  "Mouse face for custom buffer buttons if `custom-raised-buttons' is non-nil."
  :version "22.1"
  :group 'custom-faces)

(defface custom-button-unraised
  '((t :inherit underline))
  "Face for custom buffer buttons if `custom-raised-buttons' is nil."
  :version "22.1"
  :group 'custom-faces)

(setq custom-button
      (if custom-raised-buttons 'custom-button 'custom-button-unraised))

(setq custom-button-mouse
      (if custom-raised-buttons 'custom-button-mouse 'highlight))

(defface custom-button-pressed
<<<<<<< HEAD
  '((((type x w32 ns wr) (class color))
=======
  '((((type x w32 ns haiku pgtk) (class color))
>>>>>>> d6d25a3c
     :box (:line-width 2 :style pressed-button)
     :background "lightgrey" :foreground "black")
    (t :inverse-video t))
  "Face for pressed custom buttons if `custom-raised-buttons' is non-nil."
  :version "21.1"
  :group 'custom-faces)

(defface custom-button-pressed-unraised
  '((default :inherit custom-button-unraised)
    (((class color) (background light)) :foreground "magenta4")
    (((class color) (background dark)) :foreground "violet"))
  "Face for pressed custom buttons if `custom-raised-buttons' is nil."
  :version "22.1"
  :group 'custom-faces)

(setq custom-button-pressed
  (if custom-raised-buttons
      'custom-button-pressed
    'custom-button-pressed-unraised))

(defface custom-documentation '((t nil))
  "Face used for documentation strings in customization buffers."
  :group 'custom-faces)

(defface custom-state '((((class color) (background dark))
			 :foreground "lime green")
			(((class color) (background light))
			 :foreground "dark green"))
  "Face used for State descriptions in the customize buffer."
  :group 'custom-faces)

(defface custom-link '((t :inherit link))
  "Face for links in customization buffers."
  :version "22.1"
  :group 'custom-faces)

(define-widget 'custom 'default
  "Customize a user option."
  :format "%v"
  :convert-widget 'custom-convert-widget
  :notify 'custom-notify
  :custom-prefix ""
  :custom-level 1
  :custom-state 'hidden
  :documentation-property 'widget-subclass-responsibility
  :value-create 'widget-subclass-responsibility
  :value-delete 'widget-children-value-delete
  :value-get 'widget-value-value-get
  :validate 'widget-children-validate
  :match (lambda (_widget value) (symbolp value)))

(defun custom-convert-widget (widget)
  "Initialize :value and :tag from :args in WIDGET."
  (let ((args (widget-get widget :args)))
    (when args
      (widget-put widget :value (widget-apply widget
					      :value-to-internal (car args)))
      (widget-put widget :tag (custom-unlispify-tag-name (car args)))
      (widget-put widget :args nil)))
  widget)

(defun custom-notify (widget &rest args)
  "Keep track of changes."
  (let ((state (widget-get widget :custom-state)))
    (unless (eq state 'modified)
      (unless (memq state '(nil unknown hidden))
	(widget-put widget :custom-state 'modified)
        ;; Tell our buttons and the tool bar that we changed the widget's state.
        (force-mode-line-update)
        (dolist (btn custom-command-buttons)
          (widget-apply btn :notify)))
      ;; Update the status text (usually from "STANDARD" to "EDITED
      ;; bla bla" in the buffer after the command has run.  Otherwise
      ;; commands like `M-u' (that work on a region in the buffer)
      ;; will upcase the wrong part of the buffer, since more text has
      ;; been inserted before point.
      (run-with-idle-timer 0.0 nil #'custom-magic-reset widget (current-buffer))
      (apply 'widget-default-notify widget args))))

(defun custom-redraw (widget)
  "Redraw WIDGET with current settings."
  (let ((line (count-lines (point-min) (point)))
	(column (current-column))
	(pos (point))
	(from (marker-position (widget-get widget :from)))
	(to (marker-position (widget-get widget :to))))
    (save-excursion
      (widget-value-set widget (widget-value widget))
      (custom-redraw-magic widget))
    (when (and (>= pos from) (<= pos to))
      (condition-case nil
	  (progn
	    (goto-char (point-min))
	    (forward-line (if (> column 0)
			      (1- line)
			    line))
	    (move-to-column column))
	(error nil)))))

(defun custom-redraw-magic (widget)
  "Redraw WIDGET state with current settings."
  (while widget
    (let ((magic (widget-get widget :custom-magic)))
      (cond (magic
	     (widget-value-set magic (widget-value magic))
	     (when (setq widget (widget-get widget :group))
	       (custom-group-state-update widget)))
	    (t
	     (setq widget nil)))))
  (widget-setup)
  (force-mode-line-update)
  (dolist (btn custom-command-buttons)
    (widget-apply btn :notify)))

(defun custom-show (widget value)
  "Non-nil if WIDGET should be shown with VALUE by default."
  (declare (obsolete "this widget type is no longer supported." "24.1"))
  (let ((show (widget-get widget :custom-show)))
    (if (functionp show)
	(funcall show widget value)
      show)))

(defun custom-load-widget (widget)
  "Load all dependencies for WIDGET."
  (custom-load-symbol (widget-value widget)))

(defun custom-unloaded-symbol-p (symbol)
  "Return non-nil if the dependencies of SYMBOL have not yet been loaded."
  (let ((found nil)
	(loads (get symbol 'custom-loads))
	load)
    (while loads
      (setq load (car loads)
	    loads (cdr loads))
      (cond ((symbolp load)
	     (unless (featurep load)
	       (setq found t)))
	    ((assoc load load-history))
	    ((assoc (locate-library load) load-history)
	     (message nil))
	    (t
	     (setq found t))))
    found))

(defun custom-unloaded-widget-p (widget)
  "Return non-nil if the dependencies of WIDGET have not yet been loaded."
  (custom-unloaded-symbol-p (widget-value widget)))

(defun custom-toggle-hide (widget)
  "Toggle visibility of WIDGET."
  (custom-load-widget widget)
  (let ((state (widget-get widget :custom-state)))
    (cond ((memq state '(invalid modified set))
	   (error "There are unsaved changes"))
	  ((eq state 'hidden)
	   (widget-put widget :custom-state 'unknown))
	  (t
	   (widget-put widget :documentation-shown nil)
	   (widget-put widget :custom-state 'hidden)))
    (custom-redraw widget)
    (widget-setup)))

(defun custom-toggle-parent (widget &rest _ignore)
  "Toggle visibility of parent of WIDGET."
  (custom-toggle-hide (widget-get widget :parent)))

(defun custom-add-see-also (widget &optional prefix)
  "Add `See also ...' to WIDGET if there are any links.
Insert PREFIX first if non-nil."
  (let* ((symbol (widget-get widget :value))
	 (links (get symbol 'custom-links))
	 (many (> (length links) 2))
	 (buttons (widget-get widget :buttons))
	 (indent (widget-get widget :indent)))
    (when links
      (when indent
	(insert-char ?\s indent))
      (when prefix
	(insert prefix))
      (insert "See also ")
      (while links
	(push (widget-create-child-and-convert
	       widget (car links)
	       :button-face 'custom-link
	       :mouse-face 'highlight
	       :pressed-face 'highlight)
	      buttons)
	(setq links (cdr links))
	(cond ((null links)
	       (insert ".\n"))
	      ((null (cdr links))
	       (if many
		   (insert ", and ")
		 (insert " and ")))
	      (t
	       (insert ", "))))
      (widget-put widget :buttons buttons))))

(defun custom-add-parent-links (widget &optional initial-string _doc-initial-string)
  "Add \"Parent groups: ...\" to WIDGET if the group has parents.
The value is non-nil if any parents were found.
If INITIAL-STRING is non-nil, use that rather than \"Parent groups:\"."
  (let ((name (widget-value widget))
	(type (widget-type widget))
	(buttons (widget-get widget :buttons))
	(start (point))
	(parents nil))
    (insert (or initial-string "Groups:"))
    (mapatoms (lambda (symbol)
		(when (member (list name type) (get symbol 'custom-group))
		  (insert " ")
		  (push (widget-create-child-and-convert
			 widget 'custom-group-link
			 :tag (custom-unlispify-tag-name symbol)
			 symbol)
			buttons)
		  (setq parents (cons symbol parents)))))
    (if parents
        (insert "\n")
      (delete-region start (point)))
    (widget-put widget :buttons buttons)
    parents))

;;; The `custom-comment' Widget.

;; like the editable field
(defface custom-comment '((((type tty))
			   :background "yellow3"
			   :foreground "black")
			  (((class grayscale color)
			    (background light))
			   :background "gray85")
			  (((class grayscale color)
			    (background dark))
			   :background "dim gray")
			  (t
			   :slant italic))
  "Face used for comments on variables or faces."
  :version "21.1"
  :group 'custom-faces)

;; like font-lock-comment-face
(defface custom-comment-tag
  '((((class color) (background dark)) :foreground "gray80")
    (((class color) (background light)) :foreground "blue4")
    (((class grayscale) (background light))
     :foreground "DimGray" :weight bold :slant italic)
    (((class grayscale) (background dark))
     :foreground "LightGray" :weight bold :slant italic)
    (t :weight bold))
  "Face used for the comment tag on variables or faces."
  :group 'custom-faces)

(define-widget 'custom-comment 'string
  "User comment."
  :tag "Comment"
  :help-echo "Edit a comment here."
  :sample-face 'custom-comment-tag
  :value-face 'custom-comment
  :shown nil
  :create 'custom-comment-create)

(defun custom-comment-create (widget)
  (let* ((null-comment (equal "" (widget-value widget))))
    (if (or (widget-get (widget-get widget :parent) :comment-shown)
	    (not null-comment))
	(widget-default-create widget)
      ;; `widget-default-delete' expects markers in these slots --
      ;; maybe it shouldn't.
      (widget-put widget :from (point-marker))
      (widget-put widget :to (point-marker)))))

(defun custom-comment-hide (widget)
  (widget-put (widget-get widget :parent) :comment-shown nil))

;; Those functions are for the menu. WIDGET is NOT the comment widget. It's
;; the global custom one
(defun custom-comment-show (widget)
  "Show the comment editable field that belongs to WIDGET."
  (let ((child (car (widget-get widget :children)))
        ;; Just to be safe, we will restore this value after redrawing.
        (old-shown-value (widget-get widget :shown-value)))
    (widget-put widget :comment-shown t)
    ;; Save the changes made by the user before redrawing, to avoid
    ;; losing customizations in progress.  (Bug#5358)
    (if (eq (widget-type widget) 'custom-face)
        (if (eq (widget-type child) 'custom-face-edit)
            (widget-put widget :shown-value `((t ,(widget-value child))))
          (widget-put widget :shown-value (widget-value child)))
      (widget-put widget :shown-value (list (widget-value child))))
    (custom-redraw widget)
    (widget-put widget :shown-value old-shown-value)
    (widget-setup)))

(defun custom-comment-invisible-p (widget)
  (let ((val (widget-value (widget-get widget :comment-widget))))
    (and (equal "" val)
	 (not (widget-get widget :comment-shown)))))

;;; The `custom-variable' Widget.

(defface custom-variable-obsolete
  '((((class color) (background dark))
     :foreground "light blue")
    (((min-colors 88) (class color) (background light))
     :foreground "blue1")
    (((class color) (background light))
     :foreground "blue")
    (t :slant italic))
  "Face used for obsolete variables."
  :version "27.1"
  :group 'custom-faces)

(defface custom-variable-tag
  '((((class color) (background dark))
     :foreground "light blue" :weight bold)
    (((min-colors 88) (class color) (background light))
     :foreground "blue1" :weight bold)
    (((class color) (background light))
     :foreground "blue" :weight bold)
    (t :weight bold))
  "Face used for unpushable variable tags."
  :group 'custom-faces)

(defface custom-variable-button '((t :underline t :weight bold))
  "Face used for pushable variable tags."
  :group 'custom-faces)

(defcustom custom-variable-default-form 'edit
  "Default form of displaying variable values."
  :type '(choice (const edit)
		 (const lisp))
  :group 'custom-buffer
  :version "20.3")

(defun custom-variable-documentation (variable)
  "Return documentation of VARIABLE for use in Custom buffer.
Normally just return the docstring.  But if VARIABLE automatically
becomes buffer local when set, append a message to that effect.
Also append any obsolescence information."
  (format "%s%s%s"
          (with-temp-buffer
            (insert
             (or (documentation-property variable 'variable-documentation t)
                 ""))
            (untabify (point-min) (point-max))
            (buffer-string))
	  (if (and (local-variable-if-set-p variable)
		   (or (not (local-variable-p variable))
		       (with-temp-buffer
			 (local-variable-if-set-p variable))))
	      "\n
This variable automatically becomes buffer-local when set outside Custom.
However, setting it through Custom sets the default value."
	    "")
	  ;; This duplicates some code from describe-variable.
	  ;; TODO extract to separate utility function?
	  (let* ((obsolete (get variable 'byte-obsolete-variable))
		 (use (car obsolete)))
	    (if obsolete
		(concat "\n
This variable is obsolete"
			(if (nth 2 obsolete)
			    (format " since %s" (nth 2 obsolete)))
			(cond ((stringp use) (concat ";\n" use))
			      (use (format-message ";\nuse `%s' instead."
						   (car obsolete)))
			      (t ".")))
	      ""))))

(define-widget 'custom-variable 'custom
  "A widget for displaying a Custom variable.
The following properties have special meanings for this widget:

:hidden-states should be a list of widget states for which the
  widget's initial contents are to be hidden.

:custom-form should be a symbol describing how to display and
  edit the variable---either `edit' (using edit widgets),
  `lisp' (as a Lisp sexp), or `mismatch' (should not happen);
  if nil, use the return value of `custom-variable-default-form'.

:shown-value, if non-nil, should be a list whose `car' is the
  variable value to display in place of the current value.

:custom-style describes the widget interface style; nil is the
  default style, while `simple' means a simpler interface that
  inhibits the magic custom-state widget."
  :format "%v"
  :help-echo "Set or reset this variable."
  :documentation-property #'custom-variable-documentation
  :custom-category 'option
  :custom-state nil
  :custom-menu 'custom-variable-menu-create
  :custom-form nil
  :value-create 'custom-variable-value-create
  :action 'custom-variable-action
  :hidden-states '(standard)
  :custom-set 'custom-variable-set
  :custom-mark-to-save 'custom-variable-mark-to-save
  :custom-reset-current 'custom-redraw
  :custom-reset-saved 'custom-variable-reset-saved
  :custom-reset-standard 'custom-variable-reset-standard
  :custom-mark-to-reset-standard 'custom-variable-mark-to-reset-standard
  :custom-standard-value 'custom-variable-standard-value
  :custom-state-set-and-redraw 'custom-variable-state-set-and-redraw)

(defun custom-variable-type (symbol)
  "Return a widget suitable for editing the value of SYMBOL.
If SYMBOL has a `custom-type' property, use that.
Otherwise, try matching SYMBOL against `custom-guess-name-alist' and
try matching its doc string against `custom-guess-doc-alist'."
  (let* ((type (or (get symbol 'custom-type)
		   (and (not (get symbol 'standard-value))
			(custom-guess-type symbol))
		   'sexp))
	 (options (get symbol 'custom-options))
	 (tmp (if (listp type)
		  (copy-sequence type)
		(list type))))
    (when options
      ;; This used to use widget-put, but with strict plists that
      ;; fails when type is an even-length list, eg (repeat character).
      ;; Passing our result through widget-convert makes it a valid widget.
      (setcdr tmp (append (list :options options) (cdr tmp))))
    tmp))

(defun custom-variable-value-create (widget)
  "Here is where you edit the variable's value."
  (custom-load-widget widget)
  (unless (widget-get widget :custom-form)
    (widget-put widget :custom-form custom-variable-default-form))
  (let* ((buttons (widget-get widget :buttons))
	 (children (widget-get widget :children))
	 (form (widget-get widget :custom-form))
	 (symbol (widget-get widget :value))
	 (tag (widget-get widget :tag))
	 (type (custom-variable-type symbol))
	 (conv (widget-convert type))
	 (get (or (get symbol 'custom-get) 'default-value))
	 (prefix (widget-get widget :custom-prefix))
	 (last (widget-get widget :custom-last))
	 (style (widget-get widget :custom-style))
	 (value (let ((shown-value (widget-get widget :shown-value)))
		  (cond (shown-value
			 (car shown-value))
			((default-boundp symbol)
			 (funcall get symbol))
			(t (widget-get conv :value)))))
	 (state (or (widget-get widget :custom-state)
		    (if (memq (custom-variable-state symbol value)
			      (widget-get widget :hidden-states))
			'hidden)))
	 (obsolete (get symbol 'byte-obsolete-variable)))

    ;; If we don't know the state, see if we need to edit it in lisp form.
    (unless state
      (with-suppressed-warnings ((obsolete custom-show))
        (setq state (if (custom-show type value) 'unknown 'hidden))))
    (when (eq state 'unknown)
      (unless (widget-apply conv :match value)
	(setq form 'mismatch)))
    ;; Now we can create the child widget.
    (cond ((eq custom-buffer-style 'tree)
	   (insert prefix (if last " `--- " " |--- "))
	   (push (widget-create-child-and-convert
		  widget 'custom-browse-variable-tag)
		 buttons)
	   (insert " " tag "\n")
	   (widget-put widget :buttons buttons))
	  ((eq state 'hidden)
	   ;; Indicate hidden value.
	   (push (widget-create-child-and-convert
		  widget 'custom-visibility
		  :help-echo "Show the value of this option."
		  :on-glyph "down"
		  :on "Hide"
		  :off-glyph "right"
		  :off "Show Value"
		  :action 'custom-toggle-hide-variable
		  nil)
		 buttons)
	   (insert " ")
	   (push (widget-create-child-and-convert
		  widget 'item
		  :format "%{%t%} "
		  :sample-face (if obsolete
				   'custom-variable-obsolete
				 'custom-variable-tag)
		  :tag tag
		  :parent widget)
		 buttons))
	  ((memq form '(lisp mismatch))
	   (push (widget-create-child-and-convert
		  widget 'custom-visibility
		  :help-echo "Hide the value of this option."
		  :on "Hide"
		  :off "Show"
		  :on-glyph "down"
		  :off-glyph "right"
		  :action 'custom-toggle-hide-variable
		  t)
		 buttons)
	   (insert " ")
	   ;; This used to try presenting the saved value or the
	   ;; standard value, but it seems more intuitive to present
	   ;; the current value (Bug#7600).
	   (let* ((value (cond ((default-boundp symbol)
				(custom-quote (funcall get symbol)))
			       (t
				(custom-quote (widget-get conv :value))))))
	     (insert (symbol-name symbol) ": ")
	     (push (widget-create-child-and-convert
		    widget 'sexp
		    :button-face 'custom-variable-button-face
		    :format "%v"
		    :tag (symbol-name symbol)
		    :parent widget
		    :value value)
		   children)))
	  (t
	   ;; Edit mode.
	   (push (widget-create-child-and-convert
		  widget 'custom-visibility
		  :help-echo "Hide or show this option."
		  :on "Hide"
		  :off "Show"
		  :on-glyph "down"
		  :off-glyph "right"
		  :action 'custom-toggle-hide-variable
		  t)
		 buttons)
	   (insert " ")
	   (let* ((format (widget-get type :format))
                  tag-format)
             ;; We used to drop the widget tag when creating TYPE, passing
             ;; everything after the colon (including whitespace characters
             ;; after it) as the :format for TYPE.  We don't drop the tag
             ;; anymore, but we should keep an immediate whitespace character,
             ;; if present, and it's easier to do it here.
             (unless (string-match ":\\s-?" format)
	       (error "Bad format"))
	     (setq tag-format (substring format 0 (match-end 0)))
	     (push (widget-create-child-and-convert
		    widget 'item
		    :format tag-format
		    :action 'custom-tag-action
		    :help-echo "Change value of this option."
		    :mouse-down-action 'custom-tag-mouse-down-action
		    :button-face 'custom-variable-button
		    :sample-face (if obsolete
				     'custom-variable-obsolete
				   'custom-variable-tag)
		    :tag tag)
		   buttons)
	     (push (widget-create-child-and-convert
		    widget type
		    :value value)
		   children))))
    (unless (eq custom-buffer-style 'tree)
      (unless (eq (preceding-char) ?\n)
	(widget-insert "\n"))
      ;; Create the magic button.
      (unless (eq style 'simple)
	(let ((magic (widget-create-child-and-convert
		      widget 'custom-magic nil)))
	  (widget-put widget :custom-magic magic)
	  (push magic buttons)))
      (widget-put widget :buttons buttons)
      ;; Insert documentation.
      (widget-put widget :documentation-indent 3)
      (unless (and (eq style 'simple)
		   (eq state 'hidden))
	(widget-add-documentation-string-button
	 widget :visibility-widget 'custom-visibility))

      ;; The comment field
      (unless (eq state 'hidden)
	(let* ((comment (get symbol 'variable-comment))
	       (comment-widget
		(widget-create-child-and-convert
		 widget 'custom-comment
		 :parent widget
		 :value (or comment ""))))
	  (widget-put widget :comment-widget comment-widget)
	  ;; Don't push it !!! Custom assumes that the first child is the
	  ;; value one.
	  (setq children (append children (list comment-widget)))))
      ;; Update the rest of the properties.
      (widget-put widget :custom-form form)
      (widget-put widget :children children)
      ;; Now update the state.
      (if (eq state 'hidden)
	  (widget-put widget :custom-state state)
	(custom-variable-state-set widget))
      ;; See also.
      (unless (eq state 'hidden)
	(when (eq (widget-get widget :custom-level) 1)
	  (custom-add-parent-links widget))
	(custom-add-see-also widget)))))

(defvar custom--hidden-state)

(defun custom-toggle-hide-all-widgets ()
  "Hide or show details of all customizable settings in a Custom buffer.
This command is for use in a Custom buffer that shows many
customizable settings, like \"*Customize Group*\" or \"*Customize Faces*\".
It toggles the display of each of the customizable settings in the buffer
between the expanded view, where the values of the settings and the value
menus to change them are visible; and the concise view, where only the
minimal details are shown, usually the name, the doc string and little
else."
  (interactive)
  (save-excursion
    (goto-char (point-min))
    ;; Surely there's a better way to find all the "top level" widgets
    ;; in a buffer, but I couldn't find it.
    (while (not (eobp))
      (when-let* ((widget (widget-at (point)))
                  (parent (widget-get widget :parent))
                  (state (widget-get parent :custom-state)))
        (when (eq state 'changed)
          (setq state 'standard))
        (when (and (eq (widget-type widget) 'custom-visibility)
                   (eq state custom--hidden-state))
          (custom-toggle-parent widget)))
      (forward-line 1)))
  (setq custom--hidden-state (if (eq custom--hidden-state 'hidden)
                                 'standard
                               'hidden))
  (if (eq custom--hidden-state 'hidden)
      (message "All variables hidden")
    (message "All variables shown")))

(defun custom-toggle-hide-variable (visibility-widget &rest _ignore)
  "Toggle the visibility of a `custom-variable' parent widget.
By default, this signals an error if the parent has unsaved
changes.  If the parent has a `simple' :custom-style property,
the present value is saved to its :shown-value property instead."
  (let ((widget (widget-get visibility-widget :parent)))
    (unless (eq (widget-type widget) 'custom-variable)
      (error "Invalid widget type"))
    (custom-load-widget widget)
    (let ((state (widget-get widget :custom-state)))
      (if (eq state 'hidden)
	  (widget-put widget :custom-state 'unknown)
	;; In normal interface, widget can't be hidden if modified.
	(when (memq state '(invalid modified set))
	  (if (eq (widget-get widget :custom-style) 'simple)
	      (widget-put widget :shown-value
			  (list (widget-value
				 (car-safe
				  (widget-get widget :children)))))
	    (message "Note: There are unsaved changes")))
	(widget-put widget :documentation-shown nil)
	(widget-put widget :custom-state 'hidden))
      (custom-redraw widget)
      (widget-setup))))

(defun custom-tag-action (widget &rest args)
  "Pass :action to first child of WIDGET's parent."
  (apply 'widget-apply (car (widget-get (widget-get widget :parent) :children))
	 :action args))

(defun custom-tag-mouse-down-action (widget &rest args)
  "Pass :mouse-down-action to first child of WIDGET's parent."
  (apply 'widget-apply (car (widget-get (widget-get widget :parent) :children))
	 :mouse-down-action args))

(defun custom-variable-state (symbol val)
  "Return the state of SYMBOL if its value is VAL.
If SYMBOL has a non-nil `custom-get' property, it overrides VAL.
Possible return values are `standard', `saved', `set', `themed',
`changed', and `rogue'."
  (let* ((get (or (get symbol 'custom-get) 'default-value))
	 (value (if (default-boundp symbol)
		    (funcall get symbol)
		  val))
	 (comment (get symbol 'variable-comment))
	 tmp
	 temp)
    (cond ((progn (setq tmp (get symbol 'customized-value))
		  (setq temp
			(get symbol 'customized-variable-comment))
		  (or tmp temp))
	   (if (condition-case nil
		   (and (equal value (eval (car tmp)))
			(equal comment temp))
		 (error nil))
               (if (equal value (eval (car (get symbol 'standard-value))))
                   'standard
	         'set)
	     'changed))
	  ((progn (setq tmp (get symbol 'theme-value))
		  (setq temp (get symbol 'saved-variable-comment))
		  (or tmp temp))
	   (if (condition-case nil
		   (and (equal comment temp)
			(equal value
			       (eval
				(car (custom-variable-theme-value
				      symbol)))))
		 (error nil))
	       (cond
		((eq (caar tmp) 'user) 'saved)
		((eq (caar tmp) 'changed)
		 (if (condition-case nil
			 (and (null comment)
			      (equal value
				     (eval
				      (car (get symbol 'standard-value)))))
		       (error nil))
		     ;; The value was originally set outside
		     ;; custom, but it was set to the standard
		     ;; value (probably an autoloaded defcustom).
		     'standard
		   'changed))
		(t 'themed))
	     'changed))
	  ((setq tmp (get symbol 'standard-value))
	   (if (condition-case nil
		   (and (equal value (eval (car tmp)))
			(equal comment nil))
		 (error nil))
	       'standard
	     'changed))
	  (t 'rogue))))

(defun custom-variable-modified-p (widget)
  "Non-nil if the variable value of WIDGET has been modified.
WIDGET should be a custom-variable widget, whose first child is the widget
that holds the value.
Modified means that the widget that holds the value has been edited by the user
in a customize buffer.
To check for other states, call `custom-variable-state'."
  (catch 'get-error
    (let* ((form (widget-get widget :custom-form))
           (symbol (widget-get widget :value))
           (get (or (get symbol 'custom-get) 'default-value))
           (value (if (default-boundp symbol)
                      (condition-case nil
                          (funcall get symbol)
                        (error (throw 'get-error t)))
                    (symbol-value symbol)))
           (orig-value (widget-value (car (widget-get widget :children)))))
      (not (equal (if (memq form '(lisp mismatch))
                      ;; Mimic `custom-variable-value-create'.
                      (custom-quote value)
                    value)
                  orig-value)))))

(defun custom-variable-state-set (widget &optional state)
  "Set the state of WIDGET to STATE.
If STATE is nil, the new state is computed by `custom-variable-modified-p' if
WIDGET has been edited in the Custom buffer, or by `custom-variable-state'
otherwise."
  (widget-put widget :custom-state
	      (or state
                  (and (custom-variable-modified-p widget) 'modified)
                  (custom-variable-state (widget-value widget)
                                         (widget-value
                                          (car
                                           (widget-get widget :children)))))))

(defun custom-variable-standard-value (widget)
  (get (widget-value widget) 'standard-value))

(defun custom-variable-current-value (widget)
  "Return the current value of the variable edited by WIDGET.

WIDGET should be a custom-variable widget."
  (let* ((symbol (widget-value widget))
         (get (or (get symbol 'custom-get) 'default-value))
         (type (custom-variable-type symbol))
         (conv (widget-convert type)))
    (if (default-boundp symbol)
        (funcall get symbol)
      (widget-get conv :value))))

(defvar custom-variable-menu nil
  "If non-nil, an alist of actions for the `custom-variable' widget.

This variable is kept for backward compatibility reasons, please use
`custom-variable-extended-menu' instead.

Each entry has the form (NAME ACTION FILTER) where NAME is the name of
the menu entry, ACTION is the function to call on the widget when the
menu is selected, and FILTER is a predicate which takes a `custom-variable'
widget as an argument, and returns non-nil if ACTION is valid on that
widget.  If FILTER is nil, ACTION is always valid.")

(defvar custom-variable-extended-menu
  ;; No need to give the keymap a prompt, `widget-choose' takes care of it.
  (let ((map (make-sparse-keymap)))
    (define-key-after map [custom-variable-set]
      '(menu-item "Set for Current Session" custom-variable-set
                  :enable (eq (widget-get custom-actioned-widget :custom-state)
                              'modified)))
    ;; Conditionally add items that depend on having loaded the custom-file,
    ;; rather than giving it a :visible form, because we used to conditionally
    ;; add this item when using simplified menus.
    ;; Note that we test init-file-user rather than user-init-file.  This is
    ;; in case cus-edit is loaded by something in site-start.el, because
    ;; user-init-file is not set at that stage.
    ;; https://lists.gnu.org/r/emacs-devel/2007-10/msg00310.html
    (when (or custom-file init-file-user)
      (define-key-after map [custom-variable-save]
        '(menu-item "Save for Future Sessions" custom-variable-save
                    :enable (memq
                             (widget-get custom-actioned-widget :custom-state)
                             '(modified set changed rogue)))))
    (define-key-after map [custom-redraw]
      '(menu-item "Undo Edits" custom-redraw
                  :enable (memq
                           (widget-get custom-actioned-widget :custom-state)
                           '(modified changed))))
    (define-key-after map [custom-variable-reset-saved]
      '(menu-item "Revert This Session's Customization"
                  custom-variable-reset-saved
                  :enable (memq
                           (widget-get custom-actioned-widget :custom-state)
                           '(modified set changed rogue))))
    (when (or custom-file init-file-user)
      (define-key-after map [custom-variable-reset-standard]
        '(menu-item "Erase Customization" custom-variable-reset-standard
                    :enable (memq
                             (widget-get custom-actioned-widget :custom-state)
                             '(modified set changed saved rogue)))))
    (define-key-after map [custom-variable-reset-backup]
      '(menu-item "Set to Backup Value" custom-variable-reset-backup
                  :enable (get
                           (widget-value custom-actioned-widget)
                           'backup-value)))
    (define-key-after map [sep0]
      '(menu-item "---"))
    (define-key-after map [custom-comment-show]
      '(menu-item "Add Comment" custom-comment-show
                  :enable (custom-comment-invisible-p custom-actioned-widget)))
    (define-key-after map [sep1]
      '(menu-item "---"))
    (define-key-after map [custom-variable-edit]
      '(menu-item "Show Current Value" custom-variable-edit
                  :button (:radio . (eq (widget-get custom-actioned-widget
                                                    :custom-form)
                                        'edit))))
    (define-key-after map [custom-variable-edit-lisp]
      '(menu-item "Show Saved Lisp Expression" custom-variable-edit-lisp
                  :button (:radio . (eq (widget-get custom-actioned-widget
                                                    :custom-form)
                                        'lisp))))
    map)
  "A menu for `custom-variable' widgets.
Used in `custom-variable-action' to show a menu to the user.")

(defun custom-variable-action (widget &optional event)
  "Show the menu for `custom-variable' WIDGET.
Optional EVENT is the location for the menu."
  (if (eq (widget-get widget :custom-state) 'hidden)
      (custom-toggle-hide widget)
    (unless (eq (widget-get widget :custom-state) 'modified)
      (custom-variable-state-set widget))
    (custom-redraw-magic widget)
    (let* ((completion-ignore-case t)
           (custom-actioned-widget widget)
	   (answer (widget-choose (concat "Operation on "
                                          (custom-unlispify-tag-name
                                           (widget-get widget :value)))
                                  ;; Get rid of checks like this one if we ever
                                  ;; remove the simplified menus.
                                  (if custom-variable-menu
                                      (custom-menu-filter custom-variable-menu
                                                          widget)
                                    custom-variable-extended-menu)
                                  event)))
      (if answer
	  (funcall answer widget)))))

(defun custom-variable-edit (widget)
  "Edit value of WIDGET."
  (widget-put widget :custom-state 'unknown)
  (widget-put widget :custom-form 'edit)
  (custom-redraw widget))

(defun custom-variable-edit-lisp (widget)
  "Edit the Lisp representation of the value of WIDGET."
  (widget-put widget :custom-state 'unknown)
  (widget-put widget :custom-form 'lisp)
  (custom-redraw widget))

(defun custom-variable-set (widget)
  "Set the current value for the variable being edited by WIDGET."
  (let* ((form (widget-get widget :custom-form))
	 (state (widget-get widget :custom-state))
	 (child (car (widget-get widget :children)))
	 (symbol (widget-value widget))
	 (set (or (get symbol 'custom-set) 'set-default))
	 (comment-widget (widget-get widget :comment-widget))
	 (comment (widget-value comment-widget))
	 val)
    (cond ((eq state 'hidden)
	   (user-error "Cannot set hidden variable"))
	  ((setq val (widget-apply child :validate))
	   (goto-char (widget-get val :from))
	   (error "%s" (widget-get val :error)))
	  ((memq form '(lisp mismatch))
	   (when (equal comment "")
	     (setq comment nil)
	     ;; Make the comment invisible by hand if it's empty
	     (custom-comment-hide comment-widget))
           (setq val (widget-value child))
           (unless (equal (eval val) (custom-variable-current-value widget))
	     (custom-variable-backup-value widget))
	   (custom-push-theme 'theme-value symbol 'user
                              'set (custom-quote val))
	   (funcall set symbol (eval val))
	   (put symbol 'customized-value (list val))
	   (put symbol 'variable-comment comment)
	   (put symbol 'customized-variable-comment comment))
	  (t
	   (when (equal comment "")
	     (setq comment nil)
	     ;; Make the comment invisible by hand if it's empty
	     (custom-comment-hide comment-widget))
           (setq val (widget-value child))
           (unless (equal val (custom-variable-current-value widget))
	     (custom-variable-backup-value widget))
	   (custom-push-theme 'theme-value symbol 'user
			      'set (custom-quote val))
	   (funcall set symbol val)
	   (put symbol 'customized-value (list (custom-quote val)))
	   (put symbol 'variable-comment comment)
	   (put symbol 'customized-variable-comment comment)))
    (custom-variable-state-set widget)
    (custom-redraw-magic widget)))

(defun custom-variable-mark-to-save (widget)
  "Set value and mark for saving the variable edited by WIDGET."
  (let* ((form (widget-get widget :custom-form))
	 (state (widget-get widget :custom-state))
	 (child (car (widget-get widget :children)))
	 (symbol (widget-value widget))
	 (set (or (get symbol 'custom-set) 'set-default))
	 (comment-widget (widget-get widget :comment-widget))
	 (comment (widget-value comment-widget))
	 val)
    (cond ((eq state 'hidden)
	   (user-error "Cannot set hidden variable"))
	  ((setq val (widget-apply child :validate))
	   (goto-char (widget-get val :from))
	   (error "Saving %s: %s" symbol (widget-get val :error)))
	  ((memq form '(lisp mismatch))
	   (when (equal comment "")
	     (setq comment nil)
	     ;; Make the comment invisible by hand if it's empty
	     (custom-comment-hide comment-widget))
	   (put symbol 'saved-value (list (widget-value child)))
	   (custom-push-theme 'theme-value symbol 'user
			      'set (custom-quote (widget-value child)))
	   (funcall set symbol (eval (widget-value child)))
	   (put symbol 'variable-comment comment)
	   (put symbol 'saved-variable-comment comment))
	  (t
	   (when (equal comment "")
	     (setq comment nil)
	     ;; Make the comment invisible by hand if it's empty
	     (custom-comment-hide comment-widget))
	   (put symbol 'saved-value
		(list (custom-quote (widget-value child))))
	   (custom-push-theme 'theme-value symbol 'user
			      'set (custom-quote (widget-value child)))
	   (funcall set symbol (widget-value child))
	   (put symbol 'variable-comment comment)
	   (put symbol 'saved-variable-comment comment)))
    (put symbol 'customized-value nil)
    (put symbol 'customized-variable-comment nil)))

(defsubst custom-variable-state-set-and-redraw (widget)
  "Set state of variable widget WIDGET and redraw with current settings."
  (custom-variable-state-set widget)
  (custom-redraw-magic widget))

(defun custom-variable-save (widget)
  "Save value of variable edited by widget WIDGET."
  (custom-variable-mark-to-save widget)
  (custom-save-all)
  (custom-variable-state-set-and-redraw widget))

(defun custom-variable-reset-saved (widget)
  "Restore the value of the variable being edited by WIDGET.
If there is a saved value, restore it; otherwise reset to the
uncustomized (themed or standard) value.

Update the widget to show that value.  The value that was current
before this operation becomes the backup value."
  (let* ((symbol (widget-value widget))
	 (saved-value (get symbol 'saved-value))
	 (comment (get symbol 'saved-variable-comment))
         (old-value (custom-variable-current-value widget))
         value)
    (if (not (or saved-value comment))
        (progn
          (setq value (car (get symbol 'standard-value)))
          ;; If there is no saved value, remove the setting.
          (custom-push-theme 'theme-value symbol 'user 'reset)
          ;; And reset this property too.
          (put symbol 'variable-comment nil))
      (setq value (car-safe saved-value))
      (custom-push-theme 'theme-value symbol 'user 'set value)
      (put symbol 'variable-comment comment))
    (unless (equal (eval value) old-value)
      (custom-variable-backup-value widget))
    (ignore-errors
      (funcall (or (get symbol 'custom-set) #'set-default) symbol
               (eval value)))
    (put symbol 'customized-value nil)
    (put symbol 'customized-variable-comment nil)
    (widget-put widget :custom-state 'unknown)
    ;; This call will possibly make the comment invisible
    (custom-redraw widget)))

(defun custom-variable-mark-to-reset-standard (widget)
  "Mark to restore standard setting for the variable edited by widget WIDGET.
If `custom-reset-standard-variables-list' is nil, save, reset and
redraw the widget immediately."
  (let* ((symbol (widget-value widget)))
    (if (get symbol 'standard-value)
	(unless (equal (custom-variable-current-value widget)
                       (eval (car (get symbol 'standard-value))))
          (custom-variable-backup-value widget))
      (user-error "No standard setting known for %S" symbol))
    (put symbol 'variable-comment nil)
    (put symbol 'customized-value nil)
    (put symbol 'customized-variable-comment nil)
    (custom-push-theme 'theme-value symbol 'user 'reset)
    (custom-theme-recalc-variable symbol)
    (if (and custom-reset-standard-variables-list
	     (or (get symbol 'saved-value) (get symbol 'saved-variable-comment)))
	(progn
	  (put symbol 'saved-value nil)
	  (put symbol 'saved-variable-comment nil)
	  ;; Append this to `custom-reset-standard-variables-list' to
	  ;; have `custom-reset-standard-save-and-update' save setting
	  ;; to the file, update the widget's state, and redraw it.
	  (setq custom-reset-standard-variables-list
		(cons widget custom-reset-standard-variables-list)))
      (when (or (get symbol 'saved-value) (get symbol 'saved-variable-comment))
	(put symbol 'saved-value nil)
	(put symbol 'saved-variable-comment nil)
	(custom-save-all))
      (widget-put widget :custom-state 'unknown)
      ;; This call will possibly make the comment invisible
      (custom-redraw widget))))

(defun custom-variable-reset-standard (widget)
  "Restore standard setting for the variable edited by WIDGET.
This operation eliminates any saved setting for the variable,
restoring it to the state of a variable that has never been customized.
The value that was current before this operation
becomes the backup value, so you can get it again."
  (let (custom-reset-standard-variables-list)
    (custom-variable-mark-to-reset-standard widget)))

(defun custom-variable-backup-value (widget)
  "Back up the current value for WIDGET's variable.
The backup value is kept in the car of the `backup-value' property."
  (let ((symbol (widget-value widget))
	(value (custom-variable-current-value widget)))
    (put symbol 'backup-value (list value))))

(defun custom-variable-reset-backup (widget)
  "Restore the backup value for the variable being edited by WIDGET.
The value that was current before this operation
becomes the backup value, so you can use this operation repeatedly
to switch between two values."
  (let* ((symbol (widget-value widget))
	 (set (or (get symbol 'custom-set) 'set-default))
	 (value (get symbol 'backup-value))
	 (comment-widget (widget-get widget :comment-widget))
	 (comment (widget-value comment-widget)))
    (if value
	(progn
	  (custom-variable-backup-value widget)
	  (custom-push-theme 'theme-value symbol 'user 'set value)
	  (condition-case nil
	      (funcall set symbol (car value))
	     (error nil)))
      (user-error "No backup value for %s" symbol))
    (put symbol 'customized-value (list (custom-quote (car value))))
    (put symbol 'variable-comment comment)
    (put symbol 'customized-variable-comment comment)
    (custom-variable-state-set widget)
    ;; This call will possibly make the comment invisible
    (custom-redraw widget)))

;;; The `custom-visibility' Widget

(define-widget 'custom-visibility 'visibility
  "Show or hide a documentation string."
  :button-face 'custom-visibility
  :pressed-face 'custom-visibility
  :mouse-face 'highlight
  :pressed-face 'highlight
  :on-glyph nil
  :off-glyph nil)

(defface custom-visibility
  '((t :height 0.8 :inherit link))
  "Face for the `custom-visibility' widget."
  :version "23.1"
  :group 'custom-faces)

;;; The `custom-face-edit' Widget.

(define-widget 'custom-face-edit 'checklist
  "Widget for editing face attributes.
The following properties have special meanings for this widget:

:value is a plist of face attributes.

:default-face-attributes, if non-nil, is a plist of defaults for
face attributes (as specified by a `default' defface entry)."
  :format "%v"
  :extra-offset 3
  :button-args '(:help-echo "Control whether this attribute has any effect.")
  :value-to-internal 'custom-face-edit-fix-value
  :match (lambda (widget value)
	   (widget-checklist-match widget
				   (custom-face-edit-fix-value widget value)))
  :value-create 'custom-face-edit-value-create
  :convert-widget 'custom-face-edit-convert-widget
  :args (mapcar (lambda (att)
		  (list 'group :inline t
			:format "%v"
			:sibling-args (widget-get (nth 1 att) :sibling-args)
			(list 'const :format "" :value (nth 0 att))
			(nth 1 att)))
		custom-face-attributes))

(defun custom-face-edit-value-create (widget)
  (let* ((alist (widget-checklist-match-find
		 widget (widget-get widget :value)))
	 (args  (widget-get widget :args))
	 (show-all (widget-get widget :show-all-attributes))
	 (buttons  (widget-get widget :buttons))
	 (defaults (widget-checklist-match-find
		    widget
		    (widget-get widget :default-face-attributes)))
	 entry)
    (unless (looking-back "^ *" (line-beginning-position))
      (insert ?\n))
    (insert-char ?\s (widget-get widget :extra-offset))
    (if (or alist defaults show-all)
	(dolist (prop args)
	  (setq entry (or (assq prop alist)
			  (assq prop defaults)))
	  (if (or entry show-all)
	      (widget-checklist-add-item widget prop entry)))
      (insert (propertize "-- Empty face --" 'face 'shadow) ?\n))
    (let ((indent (widget-get widget :indent)))
      (if indent (insert-char ?\s (widget-get widget :indent))))
    (push (widget-create-child-and-convert
	   widget 'visibility
	   :help-echo "Show or hide all face attributes."
	   :button-face 'custom-visibility
	   :pressed-face 'custom-visibility
	   :mouse-face 'highlight
	   :on "Hide Unused Attributes"    :off "Show All Attributes"
	   :on-glyph nil :off-glyph nil
	   :always-active t
	   :action 'custom-face-edit-value-visibility-action
	   show-all)
	  buttons)
    (insert ?\n)
    (widget-put widget :buttons buttons)
    (widget-put widget :children (nreverse (widget-get widget :children)))))

(defun custom-face-edit-value-visibility-action (widget &rest _ignore)
  ;; Toggle hiding of face attributes.
  (let ((parent (widget-get widget :parent)))
    (widget-put parent :show-all-attributes
		(not (widget-get parent :show-all-attributes)))
    (custom-redraw parent)))

(defun custom-face-edit-fix-value (_widget value)
  "Ignoring WIDGET, convert :bold and :italic in VALUE to new form.
Also change :reverse-video to :inverse-video."
  (custom-fix-face-spec value))

(defun custom-face-edit-convert-widget (widget)
  "Convert :args as widget types in WIDGET."
  (widget-put
   widget
   :args (mapcar (lambda (arg)
		   (widget-convert arg
				   :deactivate 'custom-face-edit-deactivate
				   :activate 'custom-face-edit-activate
				   :delete 'custom-face-edit-delete))
		 (widget-get widget :args)))
  widget)

(defconst custom-face-edit (widget-convert 'custom-face-edit)
  "Converted version of the `custom-face-edit' widget.")

(defun custom-face-edit-deactivate (widget)
  "Make face widget WIDGET inactive for user modifications."
  (unless (widget-get widget :inactive)
    (let ((tag (custom-face-edit-attribute-tag widget))
	  (from (copy-marker (widget-get widget :from)))
	  (value (widget-value widget))
	  (inhibit-read-only t)
	  (inhibit-modification-hooks t))
      (save-excursion
	(goto-char from)
	(widget-default-delete widget)
	(insert tag ": " (propertize "--" 'face 'shadow) "\n")
	(widget-put widget :inactive
		    (cons value (cons from (- (point) from))))))))

(defun custom-face-edit-activate (widget)
  "Make face widget WIDGET active for user modifications."
  (let ((inactive (widget-get widget :inactive))
	(inhibit-read-only t)
	(inhibit-modification-hooks t))
    (when (consp inactive)
      (save-excursion
	(goto-char (car (cdr inactive)))
	(delete-region (point) (+ (point) (cdr (cdr inactive))))
	(widget-put widget :inactive nil)
	(widget-apply widget :create)
	(widget-value-set widget (car inactive))
	(widget-setup)))))

(defun custom-face-edit-delete (widget)
  "Remove WIDGET from the buffer."
  (let ((inactive (widget-get widget :inactive))
	(inhibit-read-only t)
	(inhibit-modification-hooks t))
    (if (not inactive)
	;; Widget is alive, we don't have to do anything special
	(widget-default-delete widget)
      ;; WIDGET is already deleted because we did so to deactivate it;
      ;; now just get rid of the label we put in its place.
      (delete-region (car (cdr inactive))
		     (+ (car (cdr inactive)) (cdr (cdr inactive))))
      (widget-put widget :inactive nil))))


(defun custom-face-edit-attribute-tag (widget)
  "Return the first :tag property in WIDGET or one of its children."
  (let ((tag (widget-get widget :tag)))
    (or (and (not (equal tag "")) tag)
	(let ((children (widget-get widget :children)))
	  (while (and (null tag) children)
	    (setq tag (custom-face-edit-attribute-tag (pop children))))
	  tag))))

;;; The `custom-display' Widget.

(define-widget 'custom-display 'menu-choice
  "Select a display type."
  :tag "Display"
  :value t
  :help-echo "Specify frames where the face attributes should be used."
  :args '((const :tag "all" t)
	  (const :tag "defaults" default)
	  (checklist
	   :tag "specific display"
	   :offset 0
	   :extra-offset 9
	   :args ((group :sibling-args (:help-echo "\
Only match the specified window systems.")
			 (const :format "Type: "
				type)
			 (checklist :inline t
				    :offset 0
				    (const :format "X "
					   :sibling-args (:help-echo "\
The X11 Window System.")
					   x)
				    (const :format "W32 "
					   :sibling-args (:help-echo "\
MS Windows.")
					   w32)
				    (const :format "NS "
					   :sibling-args (:help-echo "\
GNUstep or Macintosh OS Cocoa interface.")
					   ns)
<<<<<<< HEAD
                                    (const :format "WR "
					   :sibling-args (:help-echo "\
WebRender interface.")
=======
				    (const :format "PGTK "
					   :sibling-args (:help-echo "\
Pure-GTK interface.")
>>>>>>> d6d25a3c
					   ns)
				    (const :format "DOS "
					   :sibling-args (:help-echo "\
Plain MS-DOS.")
					   pc)
				    (const :format "TTY%n"
					   :sibling-args (:help-echo "\
Plain text terminals.")
					   tty)))
		  (group :sibling-args (:help-echo "\
Only match the frames with the specified color support.")
			 (const :format "Class: "
				class)
			 (checklist :inline t
				    :offset 0
				    (const :format "Color "
					   :sibling-args (:help-echo "\
Match color frames.")
					   color)
				    (const :format "Grayscale "
					   :sibling-args (:help-echo "\
Match grayscale frames.")
					   grayscale)
				    (const :format "Monochrome%n"
					   :sibling-args (:help-echo "\
Match frames with no color support.")
					   mono)))
		  (group :sibling-args (:help-echo "\
The minimum number of colors the frame should support.")
			 (const :format "" min-colors)
			 (integer :tag "Minimum number of colors" ))
		  (group :sibling-args (:help-echo "\
Only match frames with the specified intensity.")
			 (const :format "\
Background brightness: "
				background)
			 (checklist :inline t
				    :offset 0
				    (const :format "Light "
					   :sibling-args (:help-echo "\
Match frames with light backgrounds.")
					   light)
				    (const :format "Dark\n"
					   :sibling-args (:help-echo "\
Match frames with dark backgrounds.")
					   dark)))
		  (group :sibling-args (:help-echo "\
Only match frames that support the specified face attributes.")
			 (const :format "Supports attributes:" supports)
			 (custom-face-edit :inline t :format "%n%v"))))))

;;; The `custom-face' Widget.

(defface custom-face-tag
  '((t :inherit custom-variable-tag))
  "Face used for face tags."
  :group 'custom-faces)

(defcustom custom-face-default-form 'selected
  "Default form of displaying face definition."
  :type '(choice (const all)
		 (const selected)
		 (const lisp))
  :group 'custom-buffer
  :version "20.3")

(defun custom-face-documentation (face)
  "Return documentation of FACE for use in Custom buffer."
  (format "%s%s" (face-documentation face)
          ;; This duplicates some code from describe-face.
          ;; TODO extract to separate utility function?
          ;; In practice this does not get used, because M-x customize-face
          ;; follows aliases.
          (let ((alias (get face 'face-alias))
                (obsolete (get face 'obsolete-face)))
            (if (and alias obsolete)
                (format "\nThis face is obsolete%s; use `%s' instead.\n"
                        (if (stringp obsolete)
                            (format " since %s" obsolete)
                          "")
                        alias)
              ""))))

(define-widget 'custom-face 'custom
  "Widget for customizing a face.
The following properties have special meanings for this widget:

:value is the face name (a symbol).

:custom-form should be a symbol describing how to display and
  edit the face attributes---either `selected' (attributes for
  selected display only), `all' (all attributes), `lisp' (as a
  Lisp sexp), or `mismatch' (should not happen); if nil, use
  the return value of `custom-face-default-form'.

:custom-style describes the widget interface style; nil is the
  default style, while `simple' means a simpler interface that
  inhibits the magic custom-state widget.

:sample-indent, if non-nil, is the number of columns to which to
  indent the face sample (an integer).

:shown-value, if non-nil, is the face spec to display as the value
  of the widget, instead of the current face spec."
  :sample-face 'custom-face-tag
  :help-echo "Set or reset this face."
  :documentation-property #'custom-face-documentation
  :value-create 'custom-face-value-create
  :action 'custom-face-action
  :custom-category 'face
  :custom-form nil
  :custom-set 'custom-face-set
  :custom-mark-to-save 'custom-face-mark-to-save
  :custom-reset-current 'custom-redraw
  :custom-reset-saved 'custom-face-reset-saved
  :custom-reset-standard 'custom-face-reset-standard
  :custom-mark-to-reset-standard 'custom-face-mark-to-reset-standard
  :custom-standard-value 'custom-face-standard-value
  :custom-state-set-and-redraw 'custom-face-state-set-and-redraw
  :custom-menu 'custom-face-menu-create)

(define-widget 'custom-face-all 'editable-list
  "An editable list of display specifications and attributes."
  :entry-format "%i %d %v"
  :insert-button-args '(:help-echo "Insert new display specification here.")
  :append-button-args '(:help-echo "Append new display specification here.")
  :delete-button-args '(:help-echo "Delete this display specification.")
  :args '((group :format "%v" custom-display custom-face-edit)))

(defconst custom-face-all (widget-convert 'custom-face-all)
  "Converted version of the `custom-face-all' widget.")

(defun custom-filter-face-spec (spec filter-index &optional default-filter)
  "Return a canonicalized version of SPEC.
FILTER-INDEX is the index in the entry for each attribute in
`custom-face-attributes' at which the appropriate filter function can be
found, and DEFAULT-FILTER is the filter to apply for attributes that
don't specify one."
  (mapcar (lambda (entry)
	    ;; Filter a single face-spec entry
	    (let ((tests (car entry))
		  (unfiltered-attrs
		   ;; Handle both old- and new-style attribute syntax
		   (if (listp (car (cdr entry)))
		       (car (cdr entry))
		     (cdr entry)))
		  (filtered-attrs nil))
	      ;; Filter each face attribute
	      (while unfiltered-attrs
		(let* ((attr (pop unfiltered-attrs))
		       (pre-filtered-value (pop unfiltered-attrs))
		       (filter
			(or (nth filter-index (assq attr custom-face-attributes))
			    default-filter))
		       (filtered-value
			(if filter
			    (funcall filter pre-filtered-value)
			  pre-filtered-value)))
		  (push filtered-value filtered-attrs)
		  (push attr filtered-attrs)))
	      ;;
	      (list tests filtered-attrs)))
	  spec))

(defun custom-pre-filter-face-spec (spec)
  "Return SPEC changed as necessary for editing by the face customization widget.
SPEC must be a full face spec."
  (custom-filter-face-spec spec 2))

(defun custom-post-filter-face-spec (spec)
  "Return the customized SPEC in a form suitable for setting the face."
  (custom-filter-face-spec spec 3))

(defun custom-face-widget-to-spec (widget)
  "Return a face spec corresponding to WIDGET.
WIDGET should be a `custom-face' widget."
  (unless (eq (widget-type widget) 'custom-face)
    (error "Invalid widget"))
  (let ((child (car (widget-get widget :children))))
    (custom-post-filter-face-spec
     (if (eq (widget-type child) 'custom-face-edit)
	 `((t ,(widget-value child)))
       (widget-value child)))))

(defun custom-face-get-current-spec (face)
  (let ((spec (or (get face 'customized-face)
		  (get face 'saved-face)
		  (get face 'face-defface-spec)
		  ;; Attempt to construct it.
		  `((t ,(custom-face-attributes-get
			 face (selected-frame)))))))
    ;; If the user has changed this face in some other way,
    ;; edit it as the user has specified it.
    (if (not (face-spec-match-p face spec (selected-frame)))
	(setq spec `((t ,(face-attr-construct face (selected-frame))))))
    (custom-pre-filter-face-spec spec)))

(defun custom-toggle-hide-face (visibility-widget &rest _ignore)
  "Toggle the visibility of a `custom-face' parent widget.
By default, this signals an error if the parent has unsaved
changes.  If the parent has a `simple' :custom-style property,
the present value is saved to its :shown-value property instead."
  (let ((widget (widget-get visibility-widget :parent)))
    (unless (eq (widget-type widget) 'custom-face)
      (error "Invalid widget type"))
    (custom-load-widget widget)
    (let ((state (widget-get widget :custom-state)))
      (if (eq state 'hidden)
	  (widget-put widget :custom-state 'unknown)
	;; In normal interface, widget can't be hidden if modified.
	(when (memq state '(invalid modified set))
	  (if (eq (widget-get widget :custom-style) 'simple)
	      (widget-put widget :shown-value
			  (custom-face-widget-to-spec widget))
	    (error "There are unsaved changes")))
	(widget-put widget :documentation-shown nil)
	(widget-put widget :custom-state 'hidden))
      (custom-redraw widget)
      (widget-setup))))

(defun custom-face-value-create (widget)
  "Create a list of the display specifications for WIDGET."
  (let* ((buttons (widget-get widget :buttons))
	 (symbol  (widget-get widget :value))
	 (tag (or (widget-get widget :tag)
		  (prin1-to-string symbol)))
	 (hiddenp (eq (widget-get widget :custom-state) 'hidden))
	 (style   (widget-get widget :custom-style))
	 children)

    (if (eq custom-buffer-style 'tree)

	;; Draw a tree-style `custom-face' widget
	(progn
	  (insert (widget-get widget :custom-prefix)
		  (if (widget-get widget :custom-last) " `--- " " |--- "))
	  (push (widget-create-child-and-convert
		 widget 'custom-browse-face-tag)
		buttons)
	  (insert " " tag "\n")
	  (widget-put widget :buttons buttons))

      ;; Draw an ordinary `custom-face' widget
      ;; Visibility indicator.
      (push (widget-create-child-and-convert
             widget 'custom-visibility
             :help-echo "Hide or show this face."
             :on "Hide" :off "Show"
             :on-glyph "down" :off-glyph "right"
             :action 'custom-toggle-hide-face
             (not hiddenp))
            buttons)
      ;; Face name (tag).
      (insert " ")
      (push (widget-create-child-and-convert
             widget 'face-link
	     :button-face 'link
             :tag tag
             :action (lambda (&rest _x)
                       (find-face-definition symbol)))
            buttons)
      (insert
       (cond ((eq custom-buffer-style 'face) " ")
	     ((string-match-p "face\\'" tag)   ":")
	     (t " face: ")))

      ;; Face sample.
      (let ((sample-indent (widget-get widget :sample-indent))
	    (indent-tabs-mode nil))
	(and sample-indent
	     (<= (current-column) sample-indent)
	     (indent-to-column sample-indent)))
      (push (widget-create-child-and-convert
	     widget 'item
	     :format "[%{%t%}]"
	     :sample-face (let ((spec (widget-get widget :shown-value)))
			    (if spec (face-spec-choose spec) symbol))
	     :tag "sample")
	    buttons)
      (insert "\n")

      ;; Magic.
      (unless (eq (widget-get widget :custom-style) 'simple)
	(let ((magic (widget-create-child-and-convert
		      widget 'custom-magic nil)))
	  (widget-put widget :custom-magic magic)
	  (push magic buttons)))

      ;; Update buttons.
      (widget-put widget :buttons buttons)

      ;; Insert documentation.
      (unless (and hiddenp (eq style 'simple))
	(widget-put widget :documentation-indent 3)
	(widget-add-documentation-string-button
	 widget :visibility-widget 'custom-visibility)
	;; The comment field
	(unless hiddenp
	  (let* ((comment (get symbol 'face-comment))
		 (comment-widget
		  (widget-create-child-and-convert
		   widget 'custom-comment
		   :parent widget
		   :value (or comment ""))))
	    (widget-put widget :comment-widget comment-widget)
	    (push comment-widget children))))

      ;; Editor.
      (unless (eq (preceding-char) ?\n)
	(insert "\n"))
      (unless hiddenp
	(custom-load-widget widget)
	(unless (widget-get widget :custom-form)
	  (widget-put widget :custom-form custom-face-default-form))

	(let* ((spec (or (widget-get widget :shown-value)
			 (custom-face-get-current-spec symbol)))
	       (form (widget-get widget :custom-form))
	       (indent (widget-get widget :indent))
	       face-alist face-entry spec-default spec-match editor)

	  ;; Find a display in SPEC matching the selected display.
	  ;; This will use the usual face customization interface.
	  (setq face-alist spec)
	  (when (eq (car-safe (car-safe face-alist)) 'default)
	    (setq spec-default (pop face-alist)))

	  (while (and face-alist (listp face-alist) (null spec-match))
	    (setq face-entry (car face-alist))
	    (and (listp face-entry)
		 (face-spec-set-match-display (car face-entry)
					      (selected-frame))
		 (widget-apply custom-face-edit :match (cadr face-entry))
		 (setq spec-match face-entry))
	    (setq face-alist (cdr face-alist)))

	  ;; Insert the appropriate editing widget.
	  (setq editor
		(cond
		 ((and (eq form 'selected)
		       (or spec-match spec-default))
		  (when indent (insert-char ?\s indent))
		  (widget-create-child-and-convert
		   widget 'custom-face-edit
		   :value (cadr spec-match)
		   :default-face-attributes (cadr spec-default)))
		 ((and (not (eq form 'lisp))
		       (widget-apply custom-face-all :match spec))
		  (widget-create-child-and-convert
		   widget 'custom-face-all :value spec))
		 (t
		  (when indent
		    (insert-char ?\s indent))
		  (widget-create-child-and-convert
		   widget 'sexp :value spec))))
          (push editor children)
          (widget-put widget :children children)
	  (custom-face-state-set widget))))))

(defun cus--face-link (widget _format)
  (widget-create-child-and-convert
   widget 'face-link
   :button-face 'link
   :tag "link"
   :action (lambda (&rest _x)
             (customize-face (widget-value widget)))))

(defvar custom-face-menu nil
  "If non-nil, an alist of actions for the `custom-face' widget.

This variable is kept for backward compatibility reasons, please use
`custom-face-extended-menu' instead.

Each entry has the form (NAME ACTION FILTER) where NAME is the name of
the menu entry, ACTION is the function to call on the widget when the
menu is selected, and FILTER is a predicate which takes a `custom-face'
widget as an argument, and returns non-nil if ACTION is valid on that
widget.  If FILTER is nil, ACTION is always valid.")

(defvar custom-face-extended-menu
  (let ((map (make-sparse-keymap)))
    (define-key-after map [custom-face-set]
      '(menu-item "Set for Current Session" custom-face-set))
    (when (or custom-file init-file-user)
      (define-key-after map [custom-face-save]
        '(menu-item "Save for Future Sessions" custom-face-save)))
    (define-key-after map [custom-redraw]
      '(menu-item "Undo Edits" custom-redraw
                  :enable (memq
                           (widget-get custom-actioned-widget :custom-state)
                           '(modified changed))))
    (define-key-after map [custom-face-reset-saved]
      '(menu-item "Revert This Session's Customization" custom-face-reset-saved
                  :enable (memq
                           (widget-get custom-actioned-widget :custom-state)
                           '(modified set changed))))
    (when (or custom-file init-file-user)
      (define-key-after map [custom-face-reset-standard]
        '(menu-item "Erase Customization" custom-face-reset-standard
                    :enable (get (widget-value custom-actioned-widget)
                                 'face-defface-spec))))
    (define-key-after map [sep0]
      '(menu-item "---"))
    (define-key-after map [custom-comment-show]
      '(menu-item "Add Comment" custom-comment-show
                  :enable (custom-comment-invisible-p custom-actioned-widget)))
    (define-key-after map [sep1]
      '(menu-item "---"))
    (define-key-after map [custom-face-edit-selected]
      '(menu-item "For Current Display" custom-face-edit-selected
                  :button (:radio . (eq (widget-get custom-actioned-widget
                                                    :custom-form)
                                        'selected))))
    (define-key-after map [custom-face-edit-all]
      '(menu-item "For All Kinds of Displays" custom-face-edit-all
                  :button (:radio . (eq (widget-get custom-actioned-widget
                                                    :custom-form)
                                        'all))))
    (define-key-after map [custom-face-edit-lisp]
      '(menu-item "Show Lisp Expression" custom-face-edit-lisp
                  :button (:radio . (eq (widget-get custom-actioned-widget
                                                    :custom-form)
                                        'lisp))))
    map)
  "A menu for `custom-face' widgets.
Used in `custom-face-action' to show a menu to the user.")

(defun custom-face-edit-selected (widget)
  "Edit selected attributes of the value of WIDGET."
  (widget-put widget :custom-state 'unknown)
  (widget-put widget :custom-form 'selected)
  (custom-redraw widget))

(defun custom-face-edit-all (widget)
  "Edit all attributes of the value of WIDGET."
  (widget-put widget :custom-state 'unknown)
  (widget-put widget :custom-form 'all)
  (custom-redraw widget))

(defun custom-face-edit-lisp (widget)
  "Edit the Lisp representation of the value of WIDGET."
  (widget-put widget :custom-state 'unknown)
  (widget-put widget :custom-form 'lisp)
  (custom-redraw widget))

(defun custom-face-state (face)
  "Return the current state of the face FACE.
This is one of `set', `saved', `changed', `themed', or `rogue'."
  (let* ((comment (get face 'face-comment))
	 (state
	  (cond
	   ((or (get face 'customized-face)
		(get face 'customized-face-comment))
	    (if (equal (get face 'customized-face-comment) comment)
		'set
	      'changed))
	   ((or (get face 'saved-face)
		(get face 'saved-face-comment))
	    (cond ((not (equal (get face 'saved-face-comment) comment))
		   'changed)
		  ((eq 'user (caar (get face 'theme-face)))
		   'saved)
		  ((eq 'changed (caar (get face 'theme-face)))
		   'changed)
		  (t 'themed)))
	   ((get face 'face-defface-spec)
	    (cond (comment 'changed)
		  ((get face 'theme-face) 'themed)
		  (t 'standard)))
	   (t 'rogue))))
    ;; If the user called set-face-attribute to change the default for
    ;; new frames, this face is "set outside of Customize".
    (if (and (not (eq state 'rogue))
	     (get face 'face-modified))
	'changed
      state)))

(defun custom-face-state-set (widget)
  "Set the state of WIDGET, a custom-face widget.
If the user edited the widget, set the state to modified.  If not, the new
state is one of the return values of `custom-face-state'."
  (let ((face (widget-value widget)))
    (widget-put widget :custom-state
                (if (face-spec-match-p face (custom-face-widget-to-spec widget))
                    (custom-face-state face)
                  'modified))))

(defun custom-face-action (widget &optional event)
  "Show the menu for `custom-face' WIDGET.
Optional EVENT is the location for the menu."
  (if (eq (widget-get widget :custom-state) 'hidden)
      (custom-toggle-hide widget)
    (let* ((completion-ignore-case t)
           (custom-actioned-widget widget)
	   (symbol (widget-get widget :value))
	   (answer (widget-choose (concat "Operation on "
					  (custom-unlispify-tag-name symbol))
                                  (if custom-face-menu
                                      (custom-menu-filter custom-face-menu
                                                          widget)
                                    custom-face-extended-menu)
                                  event)))
      (if answer
	  (funcall answer widget)))))

(defun custom-face-set (widget)
  "Make the face attributes in WIDGET take effect."
  (let* ((symbol (widget-value widget))
	 (value  (custom-face-widget-to-spec widget))
	 (comment-widget (widget-get widget :comment-widget))
	 (comment (widget-value comment-widget)))
    (when (equal comment "")
      (setq comment nil)
      ;; Make the comment invisible by hand if it's empty
      (custom-comment-hide comment-widget))
    ;; When modifying the default face, we need to save the standard or themed
    ;; attrs, in case the user asks to revert to them in the future.
    ;; In GUIs, when resetting the attributes of the default face, the frame
    ;; parameters associated with this face won't change, unless explicitly
    ;; passed a value.  Storing this known attrs allows us to tell faces.el to
    ;; set those attributes to specified values, making the relevant frame
    ;; parameters stay in sync with the default face.
    (when (and (eq symbol 'default)
               (not (get symbol 'custom-face-default-attrs))
               (memq (custom-face-state symbol) '(standard themed)))
      (put symbol 'custom-face-default-attrs
           (custom-face-get-current-spec symbol)))
    (custom-push-theme 'theme-face symbol 'user 'set value)
    (face-spec-set symbol value 'customized-face)
    (put symbol 'face-comment comment)
    (put symbol 'customized-face-comment comment)
    (custom-face-state-set widget)
    (custom-redraw-magic widget)))

(defun custom-face-mark-to-save (widget)
  "Mark for saving the face edited by WIDGET."
  (let* ((symbol (widget-value widget))
	 (value  (custom-face-widget-to-spec widget))
	 (comment-widget (widget-get widget :comment-widget))
	 (comment (widget-value comment-widget))
	 (standard (eq (widget-get widget :custom-state) 'standard)))
    (when (equal comment "")
      (setq comment nil)
      ;; Make the comment invisible by hand if it's empty
      (custom-comment-hide comment-widget))
    ;; See the comments in `custom-face-set'.
    (when (and (eq symbol 'default)
               (not (get symbol 'custom-face-default-attrs))
               (memq (custom-face-state symbol) '(standard themed)))
      (put symbol 'custom-face-default-attrs
           (custom-face-get-current-spec symbol)))
    (custom-push-theme 'theme-face symbol 'user 'set value)
    (face-spec-set symbol value (if standard 'reset 'saved-face))
    (put symbol 'face-comment comment)
    (put symbol 'customized-face-comment nil)
    (put symbol 'saved-face-comment comment)))

(defsubst custom-face-state-set-and-redraw (widget)
  "Set state of face widget WIDGET and redraw with current settings."
  (custom-face-state-set widget)
  (custom-redraw-magic widget))

(defun custom-face-save (widget)
  "Save the face edited by WIDGET."
  (let ((form (widget-get widget :custom-form))
        (symbol (widget-value widget)))
    ;; See the comments in `custom-face-set'.
    (when (and (eq symbol 'default)
               (not (get symbol 'custom-face-default-attrs))
               (memq (custom-face-state symbol) '(standard themed)))
      (put symbol 'custom-face-default-attrs
           (custom-face-get-current-spec symbol)))
    (if (memq form '(all lisp))
        (custom-face-mark-to-save widget)
      ;; The user is working on only a selected terminal type;
      ;; make sure we save the entire spec to `custom-file'. (Bug #40866)
      ;; If recreating a widget that may have been edited by the user, remember
      ;; to always save the edited value into the :shown-value property, so
      ;; we use that value for the recreated widget.  (Bug#44331)
      (widget-put widget :shown-value (custom-face-widget-to-spec widget))
      (custom-face-edit-all widget)
      (widget-put widget :shown-value nil) ; Reset it after we used it.
      (custom-face-mark-to-save widget)
      (if (eq form 'selected)
          (custom-face-edit-selected widget)
        ;; `form' is edit or mismatch; can't happen.
        (widget-put widget :custom-form form))))
  (custom-save-all)
  (custom-face-state-set-and-redraw widget))

(defun custom-face-reset-saved (widget)
  "Restore WIDGET to the face's default attributes.
If there is a saved face, restore it; otherwise reset to the
uncustomized (themed or standard) face."
  (let* ((face (widget-value widget))
	 (child (car (widget-get widget :children)))
	 (saved-face (get face 'saved-face))
	 (comment (get face 'saved-face-comment))
	 (comment-widget (widget-get widget :comment-widget)))
    ;; If resetting the default face and there isn't a saved value,
    ;; push a fake user setting, so that reverting to the default
    ;; attributes works.
    (custom-push-theme 'theme-face face 'user
                       (if (or saved-face (eq face 'default)) 'set 'reset)
                       (or saved-face
                           ;; If this is t, then MODE is 'reset,
                           ;; and `custom-push-theme' ignores this argument.
                           (not (eq face 'default))
                           (get face 'custom-face-default-attrs)))
    (face-spec-set face saved-face 'saved-face)
    (when (and (not saved-face) (eq face 'default))
      ;; Remove the fake user setting.
      (custom-push-theme 'theme-face face 'user 'reset))
    (put face 'face-comment comment)
    (put face 'customized-face-comment nil)
    (widget-value-set child saved-face)
    ;; This call manages the comment visibility
    (widget-value-set comment-widget (or comment ""))
    (custom-face-state-set widget)
    (custom-redraw widget)))

(defun custom-face-standard-value (widget)
  (get (widget-value widget) 'face-defface-spec))

(defun custom-face-mark-to-reset-standard (widget)
  "Restore widget WIDGET to the face's standard attribute values.
If `custom-reset-standard-faces-list' is nil, save, reset and
redraw the widget immediately."
  (let* ((symbol (widget-value widget))
	 (child (car (widget-get widget :children)))
	 (value (get symbol 'face-defface-spec))
	 (comment-widget (widget-get widget :comment-widget)))
    (unless value
      (user-error "No standard setting for this face"))
    ;; If erasing customizations for the default face, push a fake user setting,
    ;; so that reverting to the default attributes works.
    (custom-push-theme 'theme-face symbol 'user
                       (if (eq symbol 'default) 'set 'reset)
                       (or (not (eq symbol 'default))
                           (get symbol 'custom-face-default-attrs)))
    (face-spec-set symbol value 'reset)
    ;; Remove the fake user setting.
    (custom-push-theme 'theme-face symbol 'user 'reset)
    (put symbol 'face-comment nil)
    (put symbol 'customized-face-comment nil)
    (if (and custom-reset-standard-faces-list
	     (or (get symbol 'saved-face) (get symbol 'saved-face-comment)))
	;; Do this later.
	(progn
	  (put symbol 'saved-face nil)
	  (put symbol 'saved-face-comment nil)
	  ;; Append this to `custom-reset-standard-faces-list' and have
	  ;; `custom-reset-standard-save-and-update' save setting to the
	  ;; file, update the widget's state, and redraw it.
	  (setq custom-reset-standard-faces-list
		(cons widget custom-reset-standard-faces-list)))
      (when (or (get symbol 'saved-face) (get symbol 'saved-face-comment))
	(put symbol 'saved-face nil)
	(put symbol 'saved-face-comment nil)
	(custom-save-all))
      (widget-value-set child
			(custom-pre-filter-face-spec
			 (list (list t (custom-face-attributes-get
					symbol nil)))))
      ;; This call manages the comment visibility
      (widget-value-set comment-widget "")
      (custom-face-state-set widget)
      (custom-redraw-magic widget))))

(defun custom-face-reset-standard (widget)
  "Restore WIDGET to the face's standard attribute values.
This operation eliminates any saved attributes for the face,
restoring it to the state of a face that has never been customized."
  (let (custom-reset-standard-faces-list)
    (custom-face-mark-to-reset-standard widget)))

;;; The `face' Widget.

(defvar widget-face-prompt-value-history nil
  "History of input to `widget-face-prompt-value'.")

(define-widget 'face 'symbol
  "A Lisp face name (with sample)."
  :format "%{%t%}: %f (%{sample%}) %v"
  :tag "Face"
  :value 'default
  :sample-face-get 'widget-face-sample-face-get
  :notify 'widget-face-notify
  :match (lambda (_widget value) (facep value))
  :completions (apply-partially #'completion-table-with-predicate
                                obarray #'facep 'strict)
  :prompt-match 'facep
  :prompt-history 'widget-face-prompt-value-history
  :format-handler 'cus--face-link
  :validate (lambda (widget)
	      (unless (facep (widget-value widget))
		(widget-put widget
			    :error (format "Invalid face: %S"
					   (widget-value widget)))
		widget)))

(defun widget-face-sample-face-get (widget)
  (let ((value (widget-value widget)))
    (if (facep value)
	value
      'default)))

(defun widget-face-notify (widget child &optional event)
  "Update the sample, and notify the parent."
  (overlay-put (widget-get widget :sample-overlay)
	       'face (widget-apply widget :sample-face-get))
  (widget-default-notify widget child event))


;;; The `hook' Widget.

(define-widget 'hook 'list
  "An Emacs Lisp hook."
  :value-to-internal (lambda (_widget value)
		       (if (and value (symbolp value))
			   (list value)
			 value))
  :match (lambda (widget value)
	   (or (symbolp value)
	       (widget-group-match widget value)))
  ;; Avoid adding undefined functions to the hook, especially for
  ;; things like `find-file-hook' or even more basic ones, to avoid
  ;; chaos.
  :set (lambda (symbol value)
	 (dolist (elt value)
	   (if (fboundp elt)
	       (add-hook symbol elt))))
  :convert-widget 'custom-hook-convert-widget
  :tag "Hook")

(defun custom-hook-convert-widget (widget)
  ;; Handle `:options'.
  (let* ((options (widget-get widget :options))
	 (other '(editable-list :inline t
				:entry-format "%i %d%v"
				(function :format " %v")))
	 (args (if options
		   (list `(checklist :inline t
				     ,@(mapcar (lambda (entry)
						 `(function-item ,entry))
					       options))
			 other)
		 (list other))))
    (widget-put widget :args args)
    widget))

;;; The `fringe-bitmap' Widget.

(defvar widget-fringe-bitmap-prompt-value-history nil
  "History of input to `widget-fringe-bitmap-prompt-value'.")

;; In no-X builds, fringe.el isn't preloaded.
(autoload 'fringe-bitmap-p "fringe")

(define-widget 'fringe-bitmap 'symbol
  "A Lisp fringe bitmap name."
  :format "%v"
  :tag "Fringe bitmap"
  :match (lambda (_widget value)
           ;; In no-X builds (where `fringe-bitmaps' is undefined),
           ;; allow anything.  This ensures that customizations set on
           ;; a with-X build aren't considered invalid under no-X.
           (or (not (boundp 'fringe-bitmaps))
               (fringe-bitmap-p value)))
  :completions (apply-partially #'completion-table-with-predicate
                                obarray #'fringe-bitmap-p 'strict)
  :prompt-match 'fringe-bitmap-p
  :prompt-history 'widget-face-prompt-value-history
  :validate (lambda (widget)
	      (unless (fringe-bitmap-p (widget-value widget))
		(widget-put widget
			    :error (format "Invalid fringe bitmap: %S"
					   (widget-value widget)))
		widget)))

;;; The `custom-group-link' Widget.

(define-widget 'custom-group-link 'link
  "Show parent in other window when activated."
  :button-face 'custom-link
  :mouse-face 'highlight
  :pressed-face 'highlight
  :help-echo "Create customization buffer for this group."
  :keymap custom-mode-link-map
  :follow-link 'mouse-face
  :action 'custom-group-link-action)

(defun custom-group-link-action (widget &rest _ignore)
  (customize-group (widget-value widget)))

;;; The `custom-group' Widget.

(defcustom custom-group-tag-faces nil
  "Face used for group tags.
The first member is used for level 1 groups, the second for level 2,
and so forth.  The remaining group tags are shown with `custom-group-tag'."
  :type '(repeat face)
  :group 'custom-faces)

(defface custom-group-tag-1
  '((default :weight bold :height 1.2 :inherit variable-pitch)
    (((class color) (background dark)) :foreground "pink")
    (((min-colors 88) (class color) (background light)) :foreground "red1")
    (((class color) (background light)) :foreground "red"))
  "Face for group tags."
  :group 'custom-faces)

(defface custom-group-tag
  '((default :weight bold :height 1.2 :inherit variable-pitch)
    (((class color) (background dark)) :foreground "light blue")
    (((min-colors 88) (class color) (background light)) :foreground "blue1")
    (((class color) (background light)) :foreground "blue")
    (t :weight bold))
  "Face for low level group tags."
  :group 'custom-faces)

(defface custom-group-subtitle
  '((t :weight bold))
  "Face for the \"Subgroups:\" subtitle in Custom buffers."
  :group 'custom-faces)

(defvar custom-group-doc-align-col 20)

(define-widget 'custom-group 'custom
  "Customize group."
  :format "%v"
  :sample-face-get 'custom-group-sample-face-get
  :documentation-property 'group-documentation
  :help-echo "Set or reset all members of this group."
  :value-create 'custom-group-value-create
  :action 'custom-group-action
  :custom-category 'group
  :custom-set 'custom-group-set
  :custom-mark-to-save 'custom-group-mark-to-save
  :custom-reset-current 'custom-group-reset-current
  :custom-reset-saved 'custom-group-reset-saved
  :custom-reset-standard 'custom-group-reset-standard
  :custom-mark-to-reset-standard 'custom-group-mark-to-reset-standard
  :custom-state-set-and-redraw 'custom-group-state-set-and-redraw
  :custom-menu 'custom-group-menu-create)

(defun custom-group-sample-face-get (widget)
  ;; Use :sample-face.
  (or (nth (1- (widget-get widget :custom-level)) custom-group-tag-faces)
      'custom-group-tag))

(define-widget 'custom-group-visibility 'visibility
  "An indicator and manipulator for hidden group contents."
  :create 'custom-group-visibility-create)

(defun custom-group-visibility-create (widget)
  (let ((visible (widget-value widget)))
    (if visible
	(insert "--------")))
  (widget-default-create widget))

(defun custom--filter-obsolete-variables (items)
  "Filter obsolete variables from ITEMS."
  (seq-remove (lambda (item)
                (and (eq (nth 1 item) 'custom-variable)
                     (get (nth 0 item) 'byte-obsolete-variable)))
              items))

(defun custom-group-members (symbol groups-only)
  "Return SYMBOL's custom group members.
If GROUPS-ONLY is non-nil, return only those members that are groups."
  (if (not groups-only)
      (get symbol 'custom-group)
    (let (members)
      (dolist (entry (get symbol 'custom-group))
	(when (eq (nth 1 entry) 'custom-group)
	  (push entry members)))
      (nreverse members))))

(defun custom-group--draw-horizontal-line ()
  "Draw a horizontal line at point.
This works for both graphical and text displays."
  (let ((p (point)))
    (insert "\n")
    (put-text-property p (1+ p) 'face '(:underline t))
    (overlay-put (make-overlay p (1+ p))
		 'before-string
		 (propertize "\n" 'face '(:underline t)
		             'display
                             (list 'space :align-to
                                   `(+ (0 . right)
                                       ,(min (window-hscroll)
                                             (- (line-end-position)
                                                (line-beginning-position)))))))))

(defun custom-group-value-create (widget)
  "Insert a customize group for WIDGET in the current buffer."
  (unless (eq (widget-get widget :custom-state) 'hidden)
    (custom-load-widget widget))
  (let* ((state (widget-get widget :custom-state))
	 (level (widget-get widget :custom-level))
	 ;; (indent (widget-get widget :indent))
	 (prefix (widget-get widget :custom-prefix))
	 (buttons (widget-get widget :buttons))
	 (tag (substitute-command-keys (widget-get widget :tag)))
	 (symbol (widget-value widget))
	 (members (custom-group-members symbol
					(and (eq custom-buffer-style 'tree)
					     custom-browse-only-groups)))
	 (doc (substitute-command-keys (widget-docstring widget))))
    (cond ((and (eq custom-buffer-style 'tree)
		(eq state 'hidden)
		(or members (custom-unloaded-widget-p widget)))
	   (insert prefix)
	   (push (widget-create-child-and-convert
		  widget 'custom-browse-visibility
		  :tag "+")
		 buttons)
	   (insert "-- ")
	   (push (widget-create-child-and-convert
		  widget 'custom-browse-group-tag)
		 buttons)
	   (insert " " tag "\n")
	   (widget-put widget :buttons buttons))
	  ((and (eq custom-buffer-style 'tree)
		(zerop (length members)))
	   (insert prefix "[ ]-- ")
	   (push (widget-create-child-and-convert
		  widget 'custom-browse-group-tag)
		 buttons)
	   (insert " " tag "\n")
	   (widget-put widget :buttons buttons))
	  ((eq custom-buffer-style 'tree)
	   (insert prefix)
	   (if (zerop (length members))
	       (progn
		 (insert prefix "[ ]-- ")
		 ;; (widget-glyph-insert nil "[ ]" "empty")
		 ;; (widget-glyph-insert nil "-- " "horizontal")
		 (push (widget-create-child-and-convert
			widget 'custom-browse-group-tag)
		       buttons)
		 (insert " " tag "\n")
		 (widget-put widget :buttons buttons))
	     (push (widget-create-child-and-convert
		    widget 'custom-browse-visibility
		    ;; :tag-glyph "minus"
		    :tag "-")
		   buttons)
	     (insert "-\\ ")
	     ;; (widget-glyph-insert nil "-\\ " "top")
	     (push (widget-create-child-and-convert
		    widget 'custom-browse-group-tag)
		   buttons)
	     (insert " " tag "\n")
	     (widget-put widget :buttons buttons)
	     (message "Creating group...")
	     (let* ((members (custom-sort-items
			      members
			      ;; Never sort the top-level custom group.
			      (unless (eq symbol 'emacs)
				custom-browse-sort-alphabetically)
			      custom-browse-order-groups))
		    (prefixes (widget-get widget :custom-prefixes))
		    (custom-prefix-list (custom-prefix-add symbol prefixes))
		    (extra-prefix (if (widget-get widget :custom-last)
				      "   "
				    " | "))
		    (prefix (concat prefix extra-prefix))
		    children entry)
	       (while members
		 (setq entry (car members)
		       members (cdr members))
		 (push (widget-create-child-and-convert
			widget (nth 1 entry)
			:group widget
			:tag (custom-unlispify-tag-name (nth 0 entry))
			:custom-prefixes custom-prefix-list
			:custom-level (1+ level)
			:custom-last (null members)
			:value (nth 0 entry)
			:custom-prefix prefix)
		       children))
	       (widget-put widget :children (reverse children)))
	     (message "Creating group...done")))
	  ;; Nested style.
	  ((eq state 'hidden)
	   ;; Create level indicator.
	   ;; Create tag.
	   (if (eq custom-buffer-style 'links)
	       (push (widget-create-child-and-convert
		      widget 'custom-group-link
		      :tag tag
		      symbol)
		     buttons)
	     (insert-char ?\s (* custom-buffer-indent (1- level)))
	     (insert "-- ")
	     (push (widget-create-child-and-convert
		    widget 'custom-group-visibility
		    :help-echo "Show members of this group."
		    :action 'custom-toggle-parent
		    (not (eq state 'hidden)))
		   buttons))
	   (if (>= (current-column) custom-group-doc-align-col)
	       (insert "  "))
	   ;; Create magic button.
	   (let ((magic (widget-create-child-and-convert
			 widget 'custom-magic nil)))
	     (widget-put widget :custom-magic magic)
	     (push magic buttons))
	   ;; Update buttons.
	   (widget-put widget :buttons buttons)
	   ;; Insert documentation.
	   (when (eq custom-buffer-style 'links)
	       (widget-put widget :documentation-indent
			   custom-group-doc-align-col))
	   (widget-add-documentation-string-button
	    widget :visibility-widget 'custom-visibility))

	  ;; Nested style.
	  (t				;Visible.
           (custom-group--draw-horizontal-line)

	   ;; Add parent groups references above the group.
	   (when (eq level 1)
	     (if (custom-add-parent-links widget "Parent groups:")
		 (insert "\n")))
	   (insert-char ?\s (* custom-buffer-indent (1- level)))
	   ;; Create tag.
	   (let ((start (point)))
	     (insert tag " group: ")
	     (widget-specify-sample widget start (point)))
	   (cond
	    ((not doc)
	     (insert " Group definition missing. "))
	    ((< (length doc) 50)
	     (insert doc)))
	   ;; Create visibility indicator.
	   (unless (eq custom-buffer-style 'links)
	     (insert "--------")
	     (push (widget-create-child-and-convert
		    widget 'visibility
		    :help-echo "Hide members of this group."
		    :action 'custom-toggle-parent
		    (not (eq state 'hidden)))
		   buttons)
	     (insert " "))
	   (insert "\n")
	   ;; Create magic button.
	   (let ((magic (widget-create-child-and-convert
			 widget 'custom-magic
			 :indent 0
			 nil)))
	     (widget-put widget :custom-magic magic)
	     (push magic buttons))
	   ;; Update buttons.
	   (widget-put widget :buttons buttons)
	   ;; Insert documentation.
	   (when (and doc (>= (length doc) 50))
	     (widget-add-documentation-string-button
	      widget :visibility-widget 'custom-visibility))

	   ;; Parent groups.
	   (if nil  ;;; This should test that the buffer
		    ;;; was not made to display a group.
	       (when (eq level 1)
		 (insert-char ?\s custom-buffer-indent)
		 (custom-add-parent-links widget)))
	   (custom-add-see-also widget
				(make-string (* custom-buffer-indent level)
					     ?\s))
	   ;; Members.
	   (message "Creating group...")
           (let* ((members (custom--filter-obsolete-variables
                            (custom-sort-items
                             members
                             ;; Never sort the top-level custom group.
                             (unless (eq symbol 'emacs)
                               custom-buffer-sort-alphabetically)
                             custom-buffer-order-groups)))
		  (prefixes (widget-get widget :custom-prefixes))
		  (custom-prefix-list (custom-prefix-add symbol prefixes))
		  (have-subtitle (and (not (eq symbol 'emacs))
				      (eq custom-buffer-order-groups 'last)))
		  prev-type
		  children)

	     (dolist-with-progress-reporter (entry members) "Creating group entries..."
	       (unless (eq prev-type 'custom-group)
		 (widget-insert "\n"))
	       (let ((sym (nth 0 entry))
		     (type (nth 1 entry)))
		 (when (and have-subtitle (eq type 'custom-group))
		   (setq have-subtitle nil)
		   (widget-insert
		    (propertize "Subgroups:\n" 'face 'custom-group-subtitle)))
		 (setq prev-type type)
		 (push (widget-create-child-and-convert
			widget type
			:group widget
			:tag (custom-unlispify-tag-name sym)
			:custom-prefixes custom-prefix-list
			:custom-level (1+ level)
			:value sym)
		       children)
		 (unless (eq (preceding-char) ?\n)
		   (widget-insert "\n"))))

	     (setq children (nreverse children))
	     (mapc 'custom-magic-reset children)
	     (widget-put widget :children children)
	     (custom-group-state-update widget))
	   ;; End line
           (insert "\n")
           (custom-group--draw-horizontal-line)))))

(defvar custom-group-menu nil
  "If non-nil, an alist of actions for the `custom-group' widget.

This variable is kept for backward compatibility reasons, please use
`custom-group-extended-menu' instead.

Each entry has the form (NAME ACTION FILTER) where NAME is the name of
the menu entry, ACTION is the function to call on the widget when the
menu is selected, and FILTER is a predicate which takes a `custom-group'
widget as an argument, and returns non-nil if ACTION is valid on that
widget.  If FILTER is nil, ACTION is always valid.")

(defvar custom-group-extended-menu
  (let ((map (make-sparse-keymap)))
    (define-key-after map [custom-group-set]
      '(menu-item "Set for Current Session" custom-group-set
                  :enable (eq (widget-get custom-actioned-widget :custom-state)
                              'modified)))
    (when (or custom-file init-file-user)
      (define-key-after map [custom-group-save]
        '(menu-item "Save for Future Sessions" custom-group-save
                    :enable (memq
                             (widget-get custom-actioned-widget :custom-state)
                             '(modified set)))))
    (define-key-after map [custom-group-reset-current]
      '(menu-item "Undo Edits" custom-group-reset-current
                  :enable (eq (widget-get custom-actioned-widget :custom-state)
                              'modified)))
    (define-key-after map [custom-group-reset-saved]
      '(menu-item "Revert This Session's Customizations"
                  custom-group-reset-saved
                  :enable (memq
                           (widget-get custom-actioned-widget :custom-state)
                           '(modified set))))
    (when (or custom-file init-file-user)
      (define-key-after map [custom-group-reset-standard]
        '(menu-item "Erase Customization" custom-group-reset-standard
                    :enable (memq
                             (widget-get custom-actioned-widget :custom-state)
                             '(modified set saved)))))
    map)
    "A menu for `custom-group' widgets.
Used in `custom-group-action' to show a menu to the user.")

(defun custom-group-action (widget &optional event)
  "Show the menu for `custom-group' WIDGET.
Optional EVENT is the location for the menu."
  (if (eq (widget-get widget :custom-state) 'hidden)
      (custom-toggle-hide widget)
    (let* ((completion-ignore-case t)
           (custom-actioned-widget widget)
	   (answer (widget-choose (concat "Operation on "
					  (custom-unlispify-tag-name
					   (widget-get widget :value)))
                                  (if custom-group-menu
                                      (custom-menu-filter custom-group-menu
                                                          widget)
                                    custom-group-extended-menu)
                                  event)))
      (if answer
	  (funcall answer widget)))))

(defun custom-group-set (widget)
  "Set changes in all modified group members."
  (dolist (child (widget-get widget :children))
    (when (eq (widget-get child :custom-state) 'modified)
      (widget-apply child :custom-set))))

(defun custom-group-mark-to-save (widget)
  "Mark all modified group members for saving."
  (dolist (child (widget-get widget :children))
    (when (memq (widget-get child :custom-state) '(modified set))
      (widget-apply child :custom-mark-to-save))))

(defsubst custom-group-state-set-and-redraw (widget)
  "Set state of group widget WIDGET and redraw with current settings."
  (dolist (child (widget-get widget :children))
    (when (memq (widget-get child :custom-state) '(modified set))
      (widget-apply child :custom-state-set-and-redraw))))

(defun custom-group-save (widget)
  "Save all modified group members."
  (custom-group-mark-to-save widget)
  (custom-save-all)
  (custom-group-state-set-and-redraw widget))

(defun custom-group-reset-current (widget)
  "Reset all modified group members."
  (dolist (child (widget-get widget :children))
    (when (eq (widget-get child :custom-state) 'modified)
      (widget-apply child :custom-reset-current))))

(defun custom-group-reset-saved (widget)
  "Reset all modified or set group members."
  (dolist (child (widget-get widget :children))
    (when (memq (widget-get child :custom-state) '(modified set))
      (widget-apply child :custom-reset-saved))))

(defun custom-group-reset-standard (widget)
  "Reset all modified, set, or saved group members."
  (let ((custom-reset-standard-variables-list '(t))
	(custom-reset-standard-faces-list '(t)))
    (custom-group-mark-to-reset-standard widget)
    (custom-reset-standard-save-and-update)))

(defun custom-group-mark-to-reset-standard (widget)
  "Mark to reset all modified, set, or saved group members."
  (dolist (child (widget-get widget :children))
    (when (memq (widget-get child :custom-state)
		'(modified set saved))
      (widget-apply child :custom-mark-to-reset-standard))))

(defun custom-group-state-update (widget)
  "Update magic."
  (unless (eq (widget-get widget :custom-state) 'hidden)
    (let* ((children (widget-get widget :children))
	   (states (mapcar (lambda (child)
			     (widget-get child :custom-state))
			   children))
	   (magics custom-magic-alist)
	   (found 'standard))
      (while magics
	(let ((magic (car (car magics))))
	  (if (and (not (eq magic 'hidden))
		   (memq magic states))
	      (setq found magic
		    magics nil)
	    (setq magics (cdr magics)))))
      (widget-put widget :custom-state found)))
  (custom-magic-reset widget))

;;; Reading and writing the custom file.

;;;###autoload
(defcustom custom-file nil
  "File used for storing customization information.
The default is nil, which means to use your init file
as specified by `user-init-file'.  If the value is not nil,
it should be an absolute file name.

You can set this option through Custom, if you carefully read the
last paragraph below.  However, usually it is simpler to write
something like the following in your init file:

(setq custom-file \"~/.config/emacs-custom.el\")
(load custom-file)

Note that both lines are necessary: the first line tells Custom to
save all customizations in this file, but does not load it.

When you change this variable outside Custom, look in the
previous custom file (usually your init file) for the
forms `(custom-set-variables ...)'  and `(custom-set-faces ...)',
and copy them (whichever ones you find) to the new custom file.
This will preserve your existing customizations.

If you save this option using Custom, Custom will write all
currently saved customizations, including the new one for this
option itself, into the file you specify, overwriting any
`custom-set-variables' and `custom-set-faces' forms already
present in that file.  It will not delete any customizations from
the old custom file.  You should do that manually if that is what you
want.  You also have to put something like (load \"CUSTOM-FILE\")
in your init file, where CUSTOM-FILE is the actual name of the
file.  Otherwise, Emacs will not load the file when it starts up,
and hence will not set `custom-file' to that file either."
  :type '(choice (const :tag "Your Emacs init file" nil)
		 (file :format "%t:%v%d"
		       :doc
		       "Please read entire docstring below before setting \
this through Custom.
Click on \"More\" (or position point there and press RETURN)
if only the first line of the docstring is shown."))
  :group 'customize)

(defun custom-file (&optional no-error)
  "Return the file name for saving customizations."
  (if (or (null user-init-file)
          (and (null custom-file) init-file-had-error))
      ;; Started with -q, i.e. the file containing Custom settings
      ;; hasn't been read.  Saving settings there won't make much
      ;; sense.
      (if no-error
	  nil
	(user-error "Saving settings from \"emacs -q\" would overwrite existing customizations"))
    (file-chase-links (or custom-file user-init-file))))

;; If recentf-mode is non-nil, this is defined.
(declare-function recentf-expand-file-name "recentf" (name))

;;;###autoload
(defun custom-save-all ()
  "Save all customizations in `custom-file'."
  (when (and (null custom-file) init-file-had-error)
    (error "Cannot save customizations; init file was not fully loaded"))
  (let* ((filename (custom-file))
	 (recentf-exclude
	  (if recentf-mode
	      (cons (concat "\\`"
			    (regexp-quote
			     (recentf-expand-file-name (custom-file)))
			    "\\'")
		    recentf-exclude)))
	 (old-buffer (find-buffer-visiting filename))
	 old-buffer-name)

    (with-current-buffer (let ((find-file-visit-truename t))
			   (or old-buffer
                               (let ((delay-mode-hooks t))
                                 (find-file-noselect filename))))
      ;; We'll save using file-precious-flag, so avoid destroying
      ;; symlinks.  (If we're not already visiting the buffer, this is
      ;; handled by find-file-visit-truename, above.)
      (when old-buffer
	(setq old-buffer-name (buffer-file-name))
	(set-visited-file-name (file-chase-links filename)))

      (unless (eq major-mode 'emacs-lisp-mode)
        (delay-mode-hooks (emacs-lisp-mode)))
      (let ((inhibit-read-only t)
	    (print-length nil)
	    (print-level nil)
            ;; We might be saving byte-code with embedded NULs, which
            ;; can cause problems when read back, so print them
            ;; readably.  (Bug#52554)
            (print-escape-control-characters t))
        (atomic-change-group
	  (custom-save-variables)
	  (custom-save-faces)
          (custom-save-icons)))
      (let ((file-precious-flag t))
	(save-buffer))
      (if old-buffer
	  (progn
	    (set-visited-file-name old-buffer-name)
	    (set-buffer-modified-p nil))
	(kill-buffer (current-buffer))))))

;;;###autoload
(defun customize-save-customized ()
  "Save all user options which have been set in this session."
  (interactive)
  (mapatoms (lambda (symbol)
	      (let ((face (get symbol 'customized-face))
		    (value (get symbol 'customized-value))
		    (face-comment (get symbol 'customized-face-comment))
		    (variable-comment
		     (get symbol 'customized-variable-comment)))
		(when face
		  (put symbol 'saved-face face)
		  (custom-push-theme 'theme-face symbol 'user 'set value)
		  (put symbol 'customized-face nil))
		(when value
		  (put symbol 'saved-value value)
		  (custom-push-theme 'theme-value symbol 'user 'set value)
		  (put symbol 'customized-value nil))
		(when variable-comment
		  (put symbol 'saved-variable-comment variable-comment)
		  (put symbol 'customized-variable-comment nil))
		(when face-comment
		  (put symbol 'saved-face-comment face-comment)
		  (put symbol 'customized-face-comment nil)))))
  ;; We really should update all custom buffers here.
  (custom-save-all))

;; Editing the custom file contents in a buffer.

(defun custom-save-delete (symbol)
  "Delete all calls to SYMBOL from the contents of the current buffer.
Leave point at the old location of the first such call,
or (if there were none) at the end of the buffer.

This function does not save the buffer."
  (goto-char (point-min))
  ;; Skip all whitespace and comments.
  (while (forward-comment 1))
  (or (eobp)
      (save-excursion (forward-sexp (buffer-size)))) ; Test for scan errors.
  (let (first)
    (catch 'found
      (while t ;; We exit this loop only via throw.
	;; Skip all whitespace and comments.
	(while (forward-comment 1))
	(let ((start (point))
	      (sexp (condition-case nil
			(read (current-buffer))
		      (end-of-file (throw 'found nil)))))
	  (when (and (listp sexp)
		     (eq (car sexp) symbol))
	    (delete-region start (point))
	    (unless first
	      (setq first (point)))))))
    (if first
	(goto-char first)
      ;; Move in front of local variables, otherwise long Custom
      ;; entries would make them ineffective.
      (let ((pos (point-max))
	    (case-fold-search t))
	(save-excursion
	  (goto-char (point-max))
	  (search-backward "\n\^L" (max (- (point-max) 3000) (point-min))
			   'move)
	  (when (search-forward "Local Variables:" nil t)
	    (setq pos (line-beginning-position))))
	(goto-char pos)))))

(defun custom-save-variables ()
  "Save all customized variables in `custom-file'."
  (save-excursion
    (custom-save-delete 'custom-set-variables)
    (let ((standard-output (current-buffer))
	  (saved-list (make-list 1 0)))
      ;; First create a sorted list of saved variables.
      (mapatoms
       (lambda (symbol)
	 (if (and (get symbol 'saved-value)
		  ;; ignore theme values
		  (or (null (get symbol 'theme-value))
		      (eq 'user (caar (get symbol 'theme-value)))))
	     (nconc saved-list (list symbol)))))
      (setq saved-list (sort (cdr saved-list) 'string<))
      (unless (bolp)
	(princ "\n"))
      (princ "(custom-set-variables
 ;; custom-set-variables was added by Custom.
 ;; If you edit it by hand, you could mess it up, so be careful.
 ;; Your init file should contain only one such instance.
 ;; If there is more than one, they won't work right.\n")
      (dolist (symbol saved-list)
	(let ((spec (car-safe (get symbol 'theme-value)))
	      (value (get symbol 'saved-value))
	      (requests (get symbol 'custom-requests))
	      (now (and (not (custom-variable-p symbol))
			(or (boundp symbol)
			    (eq (get symbol 'force-value)
				'rogue))))
	      (comment (get symbol 'saved-variable-comment)))
	  ;; Check REQUESTS for validity.
	  (dolist (request requests)
	    (when (and (symbolp request) (not (featurep request)))
	      (message "Unknown requested feature: %s" request)
	      (setq requests (delq request requests))))
	  ;; Is there anything customized about this variable?
	  (when (or (and spec (eq (car spec) 'user))
		    comment
		    (and (null spec) (get symbol 'saved-value)))
	    ;; Output an element for this variable.
	    ;; It has the form (SYMBOL VALUE-FORM NOW REQUESTS COMMENT).
	    ;; SYMBOL is the variable name.
	    ;; VALUE-FORM is an expression to return the customized value.
	    ;; NOW if non-nil means always set the variable immediately
	    ;; when the customizations are reloaded.  This is used
	    ;; for rogue variables
	    ;; REQUESTS is a list of packages to load before setting the
	    ;; variable.  Each element of it will be passed to `require'.
	    ;; COMMENT is whatever comment the user has specified
	    ;; with the customize facility.
	    (unless (bolp)
	      (princ "\n"))
	    (princ " '(")
	    (prin1 symbol)
	    (princ " ")
	    (let ((val (prin1-to-string (car value))))
	      (if (< (length val) 60)
		  (insert val)
		(newline-and-indent)
		(let ((beginning-of-val (point)))
		  (insert val)
		  (save-excursion
		    (goto-char beginning-of-val)
		    (indent-pp-sexp 1)))))
	    (when (or now requests comment)
	      (princ " ")
	      (prin1 now)
	      (when (or requests comment)
		(princ " ")
		(prin1 requests)
		(when comment
		  (princ " ")
		  (prin1 comment))))
	    (princ ")"))))
      (if (bolp)
	  (princ " "))
      (princ ")")
      (when (/= (following-char) ?\n)
	(princ "\n")))))

(defun custom-save-faces ()
  "Save all customized faces in `custom-file'."
  (save-excursion
    (custom-save-delete 'custom-reset-faces)
    (custom-save-delete 'custom-set-faces)
    (let ((standard-output (current-buffer))
	  (saved-list (make-list 1 0)))
      ;; First create a sorted list of saved faces.
      (mapatoms
       (lambda (symbol)
	 (if (and (get symbol 'saved-face)
		  (eq 'user (car (car-safe (get symbol 'theme-face)))))
	     (nconc saved-list (list symbol)))))
      (setq saved-list (sort (cdr saved-list) 'string<))
      ;; The default face must be first, since it affects the others.
      (if (memq 'default saved-list)
	  (setq saved-list (cons 'default (delq 'default saved-list))))
      (unless (bolp)
	(princ "\n"))
      (princ "(custom-set-faces
 ;; custom-set-faces was added by Custom.
 ;; If you edit it by hand, you could mess it up, so be careful.
 ;; Your init file should contain only one such instance.
 ;; If there is more than one, they won't work right.\n")
      (dolist (symbol saved-list)
	(let ((spec (car-safe (get symbol 'theme-face)))
	      (value (get symbol 'saved-face))
	      (now (not (or (get symbol 'face-defface-spec)
                            (and (not (facep symbol))
				 (not (get symbol 'force-face))))))
	      (comment (get symbol 'saved-face-comment)))
	  (when (or (and spec (eq (nth 0 spec) 'user))
		    comment
		    (and (null spec) (get symbol 'saved-face)))
	    ;; Don't print default face here.
	    (unless (bolp)
	      (princ "\n"))
	    (princ " '(")
	    (prin1 symbol)
	    (princ " ")
	    (prin1 value)
	    (when (or now comment)
	      (princ " ")
	      (prin1 now)
	      (when comment
		(princ " ")
		(prin1 comment)))
	    (princ ")"))))
      (if (bolp)
	  (princ " "))
      (princ ")")
      (when (/= (following-char) ?\n)
	(princ "\n")))))

;;; The Customize Menu.

;;; Menu support

(defcustom custom-menu-nesting 2
  "Maximum nesting in custom menus."
  :type 'integer
  :group 'custom-menu)

(defun custom-face-menu-create (_widget symbol)
  "Ignoring WIDGET, create a menu entry for customization face SYMBOL."
  (vector (custom-unlispify-menu-entry symbol)
	  `(customize-face ',symbol)
	  t))

(defun custom-variable-menu-create (_widget symbol)
  "Ignoring WIDGET, create a menu entry for customization variable SYMBOL."
  (let ((type (get symbol 'custom-type)))
    (unless (listp type)
      (setq type (list type)))
    (if (and type (widget-get type :custom-menu))
	(widget-apply type :custom-menu symbol)
      (vector (custom-unlispify-menu-entry symbol)
	      `(customize-variable ',symbol)
	      t))))

;; Add checkboxes to boolean variable entries.
(widget-put (get 'boolean 'widget-type)
	    :custom-menu (lambda (_widget symbol)
			   (vector (custom-unlispify-menu-entry symbol)
				   `(customize-variable ',symbol)
				   ':style 'toggle
				   ':selected symbol)))

(defun custom-group-menu-create (_widget symbol)
  "Ignoring WIDGET, create a menu entry for customization group SYMBOL."
  `( ,(custom-unlispify-menu-entry symbol t)
     :filter (lambda (&rest junk)
	       (let* ((menu (custom-menu-create ',symbol)))
		 (if (consp menu) (cdr menu) menu)))))

;;;###autoload
(defun custom-menu-create (symbol)
  "Create menu for customization group SYMBOL.
The menu is in a format applicable to `easy-menu-define'."
  (let* ((deactivate-mark nil)
	 (item (vector (custom-unlispify-menu-entry symbol)
		       `(customize-group ',symbol)
		       t)))
    (if (and (or (not (boundp 'custom-menu-nesting))
		 (>= custom-menu-nesting 0))
	     (progn
	       (custom-load-symbol symbol)
	       (< (length (get symbol 'custom-group)) widget-menu-max-size)))
	(let ((custom-prefix-list (custom-prefix-add symbol
						     custom-prefix-list))
	      (members (custom-sort-items (get symbol 'custom-group)
					  custom-menu-sort-alphabetically
					  custom-menu-order-groups)))
	  `(,(custom-unlispify-menu-entry symbol t)
	    ,item
	    "--"
	    ,@(mapcar (lambda (entry)
			(widget-apply (if (listp (nth 1 entry))
					  (nth 1 entry)
					(list (nth 1 entry)))
				      :custom-menu (nth 0 entry)))
		      members)))
      item)))

;;;###autoload
(defun customize-menu-create (symbol &optional name)
  "Return a customize menu for customization group SYMBOL.
If optional NAME is given, use that as the name of the menu.
Otherwise the menu will be named `Customize'.
The format is suitable for use with `easy-menu-define'."
  (unless name
    (setq name "Customize"))
  `(,name
    :filter (lambda (&rest junk)
	      (let ((menu (custom-menu-create ',symbol)))
		(if (consp menu) (cdr menu) menu)))))

;;; Toolbar and menubar support

(easy-menu-define
  Custom-mode-menu (list custom-mode-map custom-field-keymap)
  "Menu used in customization buffers."
  (nconc (list "Custom"
	       (customize-menu-create 'customize))
	 (mapcar (lambda (arg)
		   (let ((tag     (nth 0 arg))
			 (command (nth 1 arg))
                         (visible (nth 2 arg))
                         (help    (nth 3 arg))
                         (active  (nth 6 arg)))
                     (vector tag command :visible (eval visible)
                             :active
                             `(or (eq t ',active)
                                  (seq-some ,(lambda (widget)
                                               (memq
                                                (widget-get widget
                                                            :custom-state)
                                                active))
                                            custom-options))
                             :help help)))
		 custom-commands)))

(defvar tool-bar-map)

;;; `custom-tool-bar-map' used to be set up here.  This will fail to
;;; DTRT when `display-graphic-p' returns nil during compilation.  Hence
;;; we set this up lazily in `Custom-mode'.
(defvar custom-tool-bar-map nil
  "Keymap for toolbar in Custom mode.")

;;; The Custom Mode.

(defun Custom-no-edit (_pos &optional _event)
  "Invoke button at POS, or refuse to allow editing of Custom buffer."
  (interactive "@d")
  (error "You can't edit this part of the Custom buffer"))

(defun Custom-newline (pos &optional event)
  "Invoke button at POS, or refuse to allow editing of Custom buffer.

To see what function the widget will call, use the
`widget-describe' command."
  (interactive "@d")
  (let ((button (get-char-property pos 'button)))
    ;; If there is no button at point, then use the one at the start
    ;; of the line, if it is a custom-group-link (bug#2298).
    (or button
	(if (setq button (get-char-property (line-beginning-position) 'button))
	    (or (eq (widget-type button) 'custom-group-link)
		(setq button nil))))
    (if button
	(widget-apply-action button event)
      (error "You can't edit this part of the Custom buffer"))))

(defun Custom-goto-parent ()
  "Go to the parent group listed at the top of this buffer.
If several parents are listed, go to the first of them."
  (interactive)
  (save-excursion
    (goto-char (point-min))
    (if (search-forward "\nParent groups: " nil t)
	(let* ((button (get-char-property (point) 'button))
	       (parent (downcase (widget-get  button :tag))))
	  (customize-group parent)))))

(defcustom Custom-mode-hook nil
  "Hook called when entering Custom mode."
  :type 'hook
  :group 'custom-buffer)

(defun custom-state-buffer-message (widget)
  (if (eq (widget-get (widget-get widget :parent) :custom-state) 'modified)
      (message "To install your edits, invoke [State] and choose the Set operation")))

(defun custom--initialize-widget-variables ()
  (setq-local widget-documentation-face 'custom-documentation)
  (setq-local widget-button-face custom-button)
  (setq-local widget-button-pressed-face custom-button-pressed)
  (setq-local widget-mouse-face custom-button-mouse)
  ;; We need this because of the "More" button on docstrings.
  ;; Otherwise clicking on "More" can push point offscreen, which
  ;; causes the window to recenter on point, which pushes the
  ;; newly-revealed docstring offscreen; which is annoying.  -- cyd.
  (setq-local widget-button-click-moves-point t)
  ;; When possible, use relief for buttons, not bracketing.  This test
  ;; may not be optimal.
  (when custom-raised-buttons
    (setq-local widget-push-button-prefix "")
    (setq-local widget-push-button-suffix "")
    (setq-local widget-link-prefix "")
    (setq-local widget-link-suffix ""))
  (setq show-trailing-whitespace nil))

(define-derived-mode Custom-mode nil "Custom"
  "Major mode for editing customization buffers.

The following commands are available:

\\<widget-keymap>\
Move to next button, link or editable field.      \\[widget-forward]
Move to previous button, link or editable field.  \\[widget-backward]
\\<custom-field-keymap>\
Complete content of editable text field.   \\[widget-complete]
\\<custom-mode-map>\
Invoke button under the mouse pointer.     \\[widget-button-click]
Invoke button under point.                 \\[widget-button-press]
Set all options from current text.         \\[Custom-set]
Make values in current text permanent.     \\[Custom-save]
Make text match actual option values.      \\[Custom-reset-current]
Reset options to permanent settings.       \\[Custom-reset-saved]
Erase customizations; set options
  and buffer text to the standard values.  \\[Custom-reset-standard]

Entry to this mode calls the value of `Custom-mode-hook'
if that value is non-nil."
  (use-local-map custom-mode-map)
  (setq-local tool-bar-map
	      (or custom-tool-bar-map
		  ;; Set up `custom-tool-bar-map'.
		  (let ((map (make-sparse-keymap)))
		    (mapc
		     (lambda (arg)
		       (tool-bar-local-item-from-menu
			(nth 1 arg) (nth 4 arg) map custom-mode-map
			:label (nth 5 arg)))
		     custom-commands)
		    (setq custom-tool-bar-map map))))
  (setq-local custom--invocation-options nil
              custom--hidden-state 'hidden)
  (setq-local revert-buffer-function #'custom--revert-buffer)
  (make-local-variable 'custom-options)
  (make-local-variable 'custom-local-buffer)
  (custom--initialize-widget-variables)
  (add-hook 'widget-edit-functions 'custom-state-buffer-message nil t))

(defun custom--revert-buffer (_ignore-auto _noconfirm)
  (unless custom--invocation-options
    (error "Insufficient data to revert"))
  (custom-buffer-create custom--invocation-options
                        (buffer-name)))

(put 'Custom-mode 'mode-class 'special)

;; Icons.

(define-widget 'custom-icon 'custom
  "A widget for displaying an icon.
The following properties have special meanings for this widget:

:hidden-states should be a list of widget states for which the
  widget's initial contents are to be hidden.

:custom-form should be a symbol describing how to display and
  edit the variable---either `edit' (using edit widgets),
  `lisp' (as a Lisp sexp), or `mismatch' (should not happen);
  if nil, use the return value of `custom-variable-default-form'.

:shown-value, if non-nil, should be a list whose `car' is the
  variable value to display in place of the current value.

:custom-style describes the widget interface style; nil is the
  default style, while `simple' means a simpler interface that
  inhibits the magic custom-state widget."
  :format "%v"
  :help-echo "Alter or reset this icon."
  :documentation-property #'icon-documentation
  :custom-category 'option
  :custom-state nil
  :custom-form nil
  :value-create 'custom-icon-value-create
  :hidden-states '(standard)
  :custom-set 'custom-icon-set
  :custom-reset-current 'custom-redraw
  :custom-reset-saved 'custom-variable-reset-saved)

(defun custom-icon-value-create (widget)
  "Here is where you edit the icon's specification."
  (custom-load-widget widget)
  (unless (widget-get widget :custom-form)
    (widget-put widget :custom-form custom-variable-default-form))
  (let* ((buttons (widget-get widget :buttons))
	 (children (widget-get widget :children))
	 (form (widget-get widget :custom-form))
	 (symbol (widget-get widget :value))
	 (tag (widget-get widget :tag))
	 (type '(repeat
                 (list (choice (const :tag "Images" image)
                               (const :tag "Colorful Emojis" emoji)
                               (const :tag "Monochrome Symbols" symbol)
                               (const :tag "Text Only" text))
                       (repeat string)
                       plist)))
	 (prefix (widget-get widget :custom-prefix))
	 (last (widget-get widget :custom-last))
	 (style (widget-get widget :custom-style))
	 (value (let ((shown-value (widget-get widget :shown-value)))
		  (cond (shown-value
			 (car shown-value))
	                (t (icon-complete-spec symbol nil t)))))
	 (state (or (widget-get widget :custom-state)
		    (if (memq (custom-icon-state symbol value)
			      (widget-get widget :hidden-states))
			'hidden))))

    ;; Transform the spec into something that agrees with the type.
    (setq value
          (mapcar
           (lambda (elem)
             (list (car elem)
                   (icon-spec-values elem)
                   (icon-spec-keywords elem)))
           value))

    ;; Now we can create the child widget.
    (cond ((eq custom-buffer-style 'tree)
	   (insert prefix (if last " `--- " " |--- "))
	   (push (widget-create-child-and-convert
		  widget 'custom-browse-variable-tag)
		 buttons)
	   (insert " " tag "\n")
	   (widget-put widget :buttons buttons))
	  ((eq state 'hidden)
	   ;; Indicate hidden value.
	   (push (widget-create-child-and-convert
		  widget 'custom-visibility
		  :help-echo "Show the value of this option."
		  :on-glyph "down"
		  :on "Hide"
		  :off-glyph "right"
		  :off "Show Value"
		  :action 'custom-toggle-hide-icon
		  nil)
		 buttons)
	   (insert " ")
	   (push (widget-create-child-and-convert
		  widget 'item
		  :format "%{%t%} "
		  :sample-face 'custom-variable-tag
		  :tag tag
		  :parent widget)
		 buttons))
	  (t
	   ;; Edit mode.
	   (push (widget-create-child-and-convert
		  widget 'custom-visibility
		  :help-echo "Hide or show this option."
		  :on "Hide"
		  :off "Show"
		  :on-glyph "down"
		  :off-glyph "right"
		  :action 'custom-toggle-hide-icon
		  t)
		 buttons)
	   (insert " ")
	   (let* ((format (widget-get type :format))
                  tag-format)
             (unless (string-match ":\\s-?" format)
	       (error "Bad format"))
	     (setq tag-format (substring format 0 (match-end 0)))
	     (push (widget-create-child-and-convert
		    widget 'item
		    :format tag-format
		    :action 'custom-tag-action
		    :help-echo "Change specs of this face."
		    :mouse-down-action 'custom-tag-mouse-down-action
		    :button-face 'custom-variable-button
		    :sample-face 'custom-variable-tag
		    :tag tag)
		   buttons)
	     (push (widget-create-child-and-convert
		    widget type
		    :value value)
		   children))))
    (unless (eq custom-buffer-style 'tree)
      (unless (eq (preceding-char) ?\n)
	(widget-insert "\n"))
      ;; Create the magic button.
      (unless (eq style 'simple)
	(let ((magic (widget-create-child-and-convert
		      widget 'custom-magic nil)))
	  (widget-put widget :custom-magic magic)
	  (push magic buttons)))
      (widget-put widget :buttons buttons)
      ;; Insert documentation.
      (widget-put widget :documentation-indent 3)
      (unless (and (eq style 'simple)
		   (eq state 'hidden))
	(widget-add-documentation-string-button
	 widget :visibility-widget 'custom-visibility))

      ;; Update the rest of the properties.
      (widget-put widget :custom-form form)
      (widget-put widget :children children)
      ;; Now update the state.
      (if (eq state 'hidden)
	  (widget-put widget :custom-state state)
	(custom-icon-state-set widget))
      ;; See also.
      (unless (eq state 'hidden)
	(when (eq (widget-get widget :custom-level) 1)
	  (custom-add-parent-links widget))
	(custom-add-see-also widget)))))

(defun custom-toggle-hide-icon (visibility-widget &rest _ignore)
  "Toggle the visibility of a `custom-icon' parent widget.
By default, this signals an error if the parent has unsaved
changes."
  (let ((widget (widget-get visibility-widget :parent)))
    (unless (eq (widget-type widget) 'custom-icon)
      (error "Invalid widget type"))
    (custom-load-widget widget)
    (let ((state (widget-get widget :custom-state)))
      (if (eq state 'hidden)
	  (widget-put widget :custom-state 'unknown)
	;; In normal interface, widget can't be hidden if modified.
	(when (memq state '(invalid modified set))
	  (error "There are unsaved changes"))
	(widget-put widget :custom-state 'hidden))
      (custom-redraw widget)
      (widget-setup))))

(defun custom--icons-widget-value (widget)
  ;; Transform back to the real format.
  (mapcar
   (lambda (elem)
     (cons (nth 0 elem)
           (append (nth 1 elem) (nth 2 elem))))
   (widget-value widget)))

(defun custom-icon-set (widget)
  "Set the current spec for the icon being edited by WIDGET."
  (let* ((state (widget-get widget :custom-state))
	 (child (car (widget-get widget :children)))
	 (symbol (widget-value widget))
	 val)
    (when (eq state 'hidden)
      (user-error "Cannot update hidden icon"))

    (setq val (custom--icons-widget-value child))
    (unless (equal val (icon-complete-spec symbol))
      (custom-variable-backup-value widget))
    (custom-push-theme 'theme-icon symbol 'user 'set val)
    (custom-redraw-magic widget)))

;;;###autoload
(defun customize-icon (icon)
  "Customize ICON."
  (interactive
   (let* ((v (symbol-at-point))
	  (default (and (iconp v) (symbol-name v)))
	  val)
     (setq val (completing-read (format-prompt "Customize icon" default)
		                obarray 'iconp t nil nil default))
     (list (if (equal val "")
	       (if (symbolp v) v nil)
	     (intern val)))))
  (unless icon
    (error "No icon specified"))
  (custom-buffer-create (list (list icon 'custom-icon))
			(format "*Customize Icon: %s*"
				(custom-unlispify-tag-name icon))))

(defun custom-icon-state-set (widget &optional state)
  "Set the state of WIDGET to STATE."
  (let ((value (custom--icons-widget-value
                (car (widget-get widget :children)))))
    (widget-put
     widget :custom-state
     (or state
         (custom-icon-state (widget-value widget) value)))))

;;; FIXME -- more work is needed here.  We don't properly
;;; differentiate between `saved' and `set'.
(defun custom-icon-state (symbol value)
  "Return the state of customize icon SYMBOL for VALUE.
Possible return values are `standard', `saved', `set', `themed',
and `changed'."
  (cond
   ((equal (icon-complete-spec symbol t t) value)
    'standard)
   ((equal (icon-complete-spec symbol nil t) value)
    (if (eq (caar (get symbol 'theme-icon)) 'user)
        'set
      'themed))
   (t 'changed)))

(defun custom-theme-set-icons (theme &rest specs)
  "Apply a list of icon specs associated with THEME.
THEME should be a symbol, and SPECS are icon name/spec pairs.
See `define-icon' for details."
  (custom-check-theme theme)
  (pcase-dolist (`(,icon ,spec) specs)
    (custom-push-theme 'theme-icon icon theme 'set spec)))

;;;###autoload
(defun custom-set-icons (&rest args)
  "Install user customizations of icon specs specified in ARGS.
These settings are registered as theme `user'.
The arguments should each be a list of the form:

  (SYMBOL EXP)

This stores EXP (without evaluating it) as the saved spec for SYMBOL."
  (apply #'custom-theme-set-icons 'user args))

;;;###autoload
(defun custom-save-icons ()
  "Save all customized icons in `custom-file'."
  (let ((values nil))
    (mapatoms
     (lambda (symbol)
       (let ((value (car-safe (get symbol 'theme-icon))))
	 (when (eq (car value) 'user)
           (push (list symbol (cadr value)) values)))))
    (save-excursion
      (custom-save-delete 'custom-set-icons)
      (when values
        (ensure-empty-lines)
        (insert "(custom-set-icons
 ;; custom-set-icons was added by Custom.
 ;; If you edit it by hand, you could mess it up, so be careful.
 ;; Your init file should contain only one such instance.
 ;; If there is more than one, they won't work right.\n")
        (dolist (value (sort values (lambda (s1 s2)
                                      (string< (car s1) (car s2)))))
	  (unless (bolp)
	    (insert "\n"))
          (insert "  '")
          (prin1 value (current-buffer)))
        (insert ")\n")))))

(provide 'cus-edit)

;;; cus-edit.el ends here<|MERGE_RESOLUTION|>--- conflicted
+++ resolved
@@ -2209,11 +2209,7 @@
 ;;; The `custom' Widget.
 
 (defface custom-button
-<<<<<<< HEAD
-  '((((type x w32 ns wr) (class color))	; Like default mode line
-=======
-  '((((type x w32 ns haiku pgtk) (class color))	; Like default mode line
->>>>>>> d6d25a3c
+  '((((type x w32 ns haiku pgtk wr) (class color))	; Like default mode line
      :box (:line-width 2 :style released-button)
      :background "lightgrey" :foreground "black"))
   "Face for custom buffer buttons if `custom-raised-buttons' is non-nil."
@@ -2221,11 +2217,7 @@
   :group 'custom-faces)
 
 (defface custom-button-mouse
-<<<<<<< HEAD
-  '((((type x w32 ns wr) (class color))
-=======
-  '((((type x w32 ns haiku pgtk) (class color))
->>>>>>> d6d25a3c
+  '((((type x w32 ns haiku pgtk wr) (class color))
      :box (:line-width 2 :style released-button)
      :background "grey90" :foreground "black")
     (t
@@ -2250,11 +2242,7 @@
       (if custom-raised-buttons 'custom-button-mouse 'highlight))
 
 (defface custom-button-pressed
-<<<<<<< HEAD
-  '((((type x w32 ns wr) (class color))
-=======
-  '((((type x w32 ns haiku pgtk) (class color))
->>>>>>> d6d25a3c
+  '((((type x w32 ns haiku pgtk wr) (class color))
      :box (:line-width 2 :style pressed-button)
      :background "lightgrey" :foreground "black")
     (t :inverse-video t))
@@ -3542,15 +3530,13 @@
 					   :sibling-args (:help-echo "\
 GNUstep or Macintosh OS Cocoa interface.")
 					   ns)
-<<<<<<< HEAD
+				    (const :format "PGTK "
+					   :sibling-args (:help-echo "\
+Pure-GTK interface.")
+					   ns)
                                     (const :format "WR "
 					   :sibling-args (:help-echo "\
 WebRender interface.")
-=======
-				    (const :format "PGTK "
-					   :sibling-args (:help-echo "\
-Pure-GTK interface.")
->>>>>>> d6d25a3c
 					   ns)
 				    (const :format "DOS "
 					   :sibling-args (:help-echo "\
