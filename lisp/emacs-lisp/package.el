;;; package.el --- Simple package system for Emacs  -*- lexical-binding:t -*-

;; Copyright (C) 2007-2022 Free Software Foundation, Inc.

;; Author: Tom Tromey <tromey@redhat.com>
;;         Daniel Hackney <dan@haxney.org>
;; Created: 10 Mar 2007
;; Version: 1.1.0
;; Keywords: tools
;; Package-Requires: ((tabulated-list "1.0"))

;; This file is part of GNU Emacs.

;; GNU Emacs is free software: you can redistribute it and/or modify
;; it under the terms of the GNU General Public License as published by
;; the Free Software Foundation, either version 3 of the License, or
;; (at your option) any later version.

;; GNU Emacs is distributed in the hope that it will be useful,
;; but WITHOUT ANY WARRANTY; without even the implied warranty of
;; MERCHANTABILITY or FITNESS FOR A PARTICULAR PURPOSE.  See the
;; GNU General Public License for more details.

;; You should have received a copy of the GNU General Public License
;; along with GNU Emacs.  If not, see <https://www.gnu.org/licenses/>.

;;; Commentary:

;; The idea behind package.el is to be able to download packages and
;; install them.  Packages are versioned and have versioned
;; dependencies.  Furthermore, this supports built-in packages which
;; may or may not be newer than user-specified packages.  This makes
;; it possible to upgrade Emacs and automatically disable packages
;; which have moved from external to core.  (Note though that we don't
;; currently register any of these, so this feature does not actually
;; work.)

;; A package is described by its name and version.  The distribution
;; format is either a tar file or a single .el file.

;; A tar file should be named "NAME-VERSION.tar".  The tar file must
;; unpack into a directory named after the package and version:
;; "NAME-VERSION".  It must contain a file named "PACKAGE-pkg.el"
;; which consists of a call to define-package.  It may also contain a
;; "dir" file and the info files it references.

;; A .el file is named "NAME-VERSION.el" in the remote archive, but is
;; installed as simply "NAME.el" in a directory named "NAME-VERSION".

;; The downloader downloads all dependent packages.  By default,
;; packages come from the official GNU sources, but others may be
;; added by customizing the `package-archives' alist.  Packages get
;; byte-compiled at install time.

;; At activation time we will set up the load-path and the info path,
;; and we will load the package's autoloads.  If a package's
;; dependencies are not available, we will not activate that package.

;; Conceptually a package has multiple state transitions:
;;
;; * Download.  Fetching the package from ELPA.
;; * Install.  Untar the package, or write the .el file, into
;;   ~/.emacs.d/elpa/ directory.
;; * Autoload generation.
;; * Byte compile.  Currently this phase is done during install,
;;   but we may change this.
;; * Activate.  Evaluate the autoloads for the package to make it
;;   available to the user.
;; * Load.  Actually load the package and run some code from it.

;; Other external functions you may want to use:
;;
;; M-x list-packages
;;    Enters a mode similar to buffer-menu which lets you manage
;;    packages.  You can choose packages for install (mark with "i",
;;    then "x" to execute) or deletion, and you can see what packages
;;    are available.  This will automatically fetch the latest list of
;;    packages from ELPA.
;;
;; M-x package-install-from-buffer
;;    Install a package consisting of a single .el file that appears
;;    in the current buffer.  This only works for packages which
;;    define a Version header properly; package.el also supports the
;;    extension headers Package-Version (in case Version is an RCS id
;;    or similar), and Package-Requires (if the package requires other
;;    packages).
;;
;; M-x package-install-file
;;    Install a package from the indicated file.  The package can be
;;    either a tar file or a .el file.  A tar file must contain an
;;    appropriately-named "-pkg.el" file; a .el file must be properly
;;    formatted as with `package-install-from-buffer'.

;;; Thanks:
;;; (sorted by sort-lines):

;; Jim Blandy <jimb@red-bean.com>
;; Karl Fogel <kfogel@red-bean.com>
;; Kevin Ryde <user42@zip.com.au>
;; Lawrence Mitchell
;; Michael Olson <mwolson@member.fsf.org>
;; Sebastian Tennant <sebyte@smolny.plus.com>
;; Stefan Monnier <monnier@iro.umontreal.ca>
;; Vinicius Jose Latorre <viniciusjl.gnu@gmail.com>
;; Phil Hagelberg <phil@hagelb.org>

;;; ToDo:

;; - putting info dirs at the start of the info path means
;;   users see a weird ordering of categories.  OTOH we want to
;;   override later entries.  maybe emacs needs to enforce
;;   the standard layout?
;; - put bytecode in a separate directory tree
;; - perhaps give users a way to recompile their bytecode
;;   or do it automatically when emacs changes
;; - give users a way to know whether a package is installed ok
;; - give users a way to view a package's documentation when it
;;   only appears in the .el
;; - use/extend checkdoc so people can tell if their package will work
;; - "installed" instead of a blank in the status column
;; - tramp needs its files to be compiled in a certain order.
;;   how to handle this?  fix tramp?
;; - maybe we need separate .elc directories for various emacs
;;   versions.  That way conditional compilation can work.  But would
;;   this break anything?
;; - William Xu suggests being able to open a package file without
;;   installing it
;; - Interface with desktop.el so that restarting after an install
;;   works properly
;; - Use hierarchical layout.  PKG/etc PKG/lisp PKG/info
;;   ... except maybe lisp?
;; - It may be nice to have a macro that expands to the package's
;;   private data dir, aka ".../etc".  Or, maybe data-directory
;;   needs to be a list (though this would be less nice)
;;   a few packages want this, eg sokoban
;; - Allow multiple versions on the server, so that if a user doesn't
;;   meet the requirements for the most recent version they can still
;;   install an older one.
;; - Allow optional package dependencies
;;   then if we require 'bbdb', bbdb-specific lisp in lisp/bbdb
;;   and just don't compile to add to load path ...?
;; - Our treatment of the info path is somewhat bogus

;;; Code:

(require 'cl-lib)
(eval-when-compile (require 'subr-x))
(eval-when-compile (require 'epg))      ;For setf accessors.
(require 'seq)

(require 'tabulated-list)
(require 'macroexp)
(require 'url-handlers)
(require 'browse-url)

(defgroup package nil
  "Manager for Emacs Lisp packages."
  :group 'applications
  :version "24.1")


;;; Customization options

;;;###autoload
(defcustom package-enable-at-startup t
  "Whether to make installed packages available when Emacs starts.
If non-nil, packages are made available before reading the init
file (but after reading the early init file).  This means that if
you wish to set this variable, you must do so in the early init
file.  Regardless of the value of this variable, packages are not
made available if `user-init-file' is nil (e.g. Emacs was started
with \"-q\").

Even if the value is nil, you can type \\[package-initialize] to
make installed packages available at any time, or you can
call (package-activate-all) in your init-file."
  :type 'boolean
  :version "24.1")

(defcustom package-load-list '(all)
  "List of packages for `package-activate-all' to make available.
Each element in this list should be a list (NAME VERSION), or the
symbol `all'.  The symbol `all' says to make available the latest
installed versions of all packages not specified by other
elements.

For an element (NAME VERSION), NAME is a package name (a symbol).
VERSION should be t, a string, or nil.
If VERSION is t, the most recent version is made available.
If VERSION is a string, only that version is ever made available.
 Any other version, even if newer, is silently ignored.
 Hence, the package is \"held\" at that version.
If VERSION is nil, the package is not made available (it is \"disabled\")."
  :type '(repeat (choice (const all)
                         (list :tag "Specific package"
                               (symbol :tag "Package name")
                               (choice :tag "Version"
                                (const :tag "disable" nil)
                                (const :tag "most recent" t)
                                (string :tag "specific version")))))
  :risky t
  :version "24.1")

(defcustom package-archives `(("gnu" .
                               ,(format "http%s://elpa.gnu.org/packages/"
                                        (if (gnutls-available-p) "s" "")))
                              ("nongnu" .
                               ,(format "http%s://elpa.nongnu.org/nongnu/"
                                        (if (gnutls-available-p) "s" ""))))
  "An alist of archives from which to fetch.
The default value points to the GNU Emacs package repository.

Each element has the form (ID . LOCATION).
 ID is an archive name, as a string.
 LOCATION specifies the base location for the archive.
  If it starts with \"http(s):\", it is treated as an HTTP(S) URL;
  otherwise it should be an absolute directory name.
  (Other types of URL are currently not supported.)

Only add locations that you trust, since fetching and installing
a package can run arbitrary code.

HTTPS URLs should be used where possible, as they offer superior
security."
  :type '(alist :key-type (string :tag "Archive name")
                :value-type (string :tag "URL or directory name"))
  :risky t
  :version "28.1")

(defcustom package-menu-hide-low-priority 'archive
  "If non-nil, hide low priority packages from the packages menu.
A package is considered low priority if there's another version
of it available such that:
    (a) the archive of the other package is higher priority than
    this one, as per `package-archive-priorities';
  or
    (b) they both have the same archive priority but the other
    package has a higher version number.

This variable has three possible values:
    nil: no packages are hidden;
    `archive': only criterion (a) is used;
    t: both criteria are used.

This variable has no effect if `package-menu--hide-packages' is
nil, so it can be toggled with \\<package-menu-mode-map>\\[package-menu-toggle-hiding]."
  :type '(choice (const :tag "Don't hide anything" nil)
                 (const :tag "Hide per package-archive-priorities"
                        archive)
                 (const :tag "Hide per archive and version number" t))
  :version "25.1")

(defcustom package-archive-priorities nil
  "An alist of priorities for packages.

Each element has the form (ARCHIVE-ID . PRIORITY).

When installing packages, the package with the highest version
number from the archive with the highest priority is
selected.  When higher versions are available from archives with
lower priorities, the user has to select those manually.

Archives not in this list have the priority 0, as have packages
that are already installed.  If you use negative priorities for
the archives, they will not be upgraded automatically.

See also `package-menu-hide-low-priority'."
  :type '(alist :key-type (string :tag "Archive name")
                :value-type (integer :tag "Priority (default is 0)"))
  :risky t
  :version "25.1")

(defcustom package-pinned-packages nil
  "An alist of packages that are pinned to specific archives.
This can be useful if you have multiple package archives enabled,
and want to control which archive a given package gets installed from.

Each element of the alist has the form (PACKAGE . ARCHIVE), where:
 PACKAGE is a symbol representing a package
 ARCHIVE is a string representing an archive (it should be the car of
an element in `package-archives', e.g. \"gnu\").

Adding an entry to this variable means that only ARCHIVE will be
considered as a source for PACKAGE.  If other archives provide PACKAGE,
they are ignored (for this package).  If ARCHIVE does not contain PACKAGE,
the package will be unavailable."
  :type '(alist :key-type (symbol :tag "Package")
                :value-type (string :tag "Archive name"))
  ;; This could prevent you from receiving updates for a package,
  ;; via an entry (PACKAGE . NON-EXISTING).  Which could be an issue
  ;; if PACKAGE has a known vulnerability that is fixed in newer versions.
  :risky t
  :version "24.4")

;;;###autoload
(defcustom package-user-dir (locate-user-emacs-file "elpa")
  "Directory containing the user's Emacs Lisp packages.
The directory name should be absolute.
Apart from this directory, Emacs also looks for system-wide
packages in `package-directory-list'."
  :type 'directory
  :initialize #'custom-initialize-delay
  :risky t
  :group 'applications
  :version "24.1")

(defcustom package-devel-dir (expand-file-name "devel" package-user-dir)
  "Directory containing the user's Emacs Lisp package checkouts.
The directory name should be absolute.
Apart from this directory, Emacs also looks for system-wide
packages in `package-directory-list'."
  :type 'directory
  :initialize #'custom-initialize-delay
  :set-after '(package-user-dir)
  :risky t
  :version "29.1")

;;;###autoload
(defcustom package-directory-list
  ;; Defaults are subdirs named "elpa" in the site-lisp dirs.
  (let (result)
    (dolist (f load-path)
      (and (stringp f)
           (equal (file-name-nondirectory f) "site-lisp")
           (push (expand-file-name "elpa" f) result)))
    (nreverse result))
  "List of additional directories containing Emacs Lisp packages.
Each directory name should be absolute.

These directories contain packages intended for system-wide; in
contrast, `package-user-dir' contains packages for personal use."
  :type '(repeat directory)
  :initialize #'custom-initialize-delay
  :group 'applications
  :risky t
  :version "24.1")

(declare-function epg-find-configuration "epg-config"
                  (protocol &optional no-cache program-alist))

(defcustom package-gnupghome-dir (expand-file-name "gnupg" package-user-dir)
  "Directory containing GnuPG keyring or nil.
This variable specifies the GnuPG home directory used by package.
That directory is passed via the option \"--homedir\" to GnuPG.
If nil, do not use the option \"--homedir\", but stick with GnuPG's
default directory."
  :type `(choice
          (const
           :tag "Default Emacs package management GnuPG home directory"
           ,(expand-file-name "gnupg" package-user-dir))
          (const
           :tag "Default GnuPG directory (GnuPG option --homedir not used)"
           nil)
          (directory :tag "A specific GnuPG --homedir"))
  :risky t
  :version "26.1")

(defcustom package-check-signature 'allow-unsigned
  "Non-nil means to check package signatures when installing.
More specifically the value can be:
- nil: package signatures are ignored.
- `allow-unsigned': install a package even if it is unsigned, but
  if it is signed, we have the key for it, and OpenGPG is
  installed, verify the signature.
- t: accept a package only if it comes with at least one verified signature.
- `all': same as t, except when the package has several signatures,
  in which case we verify all the signatures.

This also applies to the \"archive-contents\" file that lists the
contents of the archive."
  :type '(choice (const :value nil            :tag "Never")
                 (const :value allow-unsigned :tag "Allow unsigned")
                 (const :value t              :tag "Check always")
                 (const :value all            :tag "Check all signatures"))
  :risky t
  :version "27.1")

(defun package-check-signature ()
  "Check whether we have a usable OpenPGP configuration.
If so, and variable `package-check-signature' is
`allow-unsigned', return `allow-unsigned', otherwise return the
value of variable `package-check-signature'."
  (if (eq package-check-signature 'allow-unsigned)
      (progn
        (require 'epg-config)
        (and (epg-find-configuration 'OpenPGP)
             'allow-unsigned))
    package-check-signature))

(defcustom package-unsigned-archives nil
  "List of archives where we do not check for package signatures.
This should be a list of strings matching the names of package
archives in the variable `package-archives'."
  :type '(repeat (string :tag "Archive name"))
  :risky t
  :version "24.4")

(defcustom package-selected-packages nil
  "Store here packages installed explicitly by user.
This variable is fed automatically by Emacs when installing a new package.
This variable is used by `package-autoremove' to decide
which packages are no longer needed.
You can use it to (re)install packages on other machines
by running `package-install-selected-packages'.

To check if a package is contained in this list here, use
`package--user-selected-p', as it may populate the variable with
a sane initial value."
  :version "25.1"
  :type '(repeat symbol))

(defcustom package-native-compile nil
  "Non-nil means to natively compile packages as part of their installation.
This controls ahead-of-time compilation of packages when they are
installed.  If this option is nil, packages will be natively
compiled when they are loaded for the first time.

This option does not have any effect if Emacs was not built with
native compilation support."
  :type '(boolean)
  :risky t
  :version "28.1")

(defcustom package-menu-async t
  "If non-nil, package-menu will use async operations when possible.
Currently, only the refreshing of archive contents supports
asynchronous operations.  Package transactions are still done
synchronously."
  :type 'boolean
  :version "25.1")

(defcustom package-name-column-width 30
  "Column width for the Package name in the package menu."
  :type 'natnum
  :version "28.1")

(defcustom package-version-column-width 14
  "Column width for the Package version in the package menu."
  :type 'natnum
  :version "28.1")

(defcustom package-status-column-width 12
  "Column width for the Package status in the package menu."
  :type 'natnum
  :version "28.1")

(defcustom package-archive-column-width 8
  "Column width for the Package archive in the package menu."
  :type 'natnum
  :version "28.1")


;;; `package-desc' object definition
;; This is the struct used internally to represent packages.
;; Functions that deal with packages should generally take this object
;; as an argument.  In some situations (e.g. commands that query the
;; user) it makes sense to take the package name as a symbol instead,
;; but keep in mind there could be multiple `package-desc's with the
;; same name.

(defvar package--default-summary "No description available.")

(cl-defstruct (package-desc
               ;; Rename the default constructor from `make-package-desc'.
               (:constructor package-desc-create)
               ;; Has the same interface as the old `define-package',
               ;; which is still used in the "foo-pkg.el" files. Extra
               ;; options can be supported by adding additional keys.
               (:constructor
                package-desc-from-define
                (name-string version-string &optional summary requirements
                 &rest rest-plist
                 &aux
                 (name (intern name-string))
                 (version (and version-string (version-to-list version-string)))
                 (reqs (mapcar (lambda (elt)
                                 (list (car elt)
                                       (version-to-list (cadr elt))))
                               (if (eq 'quote (car requirements))
                                   (nth 1 requirements)
                                 requirements)))
                 (kind (plist-get rest-plist :kind))
                 (archive (plist-get rest-plist :archive))
                 (extras (let (alist)
                           (while rest-plist
                             (unless (memq (car rest-plist) '(:kind :archive))
                               (let ((value (cadr rest-plist)))
                                 (when value
                                   (push (cons (car rest-plist)
                                               (if (eq (car-safe value) 'quote)
                                                   (cadr value)
                                                 value))
                                         alist))))
                             (setq rest-plist (cddr rest-plist)))
                           alist)))))
  "Structure containing information about an individual package.
Slots:

`name'	Name of the package, as a symbol.

`version' Version of the package, as a version list.

`summary' Short description of the package, typically taken from
        the first line of the file.

`reqs'	Requirements of the package.  A list of (PACKAGE
        VERSION-LIST) naming the dependent package and the minimum
        required version.

`kind'	The distribution format of the package.  Currently, it is
        either `single' or `tar'.

`archive' The name of the archive (as a string) whence this
        package came.

`dir'	The directory where the package is installed (if installed),
        `builtin' if it is built-in, or nil otherwise.

`extras' Optional alist of additional keyword-value pairs.

`signed' Flag to indicate that the package is signed by provider."
  name
  version
  (summary package--default-summary)
  reqs
  kind
  archive
  dir
  extras
  signed)

(defun package--from-builtin (bi-desc)
  "Create a `package-desc' object from BI-DESC.
BI-DESC should be a `package--bi-desc' object."
  (package-desc-create :name (pop bi-desc)
                       :version (package--bi-desc-version bi-desc)
                       :summary (package--bi-desc-summary bi-desc)
                       :dir 'builtin))

;; Pseudo fields.
(defun package-version-join (vlist)
  "Return the version string corresponding to the list VLIST.
This is, approximately, the inverse of `version-to-list'.
\(Actually, it returns only one of the possible inverses, since
`version-to-list' is a many-to-one operation.)"
  (if (null vlist)
      ""
    (let ((str-list (list "." (int-to-string (car vlist)))))
      (dolist (num (cdr vlist))
        (cond
         ((>= num 0)
          (push (int-to-string num) str-list)
          (push "." str-list))
         ((< num -4)
          (error "Invalid version list `%s'" vlist))
         (t
          ;; pre, or beta, or alpha
          (cond ((equal "." (car str-list))
                 (pop str-list))
                ((not (string-match "[0-9]+" (car str-list)))
                 (error "Invalid version list `%s'" vlist)))
          (push (cond ((= num -1) "pre")
                      ((= num -2) "beta")
                      ((= num -3) "alpha")
                      ((= num -4) "snapshot"))
                str-list))))
      (if (equal "." (car str-list))
          (pop str-list))
      (apply #'concat (nreverse str-list)))))

(defun package-desc-full-name (pkg-desc)
  "Return full name of package-desc object PKG-DESC.
This is the name of the package with its version appended."
  (format "%s-%s"
          (package-desc-name pkg-desc)
          (if (eq (package-desc-kind pkg-desc) 'source)
              "devel"
            (package-version-join (package-desc-version pkg-desc)))))

(defun package-desc-suffix (pkg-desc)
  "Return file-name extension of package-desc object PKG-DESC.
Depending on the `package-desc-kind' of PKG-DESC, this is one of:

   \\='single - \".el\"
   \\='tar    - \".tar\"
   \\='dir    - \"\"

Signal an error if the kind is none of the above."
  (pcase (package-desc-kind pkg-desc)
    ('single ".el")
    ('tar ".tar")
    ('dir "")
    (kind (error "Unknown package kind: %s" kind))))

(defun package-desc--keywords (pkg-desc)
  "Return keywords of package-desc object PKG-DESC.
These keywords come from the foo-pkg.el file, and in general
corresponds to the keywords in the \"Keywords\" header of the
package."
  (let ((keywords (cdr (assoc :keywords (package-desc-extras pkg-desc)))))
    (if (eq (car-safe keywords) 'quote)
        (nth 1 keywords)
      keywords)))

(defun package-desc-priority (pkg-desc)
  "Return the priority of the archive of package-desc object PKG-DESC."
  (package-archive-priority (package-desc-archive pkg-desc)))

(cl-defstruct (package--bi-desc
               (:constructor package-make-builtin (version summary))
               (:type vector))
  "Package descriptor format used in finder-inf.el and package--builtins."
  version
  reqs
  summary)


;;; Installed packages
;; The following variables store information about packages present in
;; the system.  The most important of these is `package-alist'.  The
;; command `package-activate-all' is also closely related to this
;; section.

(defvar package--builtins nil
  "Alist of built-in packages.
The actual value is initialized by loading the library
`finder-inf'; this is not done until it is needed, e.g. by the
function `package-built-in-p'.

Each element has the form (PKG . PACKAGE-BI-DESC), where PKG is a package
name (a symbol) and DESC is a `package--bi-desc' structure.")
(put 'package--builtins 'risky-local-variable t)

(defvar package-alist nil
  "Alist of all packages available for activation.
Each element has the form (PKG . DESCS), where PKG is a package
name (a symbol) and DESCS is a non-empty list of `package-desc'
structures, sorted by decreasing versions.

This variable is set automatically by `package-load-descriptor',
called via `package-activate-all'.  To change which packages are
loaded and/or activated, customize `package-load-list'.")
(put 'package-alist 'risky-local-variable t)

;;;###autoload
(defvar package-activated-list nil
  ;; FIXME: This should implicitly include all builtin packages.
  "List of the names of currently activated packages.")
(put 'package-activated-list 'risky-local-variable t)

;;;; Populating `package-alist'.

;; The following functions are called on each installed package by
;; `package-load-all-descriptors', which ultimately populates the
;; `package-alist' variable.

(defun package-process-define-package (exp)
  "Process define-package expression EXP and push it to `package-alist'.
EXP should be a form read from a foo-pkg.el file.
Convert EXP into a `package-desc' object using the
`package-desc-from-define' constructor before pushing it to
`package-alist'.

If there already exists a package by the same name in
`package-alist', insert this object there such that the packages
are sorted with the highest version first."
  (when (eq (car-safe exp) 'define-package)
    (let* ((new-pkg-desc (apply #'package-desc-from-define (cdr exp)))
           (name (package-desc-name new-pkg-desc))
           (version (package-desc-version new-pkg-desc))
           (old-pkgs (assq name package-alist)))
      (if (null old-pkgs)
          ;; If there's no old package, just add this to `package-alist'.
          (push (list name new-pkg-desc) package-alist)
        ;; If there is, insert the new package at the right place in the list.
        (while
            (if (and (cdr old-pkgs)
                     (version-list-< version
                                     (package-desc-version (cadr old-pkgs))))
                (setq old-pkgs (cdr old-pkgs))
              (push new-pkg-desc (cdr old-pkgs))
              nil)))
      new-pkg-desc)))

(declare-function vc-working-revision "vc" (file &optional backend))
(defun package-devel-commit (pkg)
  "Extract the commit of a development package PKG."
  (cl-assert (eq (package-desc-kind pkg) 'source))
  (require 'vc)
  (cl-loop with dir = (package-desc-dir pkg)
           for file in (directory-files dir t "\\.el\\'" t)
           when (vc-working-revision file) return it
           finally return "unknown"))

(defun package-load-descriptor (pkg-dir)
  "Load the package description file in directory PKG-DIR.
Create a new `package-desc' object, add it to `package-alist' and
return it."
  (let ((pkg-file (expand-file-name (package--description-file pkg-dir)
                                    pkg-dir))
        (signed-file (concat pkg-dir ".signed")))
    (when (file-exists-p pkg-file)
      (with-temp-buffer
        (insert-file-contents pkg-file)
        (goto-char (point-min))
        (let ((pkg-desc (or (package-process-define-package
                             (read (current-buffer)))
                            (error "Can't find define-package in %s" pkg-file))))
          (setf (package-desc-dir pkg-desc) pkg-dir)
          (when (file-exists-p (expand-file-name
                                (symbol-name (package-desc-name pkg-desc))
                                package-devel-dir))
            ;; XXX: This check seems dirty, there should be a better
            ;; way to deduce if a package is in the devel directory.
            (setf (package-desc-kind pkg-desc) 'source)
            (push (cons :commit (package-devel-commit pkg-desc))
                  (package-desc-extras pkg-desc)))
          (if (file-exists-p signed-file)
              (setf (package-desc-signed pkg-desc) t))
          pkg-desc)))))

(defun package-load-all-descriptors ()
  "Load descriptors for installed Emacs Lisp packages.
This looks for package subdirectories in `package-user-dir' and
`package-directory-list'.  The variable `package-load-list'
controls which package subdirectories may be loaded.

In each valid package subdirectory, this function loads the
description file containing a call to `define-package', which
updates `package-alist'."
  (dolist (dir (cl-list* package-user-dir
                         package-devel-dir
                         package-directory-list))
    (when (file-directory-p dir)
      (dolist (pkg-dir (directory-files dir t "^[^.]" t))
        (when (file-directory-p pkg-dir)
          (package-load-descriptor pkg-dir))))))

(defun package--alist ()
  "Return `package-alist', after computing it if needed."
  (or package-alist
      (progn (package-load-all-descriptors)
             package-alist)))

(defun define-package ( _name-string _version-string
                        &optional _docstring _requirements
                        &rest _extra-properties)
  "Define a new package.
NAME-STRING is the name of the package, as a string.
VERSION-STRING is the version of the package, as a string.
DOCSTRING is a short description of the package, a string.
REQUIREMENTS is a list of dependencies on other packages.
 Each requirement is of the form (OTHER-PACKAGE OTHER-VERSION),
 where OTHER-VERSION is a string.

EXTRA-PROPERTIES is currently unused."
  (declare (obsolete nil "29.1") (indent defun))
  (error "Don't call me!"))


;;; Package activation
;; Section for functions used by `package-activate', which see.

(defun package-disabled-p (pkg-name version)
  "Return whether PKG-NAME at VERSION can be activated.
The decision is made according to `package-load-list'.
Return nil if the package can be activated.
Return t if the package is completely disabled.
Return the max version (as a string) if the package is held at a lower version."
  (let ((force (assq pkg-name package-load-list)))
    (cond ((null force) (not (memq 'all package-load-list)))
          ((null (setq force (cadr force))) t) ; disabled
          ((eq force t) nil)
          ((stringp force)              ; held
           (unless (version-list-= version (version-to-list force))
             force))
          (t (error "Invalid element in `package-load-list'")))))

(defun package-built-in-p (package &optional min-version)
  "Return non-nil if PACKAGE is built-in to Emacs.
Optional arg MIN-VERSION, if non-nil, should be a version list
specifying the minimum acceptable version."
  (if (package-desc-p package) ;; was built-in and then was converted
      (eq 'builtin (package-desc-dir package))
    (let ((bi (assq package package--builtin-versions)))
      (cond
       (bi (version-list-<= min-version (cdr bi)))
       ((remove 0 min-version) nil)
       (t
        (require 'finder-inf nil t) ; For `package--builtins'.
        (assq package package--builtins))))))

(defun package--autoloads-file-name (pkg-desc)
  "Return the absolute name of the autoloads file, sans extension.
PKG-DESC is a `package-desc' object."
  (expand-file-name
   (format "%s-autoloads" (package-desc-name pkg-desc))
   (package-desc-dir pkg-desc)))

(defvar Info-directory-list)
(declare-function info-initialize "info" ())

(defvar package--quickstart-pkgs t
  "If set to a list, we're computing the set of pkgs to activate.")

(defsubst package--library-stem (file)
  (catch 'done
    (let (result)
      (dolist (suffix (get-load-suffixes) file)
        (setq result (string-trim file nil suffix))
        (unless (equal file result)
          (throw 'done result))))))

(defun package--reload-previously-loaded (pkg-desc)
  "Force reimportation of files in PKG-DESC already present in `load-history'.
New editions of files contain macro definitions and
redefinitions, the overlooking of which would cause
byte-compilation of the new package to fail."
  (with-demoted-errors "Error in package--load-files-for-activation: %s"
    (let* (result
           (dir (package-desc-dir pkg-desc))
           ;; A previous implementation would skip `dir' itself.
           ;; However, in normal use reloading from the same directory
           ;; never happens anyway, while in certain cases external to
           ;; Emacs a package in the same directory not necessary
           ;; stays byte-identical, e.g.  during development.  Just
           ;; don't special-case `dir'.
           (effective-path (or (bound-and-true-p find-library-source-path)
                               load-path))
           (files (directory-files-recursively dir "\\`[^\\.].*\\.el\\'"))
           (history (mapcar #'file-truename
                            (cl-remove-if-not #'stringp
                                              (mapcar #'car load-history)))))
      (dolist (file files)
        (when-let ((library (package--library-stem
                             (file-relative-name file dir)))
                   (canonical (locate-library library nil effective-path))
                   (truename (file-truename canonical))
                   ;; Normally, all files in a package are compiled by
                   ;; now, but don't assume that.  E.g. different
                   ;; versions can add or remove `no-byte-compile'.
                   (altname (if (string-suffix-p ".el" truename)
                                (replace-regexp-in-string
                                 "\\.el\\'" ".elc" truename t)
                              (replace-regexp-in-string
                               "\\.elc\\'" ".el" truename t)))
                   (found (or (member truename history)
                              (and (not (string= altname truename))
                                   (member altname history))))
                   (recent-index (length found)))
          (unless (equal (file-name-base library)
                         (format "%s-autoloads" (package-desc-name pkg-desc)))
            (push (cons (expand-file-name library dir) recent-index) result))))
      (mapc (lambda (c) (load (car c) nil t))
            (sort result (lambda (x y) (< (cdr x) (cdr y))))))))

(defun package-activate-1 (pkg-desc &optional reload deps)
  "Activate package given by PKG-DESC, even if it was already active.
If DEPS is non-nil, also activate its dependencies (unless they
are already activated).
If RELOAD is non-nil, also `load' any files inside the package which
correspond to previously loaded files (those returned by
`package--list-loaded-files')."
  (let* ((name (package-desc-name pkg-desc))
         (pkg-dir (package-desc-dir pkg-desc)))
    (unless pkg-dir
      (error "Internal error: unable to find directory for `%s'"
             (package-desc-full-name pkg-desc)))
    (catch 'exit
      ;; Activate its dependencies recursively.
      ;; FIXME: This doesn't check whether the activated version is the
      ;; required version.
      (when deps
        (dolist (req (package-desc-reqs pkg-desc))
          (unless (package-activate (car req))
            (message "Unable to activate package `%s'.\nRequired package `%s-%s' is unavailable"
                     name (car req) (package-version-join (cadr req)))
            (throw 'exit nil))))
      (if (listp package--quickstart-pkgs)
          ;; We're only collecting the set of packages to activate!
          (push pkg-desc package--quickstart-pkgs)
        (when reload
          (package--reload-previously-loaded pkg-desc))
        (with-demoted-errors "Error loading autoloads: %s"
          (load (package--autoloads-file-name pkg-desc) nil t))
        (add-to-list 'load-path (directory-file-name pkg-dir)))
      ;; Add info node.
      (when (file-exists-p (expand-file-name "dir" pkg-dir))
        ;; FIXME: not the friendliest, but simple.
        (require 'info)
        (info-initialize)
        (add-to-list 'Info-directory-list pkg-dir))
      (push name package-activated-list)
      ;; Don't return nil.
      t)))

;;;; `package-activate'

(defun package--get-activatable-pkg (pkg-name)
  ;; Is "activatable" a word?
  (let ((pkg-descs (cdr (assq pkg-name package-alist))))
    ;; Check if PACKAGE is available in `package-alist'.
    (while
        (when pkg-descs
          (let ((available-version (package-desc-version (car pkg-descs))))
            (or (package-disabled-p pkg-name available-version)
                ;; Prefer a builtin package.
                (package-built-in-p pkg-name available-version))))
      (setq pkg-descs (cdr pkg-descs)))
    (car pkg-descs)))

;; This function activates a newer version of a package if an older
;; one was already activated.  It also loads a features of this
;; package which were already loaded.
(defun package-activate (package &optional force)
  "Activate the package named PACKAGE.
If FORCE is true, (re-)activate it if it's already activated.
Newer versions are always activated, regardless of FORCE."
  (let ((pkg-desc (package--get-activatable-pkg package)))
    (cond
     ;; If no such package is found, maybe it's built-in.
     ((null pkg-desc)
      (package-built-in-p package))
     ;; If the package is already activated, just return t.
     ((and (memq package package-activated-list) (not force))
      t)
     ;; Otherwise, proceed with activation.
     (t (package-activate-1 pkg-desc nil 'deps)))))


;;; Installation -- Local operations
;; This section contains a variety of features regarding installing a
;; package to/from disk.  This includes autoload generation,
;; unpacking, compiling, as well as defining a package from the
;; current buffer.

;;;; Unpacking
(defvar tar-parse-info)
(declare-function tar-untar-buffer "tar-mode" ())
(declare-function tar-header-name "tar-mode" (tar-header) t)
(declare-function tar-header-link-type "tar-mode" (tar-header) t)

(defun package-untar-buffer (dir)
  "Untar the current buffer.
This uses `tar-untar-buffer' from Tar mode.  All files should
untar into a directory named DIR; otherwise, signal an error."
  (require 'tar-mode)
  (tar-mode)
  ;; Make sure everything extracts into DIR.
  (let ((regexp (concat "\\`" (regexp-quote (expand-file-name dir)) "/"))
        (case-fold-search (file-name-case-insensitive-p dir)))
    (dolist (tar-data tar-parse-info)
      (let ((name (expand-file-name (tar-header-name tar-data))))
        (or (string-match regexp name)
            ;; Tarballs created by some utilities don't list
            ;; directories with a trailing slash (Bug#13136).
            (and (string-equal dir name)
                 (eq (tar-header-link-type tar-data) 5))
            (error "Package does not untar cleanly into directory %s/" dir)))))
  (tar-untar-buffer))

(defun package--alist-to-plist-args (alist)
  (mapcar #'macroexp-quote
          (apply #'nconc
                 (mapcar (lambda (pair) (list (car pair) (cdr pair))) alist))))

(declare-function vc-clone "vc" (backend remote &optional directory))

(defun package-unpack (pkg-desc)
  "Install the contents of the current buffer as a package."
  (let* ((name (package-desc-name pkg-desc))
         (dirname (package-desc-full-name pkg-desc))
         (pkg-dir (expand-file-name dirname package-user-dir)))
    (pcase (package-desc-kind pkg-desc)
      ('source
       (setq pkg-dir (expand-file-name (symbol-name name) package-devel-dir))
       (when (file-exists-p pkg-dir)
         (if (and (called-interactively-p 'interactive)
                  (yes-or-no-p "Overwrite previous checkout?"))
             (delete-directory pkg-dir t)
           (error "There already exists a checkout for %s" name)))
       (pcase-let* ((attr (package-desc-extras pkg-desc))
                    (`(,backend ,repo ,dir ,branch)
                     (or (alist-get :upstream attr)
                         (error "Source package has no repository"))))
         (require 'vc)
         (make-directory (file-name-directory (file-name-directory pkg-dir)) t)
         (unless (setf (car (alist-get :upstream attr))
                       (vc-clone backend repo pkg-dir))
           (error "Failed to clone %s from %s" name repo))
         (when-let ((rev (or (alist-get :rev attr) branch)))
           (vc-retrieve-tag pkg-dir rev))
         (when dir (setq pkg-dir (file-name-concat pkg-dir dir)))
         ;; In case the package was installed directly from source, the
         ;; dependency list wasn't know beforehand, and they might have
         ;; to be installed explicitly.
         (let (deps)
           (dolist (file (directory-files pkg-dir t "\\.el\\'" t))
             (with-temp-buffer
               (insert-file-contents file)
               (when-let* ((require-lines (lm-header-multiline "package-requires")))
                 (thread-last
                   (mapconcat #'identity require-lines " ")
                   package-read-from-string
                   package--prepare-dependencies
                   (nconc deps)
                   (setq deps)))))
           (dolist (dep deps)
             (cl-callf version-to-list (cadr dep)))
           (package-download-transaction
            (package-compute-transaction nil (delete-dups deps))))))
      ('dir
       (make-directory pkg-dir t)
       (let ((file-list
              (directory-files
               default-directory 'full "\\`[^.].*\\.el\\'" 'nosort)))
         (dolist (source-file file-list)
           (let ((target-el-file
                  (expand-file-name (file-name-nondirectory source-file) pkg-dir)))
             (copy-file source-file target-el-file t)))
         ;; Now that the files have been installed, this package is
         ;; indistinguishable from a `tar' or a `single'. Let's make
         ;; things simple by ensuring we're one of them.
         (setf (package-desc-kind pkg-desc)
               (if (length> file-list 1) 'tar 'single))))
      ('tar
       (make-directory package-user-dir t)
       (let* ((default-directory (file-name-as-directory package-user-dir)))
         (package-untar-buffer dirname)))
      ('single
       (let ((el-file (expand-file-name (format "%s.el" name) pkg-dir)))
         (make-directory pkg-dir t)
         (package--write-file-no-coding el-file)))
      (kind (error "Unknown package kind: %S" kind)))
    (package--make-autoloads-and-stuff pkg-desc pkg-dir)
    ;; Update package-alist.
    (let ((new-desc (package-load-descriptor pkg-dir)))
      (unless (or (equal (package-desc-full-name new-desc)
                         (package-desc-full-name pkg-desc))
                  (eq (package-desc-kind pkg-desc) 'source))
        (error "The retrieved package (`%s') doesn't match what the archive offered (`%s')"
               (package-desc-full-name new-desc) (package-desc-full-name pkg-desc)))
      ;; Activation has to be done before compilation, so that if we're
      ;; upgrading and macros have changed we load the new definitions
      ;; before compiling.
      (when (package-activate-1 new-desc :reload :deps)
        ;; FIXME: Compilation should be done as a separate, optional, step.
        ;; E.g. for multi-package installs, we should first install all packages
        ;; and then compile them.
        (package--compile new-desc)
        (when package-native-compile
          (package--native-compile-async new-desc))
        ;; After compilation, load again any files loaded by
        ;; `activate-1', so that we use the byte-compiled definitions.
        (package--reload-previously-loaded new-desc)))
    pkg-dir))

(defun package-generate-description-file (pkg-desc pkg-file)
  "Create the foo-pkg.el file PKG-FILE for single-file package PKG-DESC."
  (let* ((name (package-desc-name pkg-desc)))
    (let ((print-level nil)
          (print-quoted t)
          (print-length nil))
      (write-region
       (concat
        ";;; Generated package description from "
        (replace-regexp-in-string "-pkg\\.el\\'" ".el"
                                  (file-name-nondirectory pkg-file))
        "  -*- no-byte-compile: t -*-\n"
        (prin1-to-string
         (nconc
          (list 'define-package
                (symbol-name name)
                (and (not (eq (package-desc-kind pkg-desc) 'source))
                     (package-version-join (package-desc-version pkg-desc)))
                (package-desc-summary pkg-desc)
                (let ((requires (package-desc-reqs pkg-desc)))
                  (list 'quote
                        ;; Turn version lists into string form.
                        (mapcar
                         (lambda (elt)
                           (list (car elt)
                                 (package-version-join (cadr elt))))
                         requires))))
          (package--alist-to-plist-args
           (package-desc-extras pkg-desc))))
        "\n")
       nil pkg-file nil 'silent))))

;;;; Autoload
(declare-function autoload-rubric "autoload" (file &optional type feature))

(defun package-autoload-ensure-default-file (file)
  "Make sure that the autoload file FILE exists and if not create it."
  (declare (obsolete nil "29.1"))
  (unless (file-exists-p file)
    (require 'autoload)
    (let ((coding-system-for-write 'utf-8-emacs-unix))
      (write-region (autoload-rubric file "package" nil) nil file nil 'silent)))
  file)

(defvar autoload-timestamps)
(defvar version-control)

(defun package-generate-autoloads (name pkg-dir)
  "Generate autoloads in PKG-DIR for package named NAME."
  (let* ((auto-name (format "%s-autoloads.el" name))
         ;;(ignore-name (concat name "-pkg.el"))
         (output-file (expand-file-name auto-name pkg-dir))
         ;; We don't need 'em, and this makes the output reproducible.
         (autoload-timestamps nil)
         (backup-inhibited t)
         (version-control 'never))
    (loaddefs-generate
     pkg-dir output-file
     nil
     "(add-to-list 'load-path (directory-file-name
                         (or (file-name-directory #$) (car load-path))))")
    (let ((buf (find-buffer-visiting output-file)))
      (when buf (kill-buffer buf)))
    auto-name))

(defun package--make-autoloads-and-stuff (pkg-desc pkg-dir)
  "Generate autoloads, description file, etc., for PKG-DESC installed at PKG-DIR."
  (package-generate-autoloads (package-desc-name pkg-desc) pkg-dir)
  (let ((desc-file (expand-file-name (package--description-file pkg-dir)
                                     pkg-dir)))
    (unless (file-exists-p desc-file)
      (package-generate-description-file pkg-desc desc-file)))
  ;; FIXME: Create foo.info and dir file from foo.texi?
  )

;;;; Compilation
(defvar warning-minimum-level)
(defun package--compile (pkg-desc)
  "Byte-compile installed package PKG-DESC.
This assumes that `pkg-desc' has already been activated with
`package-activate-1'."
  (let ((warning-minimum-level :error)
        (load-path load-path))
    (byte-recompile-directory (package-desc-dir pkg-desc) 0 t)))

(defun package--native-compile-async (pkg-desc)
  "Native compile installed package PKG-DESC asynchronously.
This assumes that `pkg-desc' has already been activated with
`package-activate-1'."
  (when (native-comp-available-p)
    (let ((warning-minimum-level :error))
      (native-compile-async (package-desc-dir pkg-desc) t))))

;;;; Inferring package from current buffer
(defun package-read-from-string (str)
  "Read a Lisp expression from STR.
Signal an error if the entire string was not used."
  (pcase-let ((`(,expr . ,offset) (read-from-string str)))
    (condition-case ()
        ;; The call to `ignore' suppresses a compiler warning.
        (progn (ignore (read-from-string str offset))
               (error "Can't read whole string"))
      (end-of-file expr))))

(defun package--prepare-dependencies (deps)
  "Turn DEPS into an acceptable list of dependencies.

Any parts missing a version string get a default version string
of \"0\" (meaning any version) and an appropriate level of lists
is wrapped around any parts requiring it."
  (cond
   ((not (listp deps))
    (error "Invalid requirement specifier: %S" deps))
   (t (mapcar (lambda (dep)
                (cond
                 ((symbolp dep) `(,dep "0"))
                 ((stringp dep)
                  (error "Invalid requirement specifier: %S" dep))
                 ((and (listp dep) (null (cdr dep)))
                  (list (car dep) "0"))
                 (t dep)))
              deps))))

(declare-function lm-header "lisp-mnt" (header))
(declare-function lm-header-multiline "lisp-mnt" (header))
(declare-function lm-website "lisp-mnt" (&optional file))
(declare-function lm-keywords-list "lisp-mnt" (&optional file))
(declare-function lm-maintainers "lisp-mnt" (&optional file))
(declare-function lm-authors "lisp-mnt" (&optional file))

(defun package-buffer-info ()
  "Return a `package-desc' describing the package in the current buffer.

If the buffer does not contain a conforming package, signal an
error.  If there is a package, narrow the buffer to the file's
boundaries."
  (goto-char (point-min))
  (unless (re-search-forward "^;;; \\([^ ]*\\)\\.el ---[ \t]*\\(.*?\\)[ \t]*\\(-\\*-.*-\\*-[ \t]*\\)?$" nil t)
    (error "Package lacks a file header"))
  (let ((file-name (match-string-no-properties 1))
        (desc      (match-string-no-properties 2))
        (start     (line-beginning-position)))
    ;; This warning was added in Emacs 27.1, and should be removed at
    ;; the earliest in version 31.1.  The idea is to phase out the
    ;; requirement for a "footer line" without unduly impacting users
    ;; on earlier Emacs versions.  See Bug#26490 for more details.
    (unless (search-forward (concat ";;; " file-name ".el ends here"))
      (lwarn '(package package-format) :warning
             "Package lacks a terminating comment"))
    ;; Try to include a trailing newline.
    (forward-line)
    (narrow-to-region start (point))
    (require 'lisp-mnt)
    ;; Use some headers we've invented to drive the process.
    (let* (;; Prefer Package-Version; if defined, the package author
           ;; probably wants us to use it.  Otherwise try Version.
           (version-info
            (or (lm-header "package-version") (lm-header "version")))
           (pkg-version (package-strip-rcs-id version-info))
           (keywords (lm-keywords-list))
           (website (lm-website)))
      (unless pkg-version
         (if version-info
             (error "Unrecognized package version: %s" version-info)
           (error "Package lacks a \"Version\" or \"Package-Version\" header")))
      (package-desc-from-define
       file-name pkg-version desc
       (and-let* ((require-lines (lm-header-multiline "package-requires")))
         (package--prepare-dependencies
          (package-read-from-string (mapconcat #'identity require-lines " "))))
       :kind 'single
       :url website
       :keywords keywords
       :maintainer
       ;; For backward compatibility, use a single string if there's only
       ;; one maintainer (the most common case).
       (let ((maints (lm-maintainers))) (if (cdr maints) maints (car maints)))
       :authors (lm-authors)))))

(defun package--read-pkg-desc (kind)
  "Read a `define-package' form in current buffer.
Return the pkg-desc, with desc-kind set to KIND."
  (goto-char (point-min))
  (unwind-protect
      (let* ((pkg-def-parsed (read (current-buffer)))
             (pkg-desc
              (when (eq (car pkg-def-parsed) 'define-package)
                (apply #'package-desc-from-define
                  (append (cdr pkg-def-parsed))))))
        (when pkg-desc
          (setf (package-desc-kind pkg-desc) kind)
          pkg-desc))))

(declare-function tar-get-file-descriptor "tar-mode" (file))
(declare-function tar--extract "tar-mode" (descriptor))

(defun package-tar-file-info ()
  "Find package information for a tar file.
The return result is a `package-desc'."
  (cl-assert (derived-mode-p 'tar-mode))
  (let* ((dir-name (file-name-directory
                    (tar-header-name (car tar-parse-info))))
         (desc-file (package--description-file dir-name))
         (tar-desc (tar-get-file-descriptor (concat dir-name desc-file))))
    (unless tar-desc
      (error "No package descriptor file found"))
    (with-current-buffer (tar--extract tar-desc)
      (unwind-protect
          (or (package--read-pkg-desc 'tar)
              (error "Can't find define-package in %s"
                (tar-header-name tar-desc)))
        (kill-buffer (current-buffer))))))

(defun package-dir-info ()
  "Find package information for a directory.
The return result is a `package-desc'."
  (cl-assert (derived-mode-p 'dired-mode))
  (let* ((desc-file (package--description-file default-directory)))
    (if (file-readable-p desc-file)
        (with-temp-buffer
          (insert-file-contents desc-file)
          (package--read-pkg-desc 'dir))
      (let ((files (directory-files default-directory t "\\.el\\'" t))
            info)
        (while files
          (with-temp-buffer
            (let ((file (pop files)))
              ;; The file may be a link to a nonexistent file; e.g., a
              ;; lock file.
              (when (file-exists-p file)
                (insert-file-contents file)
                ;; When we find the file with the data,
                (when (setq info (ignore-errors (package-buffer-info)))
                  ;; stop looping,
                  (setq files nil)
                  ;; set the 'dir kind,
                  (setf (package-desc-kind info) 'dir))))))
        (unless info
          (error "No .el files with package headers in `%s'" default-directory))
        ;; and return the info.
        info))))


;;; Communicating with Archives
;; Set of low-level functions for communicating with archives and
;; signature checking.

(defun package--write-file-no-coding (file-name)
  "Write file FILE-NAME without encoding using coding system."
  (let ((buffer-file-coding-system 'no-conversion))
    (write-region (point-min) (point-max) file-name nil 'silent)))

(declare-function url-http-file-exists-p "url-http" (url))

(defun package--archive-file-exists-p (location file)
  "Return t if FILE exists in remote LOCATION."
  (let ((http (string-match "\\`https?:" location)))
    (if http
        (progn
          (require 'url-http)
          (url-http-file-exists-p (concat location file)))
      (file-exists-p (expand-file-name file location)))))

(declare-function epg-make-context "epg"
                  (&optional protocol armor textmode include-certs
                             cipher-algorithm
                             digest-algorithm
                             compress-algorithm))
(declare-function epg-verify-string "epg" ( context signature
                                            &optional signed-text))
(declare-function epg-context-result-for "epg" (context name))
(declare-function epg-signature-status "epg" (signature) t)
(declare-function epg-signature-to-string "epg" (signature))

(defun package--display-verify-error (context sig-file)
  "Show error details with CONTEXT for failed verification of SIG-FILE.
The details are shown in a new buffer called \"*Error\"."
  (unless (equal (epg-context-error-output context) "")
    (with-output-to-temp-buffer "*Error*"
      (with-current-buffer standard-output
        (if (epg-context-result-for context 'verify)
            (insert (format "Failed to verify signature %s:\n" sig-file)
                    (mapconcat #'epg-signature-to-string
                               (epg-context-result-for context 'verify)
                               "\n"))
          (insert (format "Error while verifying signature %s:\n" sig-file)))
        (insert "\nCommand output:\n" (epg-context-error-output context))))))

(defmacro package--with-work-buffer (location file &rest body)
  "Run BODY in a buffer containing the contents of FILE at LOCATION.
LOCATION is the base location of a package archive, and should be
one of the URLs (or file names) specified in `package-archives'.
FILE is the name of a file relative to that base location.

This macro retrieves FILE from LOCATION into a temporary buffer,
and evaluates BODY while that buffer is current.  This work
buffer is killed afterwards.  Return the last value in BODY."
  (declare (indent 2) (debug t)
           (obsolete package--with-response-buffer "25.1"))
  `(with-temp-buffer
     (if (string-match-p "\\`https?:" ,location)
         (url-insert-file-contents (concat ,location ,file))
       (unless (file-name-absolute-p ,location)
         (error "Archive location %s is not an absolute file name"
           ,location))
       (insert-file-contents (expand-file-name ,file ,location)))
     ,@body))

(cl-defmacro package--with-response-buffer (url &rest body &key async file error-form noerror &allow-other-keys)
  "Access URL and run BODY in a buffer containing the response.
Point is after the headers when BODY runs.
FILE, if provided, is added to URL.
URL can be a local file name, which must be absolute.
ASYNC, if non-nil, runs the request asynchronously.
ERROR-FORM is run only if a connection error occurs.  If NOERROR
is non-nil, don't propagate connection errors (does not apply to
errors signaled by ERROR-FORM or by BODY).

\(fn URL &key ASYNC FILE ERROR-FORM NOERROR &rest BODY)"
  (declare (indent defun)
           ;; FIXME: This should be something like
           ;; `form def-body &rest form', but that doesn't work.
           (debug (form &rest sexp)))
  (while (keywordp (car body))
    (setq body (cdr (cdr body))))
  `(package--with-response-buffer-1 ,url (lambda () ,@body)
                                    :file ,file
                                    :async ,async
                                    :error-function (lambda () ,error-form)
                                    :noerror ,noerror))

(defmacro package--unless-error (body &rest before-body)
  (declare (debug t) (indent 1))
  (let ((err (make-symbol "err")))
    `(with-temp-buffer
       (set-buffer-multibyte nil)
       (when (condition-case ,err
                 (progn ,@before-body t)
               (error (funcall error-function)
                      (unless noerror
                        (signal (car ,err) (cdr ,err)))))
         (funcall ,body)))))

(cl-defun package--with-response-buffer-1 (url body &key async file error-function noerror &allow-other-keys)
  (if (string-match-p "\\`https?:" url)
        (let ((url (url-expand-file-name file url)))
          (if async
              (package--unless-error #'ignore
                (url-retrieve
                 url
                 (lambda (status)
                   (let ((b (current-buffer)))
                     (require 'url-handlers)
                     (package--unless-error body
                       (when-let* ((er (plist-get status :error)))
                         (error "Error retrieving: %s %S" url er))
                       (with-current-buffer b
                         (goto-char (point-min))
                         (unless (search-forward-regexp "^\r?\n\r?" nil t)
                           (error "Error retrieving: %s %S"
                                  url "incomprehensible buffer")))
                       (url-insert b)
                       (kill-buffer b)
                       (goto-char (point-min)))))
                 nil
                 'silent))
            (package--unless-error body
              ;; Copy&pasted from url-insert-file-contents,
              ;; except it calls `url-insert' because we want the contents
              ;; literally (but there's no url-insert-file-contents-literally).
              (let ((buffer (url-retrieve-synchronously url)))
                (unless buffer (signal 'file-error (list url "No Data")))
                (when (fboundp 'url-http--insert-file-helper)
                  ;; XXX: This is HTTP/S specific and should be moved
                  ;; to url-http instead.  See bug#17549.
                  (url-http--insert-file-helper buffer url))
                (url-insert buffer)
                (kill-buffer buffer)
                (goto-char (point-min))))))
      (package--unless-error body
        (unless (file-name-absolute-p url)
          (error "Location %s is not a url nor an absolute file name" url))
        (insert-file-contents-literally (expand-file-name file url)))))

(define-error 'bad-signature "Failed to verify signature")

(defun package--check-signature-content (content string &optional sig-file)
  "Check signature CONTENT against STRING.
SIG-FILE is the name of the signature file, used when signaling
errors."
  (let ((context (epg-make-context 'OpenPGP)))
    (when package-gnupghome-dir
      (setf (epg-context-home-directory context) package-gnupghome-dir))
    (condition-case error
        (epg-verify-string context content string)
      (error (package--display-verify-error context sig-file)
             (signal 'bad-signature error)))
    (let (good-signatures had-fatal-error)
      ;; The .sig file may contain multiple signatures.  Success if one
      ;; of the signatures is good.
      (dolist (sig (epg-context-result-for context 'verify))
        (if (eq (epg-signature-status sig) 'good)
            (push sig good-signatures)
          ;; If `package-check-signature' is allow-unsigned, don't
          ;; signal error when we can't verify signature because of
          ;; missing public key.  Other errors are still treated as
          ;; fatal (bug#17625).
          (unless (and (eq (package-check-signature) 'allow-unsigned)
                       (eq (epg-signature-status sig) 'no-pubkey))
            (setq had-fatal-error t))))
      (when (or (null good-signatures)
                (and (eq (package-check-signature) 'all)
                     had-fatal-error))
        (package--display-verify-error context sig-file)
        (signal 'bad-signature (list sig-file)))
      good-signatures)))

(defun package--check-signature (location file &optional string async callback unwind)
  "Check signature of the current buffer.
Download the signature file from LOCATION by appending \".sig\"
to FILE.
GnuPG keyring location depends on `package-gnupghome-dir'.
STRING is the string to verify, it defaults to `buffer-string'.
If ASYNC is non-nil, the download of the signature file is
done asynchronously.

If the signature does not verify, signal an error.
If the signature is verified and CALLBACK was provided, `funcall'
CALLBACK with the list of good signatures as argument (the list
can be empty).
If no signatures file is found, and `package-check-signature' is
`allow-unsigned', call CALLBACK with a nil argument.
Otherwise, an error is signaled.

UNWIND, if provided, is a function to be called after everything
else, even if an error is signaled."
  (let ((sig-file (concat file ".sig"))
        (string (or string (buffer-string))))
    (package--with-response-buffer location :file sig-file
      :async async :noerror t
      ;; Connection error is assumed to mean "no sig-file".
      :error-form (let ((allow-unsigned
                         (eq (package-check-signature) 'allow-unsigned)))
                    (when (and callback allow-unsigned)
                      (funcall callback nil))
                    (when unwind (funcall unwind))
                    (unless allow-unsigned
                      (error "Unsigned file `%s' at %s" file location)))
      ;; OTOH, an error here means "bad signature", which we never
      ;; suppress.  (Bug#22089)
      (unwind-protect
          (let ((sig (package--check-signature-content
                      (buffer-substring (point) (point-max))
                      string sig-file)))
            (when callback (funcall callback sig))
            sig)
        (when unwind (funcall unwind))))))

;;; Packages on Archives
;; The following variables store information about packages available
;; from archives.  The most important of these is
;; `package-archive-contents' which is initially populated by the
;; function `package-read-all-archive-contents' from a cache on disk.
;; The `package-initialize' command is also closely related to this
;; section, but it has its own section.

(defconst package-archive-version 1
  "Version number of the package archive understood by package.el.
Lower version numbers than this will probably be understood as well.")

;; We don't prime the cache since it tends to get out of date.
(defvar package-archive-contents nil
  "Cache of the contents of all archives in `package-archives'.
This is an alist mapping package names (symbols) to
non-empty lists of `package-desc' structures.")
(put 'package-archive-contents 'risky-local-variable t)

(defvar package--compatibility-table nil
  "Hash table connecting package names to their compatibility.
Each key is a symbol, the name of a package.

The value is either nil, representing an incompatible package, or
a version list, representing the highest compatible version of
that package which is available.

A package is considered incompatible if it requires an Emacs
version higher than the one being used.  To check for package
\(in)compatibility, don't read this table directly, use
`package--incompatible-p' which also checks dependencies.")

(defun package--build-compatibility-table ()
  "Build `package--compatibility-table' with `package--mapc'."
  ;; Initialize the list of built-ins.
  (require 'finder-inf nil t)
  ;; Build compat table.
  (setq package--compatibility-table (make-hash-table :test 'eq))
  (package--mapc #'package--add-to-compatibility-table))

(defun package--add-to-compatibility-table (pkg)
  "If PKG is compatible (without dependencies), add to the compatibility table.
PKG is a package-desc object.
Only adds if its version is higher than what's already stored in
the table."
  (unless (package--incompatible-p pkg 'shallow)
    (let* ((name (package-desc-name pkg))
           (version (or (package-desc-version pkg) '(0)))
           (table-version (gethash name package--compatibility-table)))
      (when (or (not table-version)
                (version-list-< table-version version))
        (puthash name version package--compatibility-table)))))

;; Package descriptor objects used inside the "archive-contents" file.
;; Changing this defstruct implies changing the format of the
;; "archive-contents" files.
(cl-defstruct (package--ac-desc
               (:constructor package-make-ac-desc (version reqs summary kind extras))
               (:copier nil)
               (:type vector))
  version reqs summary kind extras)

(defun package--append-to-alist (pkg-desc alist)
  "Append an entry for PKG-DESC to the start of ALIST and return it.
This entry takes the form (`package-desc-name' PKG-DESC).

If ALIST already has an entry with this name, destructively add
PKG-DESC to the cdr of this entry instead, sorted by version
number."
  (let* ((name (package-desc-name pkg-desc))
         (priority-version (package-desc-priority-version pkg-desc))
         (existing-packages (assq name alist)))
    (if (not existing-packages)
        (cons (list name pkg-desc)
              alist)
      (while (if (and (cdr existing-packages)
                      (version-list-< priority-version
                                      (package-desc-priority-version
                                       (cadr existing-packages))))
                 (setq existing-packages (cdr existing-packages))
               (push pkg-desc (cdr existing-packages))
               nil))
      alist)))

(defun package--add-to-archive-contents (package archive)
  "Add the PACKAGE from the given ARCHIVE if necessary.
PACKAGE should have the form (NAME . PACKAGE--AC-DESC).
Also, add the originating archive to the `package-desc' structure."
  (let* ((name (car package))
         (version (package--ac-desc-version (cdr package)))
         (pkg-desc
          (package-desc-create
           :name name
           :version version
           :reqs (package--ac-desc-reqs (cdr package))
           :summary (package--ac-desc-summary (cdr package))
           :kind (package--ac-desc-kind (cdr package))
           :archive archive
           :extras (and (> (length (cdr package)) 4)
                        ;; Older archive-contents files have only 4
                        ;; elements here.
                        (package--ac-desc-extras (cdr package)))))
         (pinned-to-archive (assoc name package-pinned-packages)))
    ;; Skip entirely if pinned to another archive.
    (when (not (and pinned-to-archive
                    (not (equal (cdr pinned-to-archive) archive))))
      (setq package-archive-contents
            (package--append-to-alist pkg-desc package-archive-contents)))))

(defun package--read-archive-file (file)
  "Read cached archive FILE data, if it exists.
Return the data from the file, or nil if the file does not exist.
If the archive version is too new, signal an error."
  (let ((filename (expand-file-name file package-user-dir)))
    (when (file-exists-p filename)
      (with-temp-buffer
        (let ((coding-system-for-read 'utf-8))
          (insert-file-contents filename))
        (let ((contents (read (current-buffer))))
          (if (> (car contents) package-archive-version)
              (error "Package archive version %d is higher than %d"
                (car contents) package-archive-version))
          (cdr contents))))))

(defun package-read-archive-contents (archive)
  "Read cached archive file for ARCHIVE.
If successful, set or update the variable `package-archive-contents'.
ARCHIVE should be a string matching the name of a package archive
in the variable `package-archives'.
If the archive version is too new, signal an error."
  ;; Version 1 of 'archive-contents' is identical to our internal
  ;; representation.
  (let* ((contents-file (format "archives/%s/archive-contents" archive))
         (contents (package--read-archive-file contents-file)))
    (when contents
      (dolist (package contents)
        (if package
            (package--add-to-archive-contents package archive)
          (lwarn '(package refresh) :warning
                 "Ignoring nil package on `%s' package archive" archive))))))

(defvar package--old-archive-priorities nil
  "Store currently used `package-archive-priorities'.
This is the value of `package-archive-priorities' last time
`package-read-all-archive-contents' was called.  It can be used
by arbitrary functions to decide whether it is necessary to call
it again.")

(defun package-read-all-archive-contents ()
  "Read cached archive file for all archives in `package-archives'.
If successful, set or update `package-archive-contents'."
  (setq package-archive-contents nil)
  (setq package--old-archive-priorities package-archive-priorities)
  (dolist (archive package-archives)
    (package-read-archive-contents (car archive))))


;;;; Package Initialize
;; A bit of a milestone.  This brings together some of the above
;; sections and populates all relevant lists of packages from contents
;; available on disk.

(defvar package--initialized nil
  "Non-nil if `package-initialize' has been run.")

;;;###autoload
(defvar package--activated nil
  "Non-nil if `package-activate-all' has been run.")

;;;###autoload
(defun package-initialize (&optional no-activate)
  "Load Emacs Lisp packages, and activate them.
The variable `package-load-list' controls which packages to load.
If optional arg NO-ACTIVATE is non-nil, don't activate packages.

It is not necessary to adjust `load-path' or `require' the
individual packages after calling `package-initialize' -- this is
taken care of by `package-initialize'.

If `package-initialize' is called twice during Emacs startup,
signal a warning, since this is a bad idea except in highly
advanced use cases.  To suppress the warning, remove the
superfluous call to `package-initialize' from your init-file.  If
you have code which must run before `package-initialize', put
that code in the early init-file."
  (interactive)
  (when (and package--initialized (not after-init-time))
    (lwarn '(package reinitialization) :warning
           "Unnecessary call to `package-initialize' in init file"))
  (setq package-alist nil)
  (package-load-all-descriptors)
  (package-read-all-archive-contents)
  (setq package--initialized t)
  (unless no-activate
    (package-activate-all))
  ;; This uses `package--mapc' so it must be called after
  ;; `package--initialized' is t.
  (package--build-compatibility-table))

;;;###autoload
(progn ;; Make the function usable without loading `package.el'.
(defun package-activate-all ()
  "Activate all installed packages.
The variable `package-load-list' controls which packages to load."
  (setq package--activated t)
  (let* ((elc (concat package-quickstart-file "c"))
         (qs (if (file-readable-p elc) elc
               (if (file-readable-p package-quickstart-file)
                   package-quickstart-file))))
    ;; The quickstart file presumes that it has a blank slate,
    ;; so don't use it if we already activated some packages.
    (if (and qs (not (bound-and-true-p package-activated-list)))
        ;; Skip load-source-file-function which would slow us down by a factor
        ;; 2 when loading the .el file (this assumes we were careful to
        ;; save this file so it doesn't need any decoding).
        (let ((load-source-file-function nil))
          (unless (boundp 'package-activated-list)
            (setq package-activated-list nil))
          (load qs nil 'nomessage))
      (require 'package)
      (package--activate-all)))))

;;;###autoload
(defun package--activate-all ()
  (dolist (elt (package--alist))
    (condition-case err
        (package-activate (car elt))
      ;; Don't let failure of activation of a package arbitrarily stop
      ;; activation of further packages.
      (error (message "%s" (error-message-string err))))))

;;;; Populating `package-archive-contents' from archives
;; This subsection populates the variables listed above from the
;; actual archives, instead of from a local cache.

(defvar package--downloads-in-progress nil
  "List of in-progress asynchronous downloads.")

(declare-function epg-import-keys-from-file "epg" (context keys))

;;;###autoload
(defun package-import-keyring (&optional file)
  "Import keys from FILE."
  (interactive "fFile: ")
  (setq file (expand-file-name file))
  (let ((context (epg-make-context 'OpenPGP)))
    (when package-gnupghome-dir
      (with-file-modes 448
        (make-directory package-gnupghome-dir t))
      (setf (epg-context-home-directory context) package-gnupghome-dir))
    (message "Importing %s..." (file-name-nondirectory file))
    (epg-import-keys-from-file context file)
    (message "Importing %s...done" (file-name-nondirectory file))))

(defvar package--post-download-archives-hook nil
  "Hook run after the archive contents are downloaded.
Don't run this hook directly.  It is meant to be run as part of
`package--update-downloads-in-progress'.")
(put 'package--post-download-archives-hook 'risky-local-variable t)

(defun package--update-downloads-in-progress (entry)
  "Remove ENTRY from `package--downloads-in-progress'.
Once it's empty, run `package--post-download-archives-hook'."
  ;; Keep track of the downloading progress.
  (setq package--downloads-in-progress
        (remove entry package--downloads-in-progress))
  ;; If this was the last download, run the hook.
  (unless package--downloads-in-progress
    (package-read-all-archive-contents)
    (package--build-compatibility-table)
    ;; We message before running the hook, so the hook can give
    ;; messages as well.
    (message "Package refresh done")
    (run-hooks 'package--post-download-archives-hook)))

(defun package--download-one-archive (archive file &optional async)
  "Retrieve an archive file FILE from ARCHIVE, and cache it.
ARCHIVE should be a cons cell of the form (NAME . LOCATION),
similar to an entry in `package-alist'.  Save the cached copy to
\"archives/NAME/FILE\" in `package-user-dir'."
  (package--with-response-buffer (cdr archive) :file file
    :async async
    :error-form (package--update-downloads-in-progress archive)
    (let* ((location (cdr archive))
           (name (car archive))
           (content (buffer-string))
           (dir (expand-file-name (concat "archives/" name) package-user-dir))
           (local-file (expand-file-name file dir)))
      (when (listp (read content))
        (make-directory dir t)
        (if (or (not (package-check-signature))
                (member name package-unsigned-archives))
            ;; If we don't care about the signature, save the file and
            ;; we're done.
            (progn
             (cl-assert (not enable-multibyte-characters))
             (let ((coding-system-for-write 'binary))
               (write-region content nil local-file nil 'silent))
             (package--update-downloads-in-progress archive))
          ;; If we care, check it (perhaps async) and *then* write the file.
          (package--check-signature
           location file content async
           ;; This function will be called after signature checking.
           (lambda (&optional good-sigs)
             (cl-assert (not enable-multibyte-characters))
             (let ((coding-system-for-write 'binary))
               (write-region content nil local-file nil 'silent))
             ;; Write out good signatures into archive-contents.signed file.
             (when good-sigs
               (write-region (mapconcat #'epg-signature-to-string good-sigs "\n")
                             nil (concat local-file ".signed") nil 'silent)))
           (lambda () (package--update-downloads-in-progress archive))))))))

(defun package--download-and-read-archives (&optional async)
  "Download descriptions of all `package-archives' and read them.
Populate `package-archive-contents' with the result.

If optional argument ASYNC is non-nil, perform the downloads
asynchronously."
  ;; The downloaded archive contents will be read as part of
  ;; `package--update-downloads-in-progress'.
  (dolist (archive package-archives)
    (cl-pushnew archive package--downloads-in-progress
                :test #'equal))
  (dolist (archive package-archives)
    (condition-case-unless-debug nil
        (package--download-one-archive archive "archive-contents" async)
      (error (message "Failed to download `%s' archive."
               (car archive))))))

;;;###autoload
(defun package-refresh-contents (&optional async)
  "Download descriptions of all configured ELPA packages.
For each archive configured in the variable `package-archives',
inform Emacs about the latest versions of all packages it offers,
and make them available for download.
Optional argument ASYNC specifies whether to perform the
downloads in the background."
  (interactive)
  (unless (file-exists-p package-user-dir)
    (make-directory package-user-dir t))
  (let ((default-keyring (expand-file-name "package-keyring.gpg"
                                           data-directory))
        (inhibit-message (or inhibit-message async)))
    (when (and (package-check-signature) (file-exists-p default-keyring))
      (condition-case-unless-debug error
          (package-import-keyring default-keyring)
        (error (message "Cannot import default keyring: %S" (cdr error))))))
  (package--download-and-read-archives async))


;;; Dependency Management
;; Calculating the full transaction necessary for an installation,
;; keeping track of which packages were installed strictly as
;; dependencies, and determining which packages cannot be removed
;; because they are dependencies.

(defun package-compute-transaction (packages requirements &optional seen)
  "Return a list of packages to be installed, including PACKAGES.
PACKAGES should be a list of `package-desc'.

REQUIREMENTS should be a list of additional requirements; each
element in this list should have the form (PACKAGE VERSION-LIST),
where PACKAGE is a package name and VERSION-LIST is the required
version of that package.

This function recursively computes the requirements of the
packages in REQUIREMENTS, and returns a list of all the packages
that must be installed.  Packages that are already installed are
not included in this list.

SEEN is used internally to detect infinite recursion."
  ;; FIXME: We really should use backtracking to explore the whole
  ;; search space (e.g. if foo require bar-1.3, and bar-1.4 requires toto-1.1
  ;; whereas bar-1.3 requires toto-1.0 and the user has put a hold on toto-1.0:
  ;; the current code might fail to see that it could install foo by using the
  ;; older bar-1.3).
  (dolist (elt requirements)
    (let* ((next-pkg (car elt))
           (next-version (cadr elt))
           (already ()))
      (dolist (pkg packages)
        (if (eq next-pkg (package-desc-name pkg))
            (setq already pkg)))
      (when already
        (if (version-list-<= next-version (package-desc-version already))
            ;; `next-pkg' is already in `packages', but its position there
            ;; means it might be installed too late: remove it from there, so
            ;; we re-add it (along with its dependencies) at an earlier place
            ;; below (bug#16994).
            (if (memq already seen)     ;Avoid inf-loop on dependency cycles.
                (message "Dependency cycle going through %S"
                         (package-desc-full-name already))
              (setq packages (delq already packages))
              (setq already nil))
          (error "Need package `%s-%s', but only %s is being installed"
                 next-pkg (package-version-join next-version)
                 (package-version-join (package-desc-version already)))))
      (cond
       (already nil)
       ((package-installed-p next-pkg next-version) nil)

       (t
        ;; A package is required, but not installed.  It might also be
        ;; blocked via `package-load-list'.
        (let ((pkg-descs (cdr (assq next-pkg package-archive-contents)))
              (found nil)
              (found-something nil)
              (problem nil))
          (while (and pkg-descs (not found))
            (let* ((pkg-desc (pop pkg-descs))
                   (version (package-desc-version pkg-desc))
                   (disabled (package-disabled-p next-pkg version)))
              (cond
               ((version-list-< version next-version)
                ;; pkg-descs is sorted by priority, not version, so
                ;; don't error just yet.
                (unless found-something
                  (setq found-something (package-version-join version))))
               (disabled
                (unless problem
                  (setq problem
                        (if (stringp disabled)
                            (format-message
                             "Package `%s' held at version %s, but version %s required"
                             next-pkg disabled
                             (package-version-join next-version))
                          (format-message "Required package `%s' is disabled"
                                          next-pkg)))))
               (t (setq found pkg-desc)))))
          (unless found
            (cond
             (problem (error "%s" problem))
             (found-something
              (error "Need package `%s-%s', but only %s is available"
                     next-pkg (package-version-join next-version)
                     found-something))
             (t
              (if (eq next-pkg 'emacs)
                  (error "This package requires Emacs version %s"
                         (package-version-join next-version))
                (error "Package `%s-%s' is unavailable"
                       next-pkg (package-version-join next-version))))))
          (setq packages
                (package-compute-transaction (cons found packages)
                                             (package-desc-reqs found)
                                             (cons found seen))))))))
  packages)

(defun package--find-non-dependencies ()
  "Return a list of installed packages which are not dependencies.
Finds all packages in `package-alist' which are not dependencies
of any other packages.
Used to populate `package-selected-packages'."
  (let ((dep-list
         (delete-dups
          (apply #'append
            (mapcar (lambda (p) (mapcar #'car (package-desc-reqs (cadr p))))
                    package-alist)))))
    (cl-loop for p in package-alist
             for name = (car p)
             unless (memq name dep-list)
             collect name)))

(defun package--save-selected-packages (&optional value)
  "Set and save `package-selected-packages' to VALUE."
  (when value
    (setq package-selected-packages value))
  (if after-init-time
      (customize-save-variable 'package-selected-packages package-selected-packages)
    (add-hook 'after-init-hook #'package--save-selected-packages)))

(defun package--user-selected-p (pkg)
  "Return non-nil if PKG is a package was installed by the user.
PKG is a package name.
This looks into `package-selected-packages', populating it first
if it is still empty."
  (unless (consp package-selected-packages)
    (package--save-selected-packages (package--find-non-dependencies)))
  (memq pkg package-selected-packages))

(defun package--get-deps (pkgs)
  (let ((seen '()))
    (while pkgs
      (let ((pkg (pop pkgs)))
        (if (memq pkg seen)
            nil ;; Done already!
          (let ((pkg-desc (cadr (assq pkg package-alist))))
            (when pkg-desc
              (push pkg seen)
              (setq pkgs (append (mapcar #'car (package-desc-reqs pkg-desc))
                                 pkgs)))))))
    seen))

(defun package--user-installed-p (package)
  "Return non-nil if PACKAGE is a user-installed package.
PACKAGE is the package name, a symbol.  Check whether the package
was installed into `package-user-dir' where we assume to have
control over."
  (let* ((pkg-desc (cadr (assq package package-alist)))
         (dir (package-desc-dir pkg-desc)))
    (file-in-directory-p dir package-user-dir)))

(defun package--removable-packages ()
  "Return a list of names of packages no longer needed.
These are packages which are neither contained in
`package-selected-packages' nor a dependency of one that is."
  (let ((needed (package--get-deps package-selected-packages)))
    (cl-loop for p in (mapcar #'car package-alist)
             unless (or (memq p needed)
                        ;; Do not auto-remove external packages.
                        (not (package--user-installed-p p)))
             collect p)))

(defun package--used-elsewhere-p (pkg-desc &optional pkg-list all)
  "Non-nil if PKG-DESC is a dependency of a package in PKG-LIST.
Return the first package found in PKG-LIST of which PKG is a
dependency.  If ALL is non-nil, return all such packages instead.

When not specified, PKG-LIST defaults to `package-alist'
with PKG-DESC entry removed."
  (unless (string= (package-desc-status pkg-desc) "obsolete")
    (let* ((pkg (package-desc-name pkg-desc))
           (alist (or pkg-list
                      (remove (assq pkg package-alist)
                              package-alist))))
      (if all
          (cl-loop for p in alist
                   if (assq pkg (package-desc-reqs (cadr p)))
                   collect (cadr p))
        (cl-loop for p in alist thereis
                 (and (assq pkg (package-desc-reqs (cadr p)))
                      (cadr p)))))))

(defun package--sort-deps-in-alist (package only)
  "Return a list of dependencies for PACKAGE sorted by dependency.
PACKAGE is included as the first element of the returned list.
ONLY is an alist associating package names to package objects.
Only these packages will be in the return value and their cdrs are
destructively set to nil in ONLY."
  (let ((out))
    (dolist (dep (package-desc-reqs package))
      (when-let* ((cell (assq (car dep) only))
                  (dep-package (cdr-safe cell)))
        (setcdr cell nil)
        (setq out (append (package--sort-deps-in-alist dep-package only)
                          out))))
    (cons package out)))

(defun package--sort-by-dependence (package-list)
  "Return PACKAGE-LIST sorted by dependence.
That is, any element of the returned list is guaranteed to not
directly depend on any elements that come before it.

PACKAGE-LIST is a list of `package-desc' objects.
Indirect dependencies are guaranteed to be returned in order only
if all the in-between dependencies are also in PACKAGE-LIST."
  (let ((alist (mapcar (lambda (p) (cons (package-desc-name p) p)) package-list))
        out-list)
    (dolist (cell alist out-list)
      ;; `package--sort-deps-in-alist' destructively changes alist, so
      ;; some cells might already be empty.  We check this here.
      (when-let* ((pkg-desc (cdr cell)))
        (setcdr cell nil)
        (setq out-list
              (append (package--sort-deps-in-alist pkg-desc alist)
                      out-list))))))


;;; Installation Functions
;; As opposed to the previous section (which listed some underlying
;; functions necessary for installation), this one contains the actual
;; functions that install packages.  The package itself can be
;; installed in a variety of ways (archives, buffer, file), but
;; requirements (dependencies) are always satisfied by looking in
;; `package-archive-contents'.

(defun package-archive-base (desc)
  "Return the package described by DESC."
  (cdr (assoc (package-desc-archive desc) package-archives)))

(defun package-install-from-archive (pkg-desc)
  "Download and install a package defined by PKG-DESC."
  ;; This won't happen, unless the archive is doing something wrong.
  (when (eq (package-desc-kind pkg-desc) 'dir)
    (error "Can't install directory package from archive"))
  (if (eq (package-desc-kind pkg-desc) 'source)
      (package-unpack pkg-desc)
    (let* ((location (package-archive-base pkg-desc))
           (file (concat (package-desc-full-name pkg-desc)
                         (package-desc-suffix pkg-desc))))
      (package--with-response-buffer location :file file
        (if (or (not (package-check-signature))
                (member (package-desc-archive pkg-desc)
                        package-unsigned-archives))
            ;; If we don't care about the signature, unpack and we're
            ;; done.
            (let ((save-silently t))
              (package-unpack pkg-desc))
          ;; If we care, check it and *then* write the file.
          (let ((content (buffer-string)))
            (package--check-signature
             location file content nil
             ;; This function will be called after signature checking.
             (lambda (&optional good-sigs)
               ;; Signature checked, unpack now.
               (with-temp-buffer ;FIXME: Just use the previous current-buffer.
                 (set-buffer-multibyte nil)
                 (cl-assert (not (multibyte-string-p content)))
                 (insert content)
                 (let ((save-silently t))
                   (package-unpack pkg-desc)))
               ;; Here the package has been installed successfully, mark it as
               ;; signed if appropriate.
               (when good-sigs
                 ;; Write out good signatures into NAME-VERSION.signed file.
                 (write-region (mapconcat #'epg-signature-to-string good-sigs "\n")
                               nil
                               (expand-file-name
                                (concat (package-desc-full-name pkg-desc) ".signed")
                                package-user-dir)
                               nil 'silent)
                 ;; Update the old pkg-desc which will be shown on the description buffer.
                 (setf (package-desc-signed pkg-desc) t)
                 ;; Update the new (activated) pkg-desc as well.
                 (when-let* ((pkg-descs (cdr (assq (package-desc-name pkg-desc)
                                                   package-alist))))
                   (setf (package-desc-signed (car pkg-descs)) t)))))))))))

;;;###autoload
(defun package-installed-p (package &optional min-version)
  "Return non-nil if PACKAGE, of MIN-VERSION or newer, is installed.
If PACKAGE is a symbol, it is the package name and MIN-VERSION
should be a version list.

If PACKAGE is a `package-desc' object, MIN-VERSION is ignored."
  (cond
   ((package-desc-p package)
    (let ((dir (package-desc-dir package)))
        (and (stringp dir)
             (file-exists-p dir))))
   ((and (not package--initialized)
         (null min-version)
         package-activated-list)
    ;; We used the quickstart: make it possible to use package-installed-p
    ;; even before package is fully initialized.
    (memq package package-activated-list))
   (t
    (or
     (let ((pkg-descs (cdr (assq package (package--alist)))))
       (and pkg-descs
            (version-list-<= min-version
                             (package-desc-version (car pkg-descs)))))
     ;; Also check built-in packages.
     (package-built-in-p package min-version)))))

(defun package-download-transaction (packages)
  "Download and install all the packages in PACKAGES.
PACKAGES should be a list of `package-desc'.
This function assumes that all package requirements in
PACKAGES are satisfied, i.e. that PACKAGES is computed
using `package-compute-transaction'."
  (mapc #'package-install-from-archive packages))

(defun package--archives-initialize ()
  "Make sure the list of installed and remote packages are initialized."
  (unless package--initialized
    (package-initialize t))
  (unless package-archive-contents
    (package-refresh-contents)))

;;;###autoload
(defun package-install (pkg &optional dont-select)
  "Install the package PKG.
PKG can be a `package-desc' or a symbol naming one of the
available packages in an archive in `package-archives'.  When
called interactively, prompt for the package name.

Mark the installed package as selected by adding it to
`package-selected-packages'.

When called from Lisp and optional argument DONT-SELECT is
non-nil, install the package but do not add it to
`package-selected-packages'.

If PKG is a `package-desc' and it is already installed, don't try
to install it but still mark it as selected."
  (interactive
   (progn
     ;; Initialize the package system to get the list of package
     ;; symbols for completion.
     (package--archives-initialize)
     (list (intern (completing-read
                    "Install package: "
                    (delq nil
                          (mapcar (lambda (elt)
                                    (unless (package-installed-p (car elt))
                                      (symbol-name (car elt))))
                                  package-archive-contents))
                    nil t))
           nil)))
  (package--archives-initialize)
  (add-hook 'post-command-hook #'package-menu--post-refresh)
  (let ((name (if (package-desc-p pkg)
                  (package-desc-name pkg)
                pkg)))
    (unless (or dont-select (package--user-selected-p name))
      (package--save-selected-packages
       (cons name package-selected-packages)))
    (if-let* ((transaction
               (if (package-desc-p pkg)
                   (unless (package-installed-p pkg)
                     (package-compute-transaction (list pkg)
                                                  (package-desc-reqs pkg)))
                 (package-compute-transaction () (list (list pkg))))))
        (progn
          (package-download-transaction transaction)
          (package--quickstart-maybe-refresh)
          (message  "Package `%s' installed." name))
      (message "`%s' is already installed" name))))

;;;###autoload
<<<<<<< HEAD
(defun package-fetch (name-or-url &optional name rev)
  "Fetch the source of NAME-OR-URL.
If NAME-OR-URL is a URL, then the package will be downloaded from
the repository indicated by the URL.  The function will try to
guess the name of the package using `file-name-base'.  This can
be overridden by manually passing the optional NAME.  Otherwise
NAME-OR-URL is taken to be a package name, and the package
metadata will be consulted for the URL.  An explicit revision can
be requested using REV."
  (interactive
   (progn
     ;; Initialize the package system to get the list of package
     ;; symbols for completion.
     (package--archives-initialize)
     (let* ((input (completing-read
                    "Fetch package source (name or URL): "
                    package-archive-contents))
            (name (file-name-base input)))
       (list input (intern (string-remove-prefix "emacs-" name))))))
  (package--archives-initialize)
  (package-install
   (cond
    ((and (stringp name-or-url)
          (url-type (url-generic-parse-url name-or-url)))
     (package-desc-create
      :name (or name (intern (file-name-base name-or-url)))
      :kind 'source
      :extras `((:upstream . ,(list nil name-or-url nil nil))
                (:rev . ,rev))))
    ((when-let* ((desc (cadr (assoc name-or-url package-archive-contents
                                    #'string=)))
                 (spec (or (alist-get :vc (package-desc-extras desc))
                           (user-error "Package has no VC header"))))
       (unless (string-match
                (rx bos
                    (group (+ alnum))
                    (+ blank) (group (+ (not blank)))
                    (? (+ blank) (group (+ (not blank)))
                       (? (+ blank) (group (+ (not blank)))))
                    eos)
                spec)
         (user-error "Invalid repository specification %S" spec))
       (package-desc-create
        :name (if (stringp name-or-url)
                  (intern name-or-url)
                name-or-url)
        :kind 'source
        :extras `((:upstream . ,(list (intern (match-string 1 spec))
                                      (match-string 2 spec)
                                      (match-string 3 spec)
                                      (match-string 4 spec)))
                  (:rev . ,rev)))))
    ((user-error "Unknown package to fetch: %s" name-or-url)))))
=======
(defun package-update (name)
  "Update package NAME if a newer version exists."
  (interactive
   (list (completing-read
          "Update package: " (package--updateable-packages) nil t)))
  (let ((package (if (symbolp name)
                     name
                   (intern name))))
    (package-delete (cadr (assq package package-alist)) 'force)
    (package-install package 'dont-select)))

(defun package--updateable-packages ()
  ;; Initialize the package system to get the list of package
  ;; symbols for completion.
  (package--archives-initialize)
  (mapcar
   #'car
   (seq-filter
    (lambda (elt)
      (let ((available
             (assq (car elt) package-archive-contents)))
        (and available
             (version-list-<
              (package-desc-priority-version (cadr elt))
              (package-desc-priority-version (cadr available))))))
    package-alist)))

;;;###autoload
(defun package-update-all (&optional query)
  "Refresh package list and upgrade all packages.
If QUERY, ask the user before updating packages.  When called
interactively, QUERY is always true."
  (interactive (list (not noninteractive)))
  (package-refresh-contents)
  (let ((updateable (package--updateable-packages)))
    (if (not updateable)
        (message "No packages to update")
      (when (and query
                 (not (yes-or-no-p
                       (if (length= updateable 1)
                           "One package to update.  Do it? "
                         (format "%s packages to update.  Do it?"
                                 (length updateable))))))
        (user-error "Updating aborted"))
      (mapc #'package-update updateable))))

(defun package--dependencies (pkg)
  "Return a list of all dependencies PKG has.
This is done recursively."
  ;; Can we have circular dependencies?  Assume "nope".
  (when-let* ((desc (cadr (assq pkg package-archive-contents)))
              (deps (mapcar #'car (package-desc-reqs desc))))
    (delete-dups (apply #'nconc deps (mapcar #'package--dependencies deps)))))
>>>>>>> ac237334

(defun package-strip-rcs-id (str)
  "Strip RCS version ID from the version string STR.
If the result looks like a dotted numeric version, return it.
Otherwise return nil."
  (when str
    (when (string-match "\\`[ \t]*[$]Revision:[ \t]+" str)
      (setq str (substring str (match-end 0))))
    (let ((l (version-to-list str)))
      ;; Don't return `str' but (package-version-join (version-to-list str))
      ;; to make sure we use a "canonical name"!
      (if l (package-version-join l)))))

(declare-function lm-website "lisp-mnt" (&optional file))

;;;###autoload
(defun package-install-from-buffer ()
  "Install a package from the current buffer.
The current buffer is assumed to be a single .el or .tar file or
a directory.  These must follow the packaging guidelines (see
info node `(elisp)Packaging').

Specially, if current buffer is a directory, the -pkg.el
description file is not mandatory, in which case the information
is derived from the main .el file in the directory.

Downloads and installs required packages as needed."
  (interactive)
  (let* ((pkg-desc
          (cond
            ((derived-mode-p 'dired-mode)
             ;; This is the only way a package-desc object with a `dir'
             ;; desc-kind can be created.  Such packages can't be
             ;; uploaded or installed from archives, they can only be
             ;; installed from local buffers or directories.
             (package-dir-info))
            ((derived-mode-p 'tar-mode)
             (package-tar-file-info))
            (t
             ;; Package headers should be parsed from decoded text
             ;; (see Bug#48137) where possible.
             (if (and (eq buffer-file-coding-system 'no-conversion)
                      buffer-file-name)
                 (let* ((package-buffer (current-buffer))
                        (decoding-system
                         (car (find-operation-coding-system
                               'insert-file-contents
                               (cons buffer-file-name
                                     package-buffer)))))
                   (with-temp-buffer
                     (insert-buffer-substring package-buffer)
                     (decode-coding-region (point-min) (point-max)
                                           decoding-system)
                     (package-buffer-info)))

               (save-excursion
                 (package-buffer-info))))))
         (name (package-desc-name pkg-desc)))
    ;; Download and install the dependencies.
    (let* ((requires (package-desc-reqs pkg-desc))
           (transaction (package-compute-transaction nil requires)))
      (package-download-transaction transaction))
    ;; Install the package itself.
    (package-unpack pkg-desc)
    (unless (package--user-selected-p name)
      (package--save-selected-packages
       (cons name package-selected-packages)))
    (package--quickstart-maybe-refresh)
    pkg-desc))

;;;###autoload
(defun package-install-file (file)
  "Install a package from FILE.
The file can either be a tar file, an Emacs Lisp file, or a
directory."
  (interactive "fPackage file name: ")
  (with-temp-buffer
    (if (file-directory-p file)
        (progn
          (setq default-directory file)
          (dired-mode))
      (insert-file-contents-literally file)
      (set-visited-file-name file)
      (set-buffer-modified-p nil)
      (when (string-match "\\.tar\\'" file) (tar-mode)))
    (package-install-from-buffer)))

;;;###autoload
(defun package-install-selected-packages (&optional noconfirm)
  "Ensure packages in `package-selected-packages' are installed.
If some packages are not installed, propose to install them.
If optional argument NOCONFIRM is non-nil, don't ask for
confirmation to install packages."
  (interactive)
  (package--archives-initialize)
  ;; We don't need to populate `package-selected-packages' before
  ;; using here, because the outcome is the same either way (nothing
  ;; gets installed).
  (if (not package-selected-packages)
      (message "`package-selected-packages' is empty, nothing to install")
    (let* ((not-installed (seq-remove #'package-installed-p package-selected-packages))
           (available (seq-filter (lambda (p) (assq p package-archive-contents)) not-installed))
           (difference (- (length not-installed) (length available))))
      (cond
       (available
        (when (or noconfirm
                  (y-or-n-p
                   (format "Packages to install: %d (%s), proceed? "
                           (length available)
                           (mapconcat #'symbol-name available " "))))
          (mapc (lambda (p) (package-install p 'dont-select)) available)))
       ((> difference 0)
        (message (substitute-command-keys
                  "Packages that are not available: %d (the rest is already \
installed), maybe you need to \\[package-refresh-contents]")
                 difference))
       (t
        (message "All your packages are already installed"))))))


;;; Package Deletion

(defun package--newest-p (pkg)
  "Return non-nil if PKG is the newest package with its name."
  (equal (cadr (assq (package-desc-name pkg) package-alist))
         pkg))

(declare-function comp-el-to-eln-filename "comp.c")
(defun package--delete-directory (dir)
  "Delete DIR recursively.
Clean-up the corresponding .eln files if Emacs is native
compiled."
  (when (featurep 'native-compile)
    (cl-loop
     for file in (directory-files-recursively dir "\\.el\\'")
     do (comp-clean-up-stale-eln (comp-el-to-eln-filename file))))
  (delete-directory dir t))

(defun package-delete (pkg-desc &optional force nosave)
  "Delete package PKG-DESC.

Argument PKG-DESC is a full description of package as vector.
Interactively, prompt the user for the package name and version.

When package is used elsewhere as dependency of another package,
refuse deleting it and return an error.
If prefix argument FORCE is non-nil, package will be deleted even
if it is used elsewhere.
If NOSAVE is non-nil, the package is not removed from
`package-selected-packages'."
  (interactive
   (progn
     (let* ((package-table
             (mapcar
              (lambda (p) (cons (package-desc-full-name p) p))
              (delq nil
                    (mapcar (lambda (p) (unless (package-built-in-p p) p))
                            (apply #'append (mapcar #'cdr (package--alist)))))))
            (package-name (completing-read "Delete package: "
                                           (mapcar #'car package-table)
                                           nil t)))
       (list (cdr (assoc package-name package-table))
             current-prefix-arg nil))))
  (let ((dir (package-desc-dir pkg-desc))
        (name (package-desc-name pkg-desc))
        pkg-used-elsewhere-by)
    ;; If the user is trying to delete this package, they definitely
    ;; don't want it marked as selected, so we remove it from
    ;; `package-selected-packages' even if it can't be deleted.
    (when (and (null nosave)
               (package--user-selected-p name)
               ;; Don't deselect if this is an older version of an
               ;; upgraded package.
               (package--newest-p pkg-desc))
      (package--save-selected-packages (remove name package-selected-packages)))
    (cond ((not (string-prefix-p (file-name-as-directory
                                  (expand-file-name package-user-dir))
                                 (expand-file-name dir)))
           ;; Don't delete "system" packages.
           (error "Package `%s' is a system package, not deleting"
                  (package-desc-full-name pkg-desc)))
          ((and (null force)
                (setq pkg-used-elsewhere-by
                      (package--used-elsewhere-p pkg-desc)))
           ;; Don't delete packages used as dependency elsewhere.
           (error "Package `%s' is used by `%s' as dependency, not deleting"
                  (package-desc-full-name pkg-desc)
                  (package-desc-name pkg-used-elsewhere-by)))
          (t
           (add-hook 'post-command-hook #'package-menu--post-refresh)
           (package--delete-directory dir)
           ;; Remove NAME-VERSION.signed and NAME-readme.txt files.
           ;;
           ;; NAME-readme.txt files are no longer created, but they
           ;; may be left around from an earlier install.
           (dolist (suffix '(".signed" "readme.txt"))
             (let* ((version (package-version-join (package-desc-version pkg-desc)))
                    (file (concat (if (string= suffix ".signed")
                                      dir
                                    (substring dir 0 (- (length version))))
                                  suffix)))
               (when (file-exists-p file)
                 (delete-file file))))
           ;; Update package-alist.
           (let ((pkgs (assq name package-alist)))
             (delete pkg-desc pkgs)
             (unless (cdr pkgs)
               (setq package-alist (delq pkgs package-alist))))
           (package--quickstart-maybe-refresh)
           (message "Package `%s' deleted."
                    (package-desc-full-name pkg-desc))))))

;;;###autoload
(defun package-reinstall (pkg)
  "Reinstall package PKG.
PKG should be either a symbol, the package name, or a `package-desc'
object."
  (interactive (list (intern (completing-read
                              "Reinstall package: "
                              (mapcar #'symbol-name
                                      (mapcar #'car package-alist))))))
  (package-delete
   (if (package-desc-p pkg) pkg (cadr (assq pkg package-alist)))
   'force 'nosave)
  (package-install pkg 'dont-select))

;;;###autoload
(defun package-recompile (pkg)
  "Byte-compile package PKG again.
PKG should be either a symbol, the package name, or a `package-desc'
object."
  (interactive (list (intern (completing-read
                              "Recompile package: "
                              (mapcar #'symbol-name
                                      (mapcar #'car package-alist))))))
  (let ((pkg-desc (if (package-desc-p pkg)
                      pkg
                    (cadr (assq pkg package-alist)))))
    ;; Delete the old .elc files to ensure that we don't inadvertently
    ;; load them (in case they contain byte code/macros that are now
    ;; invalid).
    (dolist (elc (directory-files-recursively
                  (package-desc-dir pkg-desc) "\\.elc\\'"))
      (delete-file elc))
    (package--compile pkg-desc)))

;;;###autoload
(defun package-recompile-all ()
  "Byte-compile all installed packages.
This is meant to be used only in the case the byte-compiled files
are invalid due to changed byte-code, macros or the like."
  (interactive)
  (pcase-dolist (`(_ ,pkg-desc) package-alist)
    (package-recompile pkg-desc)))

;;;###autoload
(defun package-autoremove ()
  "Remove packages that are no longer needed.

Packages that are no more needed by other packages in
`package-selected-packages' and their dependencies
will be deleted."
  (interactive)
  ;; If `package-selected-packages' is nil, it would make no sense to
  ;; try to populate it here, because then `package-autoremove' will
  ;; do absolutely nothing.
  (when (or package-selected-packages
            (yes-or-no-p
             (format-message
              "`package-selected-packages' is empty! Really remove ALL packages? ")))
    (let ((removable (package--removable-packages)))
      (if removable
          (when (y-or-n-p
                 (format "Packages to delete: %d (%s), proceed? "
                   (length removable)
                   (mapconcat #'symbol-name removable " ")))
            (mapc (lambda (p)
                    (package-delete (cadr (assq p package-alist)) t))
                  removable))
        (message "Nothing to autoremove")))))


;;;; Package description buffer.

;;;###autoload
(defun describe-package (package)
  "Display the full documentation of PACKAGE (a symbol)."
  (interactive
   (let* ((guess (or (function-called-at-point)
                     (symbol-at-point))))
     (require 'finder-inf nil t)
     ;; Load the package list if necessary (but don't activate them).
     (unless package--initialized
       (package-initialize t))
     (let ((packages (append (mapcar #'car package-alist)
                             (mapcar #'car package-archive-contents)
                             (mapcar #'car package--builtins))))
       (unless (memq guess packages)
         (setq guess nil))
       (setq packages (mapcar #'symbol-name packages))
       (let ((val
              (completing-read (format-prompt "Describe package" guess)
                               packages nil t nil nil (when guess
                                                        (symbol-name guess)))))
         (list (and (> (length val) 0) (intern val)))))))
  (if (not (or (package-desc-p package) (and package (symbolp package))))
      (message "No package specified")
    (help-setup-xref (list #'describe-package package)
                     (called-interactively-p 'interactive))
    (with-help-window (help-buffer)
      (with-current-buffer standard-output
        (describe-package-1 package)))))

(defface package-help-section-name
  '((t :inherit (bold font-lock-function-name-face)))
  "Face used on section names in package description buffers."
  :version "25.1")

(defun package--print-help-section (name &rest strings)
  "Print \"NAME: \", right aligned to the 13th column.
If more STRINGS are provided, insert them followed by a newline.
Otherwise no newline is inserted."
  (declare (indent 1))
  (insert (make-string (max 0 (- 11 (string-width name))) ?\s)
          (propertize (concat name ": ") 'font-lock-face 'package-help-section-name))
  (when strings
    (apply #'insert strings)
    (insert "\n")))

(declare-function lm-commentary "lisp-mnt" (&optional file))

(defun package--get-description (desc)
  "Return a string containing the long description of the package DESC.
The description is read from the installed package files."
  ;; Installed packages have nil for kind, so we look for README
  ;; first, then fall back to the Commentary header.

  ;; We don’t include README.md here, because that is often the home
  ;; page on a site like github, and not suitable as the package long
  ;; description.
  (let ((files '("README-elpa" "README-elpa.md" "README" "README.rst" "README.org"))
        file
        (srcdir (package-desc-dir desc))
        result)
    (while (and files
                (not result))
      (setq file (pop files))
      (when (file-readable-p (expand-file-name file srcdir))
        ;; Found a README.
        (with-temp-buffer
          (insert-file-contents (expand-file-name file srcdir))
          (setq result (buffer-string)))))

    (or
     result

     ;; Look for Commentary header.
     (lm-commentary (expand-file-name
                     (format "%s.el" (package-desc-name desc)) srcdir))
     "")))

(defun package--describe-add-library-links ()
  "Add links to library names in package description."
  (while (re-search-forward "\\<\\([-[:alnum:]]+\\.el\\)\\>" nil t)
    (if (locate-library (match-string 1))
        (make-text-button (match-beginning 1) (match-end 1)
                          'xref (match-string-no-properties 1)
                          'help-echo "Read this file's commentary"
                          :type 'package--finder-xref))))

(defun describe-package-1 (pkg)
  "Insert the package description for PKG.
Helper function for `describe-package'."
  (require 'lisp-mnt)
  (let* ((desc (or
                (if (package-desc-p pkg) pkg)
                (cadr (assq pkg package-alist))
                (let ((built-in (assq pkg package--builtins)))
                  (if built-in
                      (package--from-builtin built-in)
                    (cadr (assq pkg package-archive-contents))))))
         (name (if desc (package-desc-name desc) pkg))
         (pkg-dir (if desc (package-desc-dir desc)))
         (reqs (if desc (package-desc-reqs desc)))
         (required-by (if desc (package--used-elsewhere-p desc nil 'all)))
         (version (if desc (package-desc-version desc)))
         (archive (if desc (package-desc-archive desc)))
         (extras (and desc (package-desc-extras desc)))
         (website (cdr (assoc :url extras)))
         (commit (cdr (assoc :commit extras)))
         (keywords (if desc (package-desc--keywords desc)))
         (built-in (eq pkg-dir 'builtin))
         (installable (and archive (not built-in)))
         (status (if desc (package-desc-status desc) "orphan"))
         (incompatible-reason (package--incompatible-p desc))
         (signed (if desc (package-desc-signed desc)))
         (maintainer (cdr (assoc :maintainer extras)))
         (authors (cdr (assoc :authors extras))))
    (when (string= status "avail-obso")
      (setq status "available obsolete"))
    (when incompatible-reason
      (setq status "incompatible"))
    (princ (format "Package %S is %s.\n\n" name status))

    ;; TODO: Remove the string decorations and reformat the strings
    ;; for future l10n.
    (package--print-help-section "Status")
    (cond (built-in
           (insert (propertize (capitalize status)
                               'font-lock-face 'package-status-built-in)
                   "."))
          (pkg-dir
           (insert (propertize (if (member status '("unsigned" "dependency"))
                                   "Installed"
                                 (capitalize status))
                               'font-lock-face 'package-status-built-in))
           (insert (substitute-command-keys " in `"))
           (let ((dir (abbreviate-file-name
                       (file-name-as-directory
                        (if (file-in-directory-p pkg-dir package-user-dir)
                            (file-relative-name pkg-dir package-user-dir)
                          pkg-dir)))))
             (help-insert-xref-button dir 'help-package-def pkg-dir))
           (if (and (package-built-in-p name)
                    (not (package-built-in-p name version)))
               (insert (substitute-command-keys
                        "',\n             shadowing a ")
                       (propertize "built-in package"
                                   'font-lock-face 'package-status-built-in))
             (insert (substitute-command-keys "'")))
           (if signed
               (insert ".")
             (insert " (unsigned)."))
           (when (and (package-desc-p desc)
                      (not required-by)
                      (member status '("unsigned" "installed")))
             (insert " ")
             (package-make-button "Delete"
                                  'action #'package-delete-button-action
                                  'package-desc desc)))
          (incompatible-reason
           (insert (propertize "Incompatible" 'font-lock-face font-lock-warning-face)
                   " because it depends on ")
           (if (stringp incompatible-reason)
               (insert "Emacs " incompatible-reason ".")
             (insert "uninstallable packages.")))
          (installable
           (insert (capitalize status))
           (insert " from " (format "%s" archive))
           (insert " -- ")
           (package-make-button
            "Install"
            'action 'package-install-button-action
            'package-desc desc))
          (t (insert (capitalize status) ".")))
    (insert "\n")
    (unless (and pkg-dir (not archive)) ; Installed pkgs don't have archive.
      (package--print-help-section "Archive"
        (or archive "n/a")))
    (and version
         (package--print-help-section "Version"
           (package-version-join version)))
    (when commit
      (package--print-help-section "Commit" commit))
    (when desc
      (package--print-help-section "Summary"
        (package-desc-summary desc)))

    (setq reqs (if desc (package-desc-reqs desc)))
    (when reqs
      (package--print-help-section "Requires")
      (let ((first t))
        (dolist (req reqs)
          (let* ((name (car req))
                 (vers (cadr req))
                 (text (format "%s-%s" (symbol-name name)
                               (package-version-join vers)))
                 (reason (if (and (listp incompatible-reason)
                                  (assq name incompatible-reason))
                             " (not available)" "")))
            (cond (first (setq first nil))
                  ((>= (+ 2 (current-column) (length text) (length reason))
                       (window-width))
                   (insert ",\n               "))
                  (t (insert ", ")))
            (help-insert-xref-button text 'help-package name)
            (insert reason)))
        (insert "\n")))
    (when required-by
      (package--print-help-section "Required by")
      (let ((first t))
        (dolist (pkg required-by)
          (let ((text (package-desc-full-name pkg)))
            (cond (first (setq first nil))
                  ((>= (+ 2 (current-column) (length text))
                       (window-width))
                   (insert ",\n               "))
                  (t (insert ", ")))
            (help-insert-xref-button text 'help-package
                                     (package-desc-name pkg))))
        (insert "\n")))
    (when website
      ;; Prefer https for the website of packages on common domains.
      (when (string-match-p (rx bol "http://" (or "elpa." "www." "git." "")
                                (or "nongnu.org" "gnu.org" "sr.ht"
                                    "emacswiki.org" "gitlab.com" "github.com")
                                "/")
                            website)
        ;; But only if the user has "https" in `package-archives'.
        (let ((gnu (cdr (assoc "gnu" package-archives))))
          (and gnu (string-match-p "^https" gnu)
               (setq website
                     (replace-regexp-in-string "^http" "https" website)))))
      (package--print-help-section "Website")
      (help-insert-xref-button website 'help-url website)
      (insert "\n"))
    (when keywords
      (package--print-help-section "Keywords")
      (dolist (k keywords)
        (package-make-button
         k
         'package-keyword k
         'action 'package-keyword-button-action)
        (insert " "))
      (insert "\n"))
    (when maintainer
      (package--print-help-section "Maintainer")
      (package--print-email-button maintainer))
    (when authors
      (package--print-help-section
          (if (= (length authors) 1)
              "Author"
            "Authors"))
      (package--print-email-button (pop authors))
      ;; If there's more than one author, indent the rest correctly.
      (dolist (name authors)
        (insert (make-string 13 ?\s))
        (package--print-email-button name)))
    (let* ((all-pkgs (append (cdr (assq name package-alist))
                             (cdr (assq name package-archive-contents))
                             (let ((bi (assq name package--builtins)))
                               (if bi (list (package--from-builtin bi))))))
           (other-pkgs (delete desc all-pkgs)))
      (when other-pkgs
        (package--print-help-section "Other versions"
          (mapconcat (lambda (opkg)
                       (let* ((ov (package-desc-version opkg))
                              (dir (package-desc-dir opkg))
                              (from (or (package-desc-archive opkg)
                                        (if (stringp dir) "installed" dir))))
                         (if (not ov) (format "%s" from)
                           (format "%s (%s)"
                                   (make-text-button (package-version-join ov) nil
                                                     'font-lock-face 'link
                                                     'follow-link t
                                                     'action
                                                     (lambda (_button)
                                                       (describe-package opkg)))
                                   from))))
                     other-pkgs ", ")
          ".")))

    (insert "\n")

    (let ((start-of-description (point)))
      (if built-in
          ;; For built-in packages, get the description from the
          ;; Commentary header.
          (insert (or (lm-commentary (locate-file (format "%s.el" name)
                                                  load-path
                                                  load-file-rep-suffixes))
                      ""))

        (if (package-installed-p desc)
            ;; For installed packages, get the description from the
            ;; installed files.
            (insert (package--get-description desc))

          ;; For non-built-in, non-installed packages, get description from
          ;; the archive.
          (let* ((basename (format "%s-readme.txt" name))
                 readme-string)

            (package--with-response-buffer (package-archive-base desc)
              :file basename :noerror t
              (save-excursion
                (goto-char (point-max))
                (unless (bolp)
                  (insert ?\n)))
              (cl-assert (not enable-multibyte-characters))
              (setq readme-string
                    ;; The readme.txt files are defined to contain utf-8 text.
                    (decode-coding-region (point-min) (point-max) 'utf-8 t))
              t)
            (insert (or readme-string
                        "This package does not provide a description.")))))
      ;; Make library descriptions into links.
      (goto-char start-of-description)
      (package--describe-add-library-links)
      ;; Make URLs in the description into links.
      (goto-char start-of-description)
      (browse-url-add-buttons))))

(defun package-install-button-action (button)
  "Run `package-install' on the package BUTTON points to.
Used for the `action' property of buttons in the buffer created by
`describe-package'."
  (let ((pkg-desc (button-get button 'package-desc)))
    (when (y-or-n-p (format-message "Install package `%s'? "
                                    (package-desc-full-name pkg-desc)))
      (package-install pkg-desc nil)
      (describe-package (package-desc-name pkg-desc)))))

(defun package-delete-button-action (button)
  "Run `package-delete' on the package BUTTON points to.
Used for the `action' property of buttons in the buffer created by
`describe-package'."
  (let ((pkg-desc (button-get button 'package-desc)))
    (when (y-or-n-p (format-message "Delete package `%s'? "
                                    (package-desc-full-name pkg-desc)))
      (package-delete pkg-desc)
      (describe-package (package-desc-name pkg-desc)))))

(defun package-keyword-button-action (button)
  "Show filtered \"*Packages*\" buffer for BUTTON.
The buffer is filtered by the `package-keyword' property of BUTTON.
Used for the `action' property of buttons in the buffer created by
`describe-package'."
  (let ((pkg-keyword (button-get button 'package-keyword)))
    (package-show-package-list t (list pkg-keyword))))

(defun package-make-button (text &rest properties)
  "Insert button labeled TEXT with button PROPERTIES at point.
PROPERTIES are passed to `insert-text-button', for which this
function is a convenience wrapper used by `describe-package-1'."
  (let ((button-text (if (display-graphic-p) text (concat "[" text "]")))
        (button-face (if (display-graphic-p)
                         (progn
                           (require 'cus-edit) ; for the custom-button face
                           'custom-button)
                       'link)))
    (apply #'insert-text-button button-text 'face button-face 'follow-link t
           properties)))

(defun package--finder-goto-xref (button)
  "Jump to a Lisp file for the BUTTON at point."
  (let* ((file (button-get button 'xref))
         (lib (locate-library file)))
    (if lib (finder-commentary lib)
      (message "Unable to locate `%s'" file))))

(define-button-type 'package--finder-xref 'action #'package--finder-goto-xref)

(defun package--print-email-button (recipient)
  "Insert a button whose action will send an email to RECIPIENT.
NAME should have the form (FULLNAME . EMAIL) where FULLNAME is
either a full name or nil, and EMAIL is a valid email address."
  (when (car recipient)
    (insert (car recipient)))
  (when (and (car recipient) (cdr recipient))
    (insert " "))
  (when (cdr recipient)
    (insert "<")
    (insert-text-button (cdr recipient)
                        'follow-link t
                        'action (lambda (_)
                                  (compose-mail
                                   (format "%s <%s>" (car recipient) (cdr recipient)))))
    (insert ">"))
  (insert "\n"))


;;;; Package menu mode.

(defvar-keymap package-menu-mode-map
  :doc "Local keymap for `package-menu-mode' buffers."
  :parent tabulated-list-mode-map
  "C-m"   #'package-menu-describe-package
  "u"     #'package-menu-mark-unmark
  "DEL"   #'package-menu-backup-unmark
  "d"     #'package-menu-mark-delete
  "i"     #'package-menu-mark-install
  "U"     #'package-menu-mark-upgrades
  "r"     #'revert-buffer
  "~"     #'package-menu-mark-obsolete-for-deletion
  "w"     #'package-browse-url
  "m"     #'package-contact-maintainer
  "x"     #'package-menu-execute
  "h"     #'package-menu-quick-help
  "H"     #'package-menu-hide-package
  "?"     #'package-menu-describe-package
  "("     #'package-menu-toggle-hiding
  "/ /"   #'package-menu-clear-filter
  "/ a"   #'package-menu-filter-by-archive
  "/ d"   #'package-menu-filter-by-description
  "/ k"   #'package-menu-filter-by-keyword
  "/ N"   #'package-menu-filter-by-name-or-description
  "/ n"   #'package-menu-filter-by-name
  "/ s"   #'package-menu-filter-by-status
  "/ v"   #'package-menu-filter-by-version
  "/ m"   #'package-menu-filter-marked
  "/ u"   #'package-menu-filter-upgradable)

(easy-menu-define package-menu-mode-menu package-menu-mode-map
  "Menu for `package-menu-mode'."
  '("Package"
    ["Describe Package" package-menu-describe-package :help "Display information about this package"]
    ["Open Package Website" package-browse-url
     :help "Open the website of this package"]
    ["Help" package-menu-quick-help :help "Show short key binding help for package-menu-mode"]
    "--"
    ["Refresh Package List" revert-buffer
     :help "Redownload the package archive(s)"
     :active (not package--downloads-in-progress)]
    ["Execute Marked Actions" package-menu-execute :help "Perform all the marked actions"]

    "--"
    ["Mark All Available Upgrades" package-menu-mark-upgrades
     :help "Mark packages that have a newer version for upgrading"
     :active (not package--downloads-in-progress)]
    ["Mark All Obsolete for Deletion" package-menu-mark-obsolete-for-deletion :help "Mark all obsolete packages for deletion"]
    ["Mark for Install" package-menu-mark-install :help "Mark a package for installation and move to the next line"]
    ["Mark for Deletion" package-menu-mark-delete :help "Mark a package for deletion and move to the next line"]
    ["Unmark" package-menu-mark-unmark :help "Clear any marks on a package and move to the next line"]

    "--"
    ("Filter Packages"
     ["Filter by Archive" package-menu-filter-by-archive :help "Filter packages by archive"]
     ["Filter by Description" package-menu-filter-by-description :help "Filter packages by description"]
     ["Filter by Keyword" package-menu-filter-by-keyword :help "Filter packages by keyword"]
     ["Filter by Name" package-menu-filter-by-name :help "Filter packages by name"]
     ["Filter by Name or Description" package-menu-filter-by-name-or-description
      :help "Filter packages by name or description"]
     ["Filter by Status" package-menu-filter-by-status :help "Filter packages by status"]
     ["Filter by Version" package-menu-filter-by-version :help "Filter packages by version"]
     ["Filter Marked" package-menu-filter-marked :help "Filter packages marked for upgrade"]
     ["Clear Filter" package-menu-clear-filter :help "Clear package list filter"])

    ["Hide by Regexp" package-menu-hide-package :help "Hide all packages matching a regexp"]
    ["Display Older Versions" package-menu-toggle-hiding
     :style toggle :selected (not package-menu--hide-packages)
     :help "Display package even if a newer version is already installed"]

    "--"
    ["Quit" quit-window :help "Quit package selection"]
    ["Customize" (customize-group 'package)]))

(defvar package-menu--new-package-list nil
  "List of newly-available packages since `list-packages' was last called.")

(defvar package-menu--transaction-status nil
  "Mode-line status of ongoing package transaction.")

(define-derived-mode package-menu-mode tabulated-list-mode "Package Menu"
  "Major mode for browsing a list of packages.
The most useful commands here are:

  `x': Install the package under point if it isn't already installed,
       and delete it if it's already installed,
  `i': mark a package for installation, and
  `d': mark a package for deletion.  Use the `x' command to perform the
       actions on the marked files.
\\<package-menu-mode-map>
\\{package-menu-mode-map}"
  :interactive nil
  (setq mode-line-process '((package--downloads-in-progress ":Loading")
                            (package-menu--transaction-status
                             package-menu--transaction-status)))
  (setq tabulated-list-format
        `[("Package" ,package-name-column-width package-menu--name-predicate)
          ("Version" ,package-version-column-width package-menu--version-predicate)
          ("Status"  ,package-status-column-width  package-menu--status-predicate)
          ,@(if (cdr package-archives)
                `(("Archive" ,package-archive-column-width package-menu--archive-predicate)))
          ("Description" 0 package-menu--description-predicate)])
  (setq tabulated-list-padding 2)
  (setq tabulated-list-sort-key (cons "Status" nil))
  (add-hook 'tabulated-list-revert-hook #'package-menu--refresh nil t)
  (tabulated-list-init-header)
  (setq revert-buffer-function 'package-menu--refresh-contents)
  (setf imenu-prev-index-position-function
        #'package--imenu-prev-index-position-function)
  (setf imenu-extract-index-name-function
        #'package--imenu-extract-index-name-function))

(defmacro package--push (pkg-desc status listname)
  "Convenience macro for `package-menu--generate'.
If the alist stored in the symbol LISTNAME lacks an entry for a
package PKG-DESC, add one.  The alist is keyed with PKG-DESC."
  (declare (obsolete nil "27.1"))
  `(unless (assoc ,pkg-desc ,listname)
     ;; FIXME: Should we move status into pkg-desc?
     (push (cons ,pkg-desc ,status) ,listname)))

(defvar package-list-unversioned nil
  "If non-nil, include packages that don't have a version in `list-packages'.")

(defvar package-list-unsigned nil
  "If non-nil, mention in the list which packages were installed w/o signature.")

(defvar package--emacs-version-list (version-to-list emacs-version)
  "The value of variable `emacs-version' as a list.")

(defun package--ensure-package-menu-mode ()
  "Signal a user-error if major mode is not `package-menu-mode'."
  (unless (derived-mode-p 'package-menu-mode)
    (user-error "The current buffer is not a Package Menu")))

(defun package--incompatible-p (pkg &optional shallow)
  "Return non-nil if PKG has no chance of being installable.
PKG is a `package-desc' object.

If SHALLOW is non-nil, this only checks if PKG depends on a
higher `emacs-version' than the one being used.  Otherwise, also
checks the viability of dependencies, according to
`package--compatibility-table'.

If PKG requires an incompatible Emacs version, the return value
is this version (as a string).
If PKG requires incompatible packages, the return value is a list
of these dependencies, similar to the list returned by
`package-desc-reqs'."
  (let* ((reqs    (package-desc-reqs pkg))
         (version (cadr (assq 'emacs reqs))))
    (if (and version (version-list-< package--emacs-version-list version))
        (package-version-join version)
      (unless shallow
        (let (out)
          (dolist (dep (package-desc-reqs pkg) out)
            (let ((dep-name (car dep)))
              (unless (eq 'emacs dep-name)
                (let ((cv (gethash dep-name package--compatibility-table)))
                  (when (version-list-< (or cv '(0)) (or (cadr dep) '(0)))
                    (push dep out)))))))))))

(defun package-desc-status (pkg-desc)
  "Return the status of `package-desc' object PKG-DESC."
  (let* ((name (package-desc-name pkg-desc))
         (dir (package-desc-dir pkg-desc))
         (lle (assq name package-load-list))
         (held (cadr lle))
         (version (package-desc-version pkg-desc))
         (signed (or (not package-list-unsigned)
                     (package-desc-signed pkg-desc))))
    (cond
     ((eq (package-desc-kind pkg-desc) 'source) "source")
     ((eq dir 'builtin) "built-in")
     ((and lle (null held)) "disabled")
     ((stringp held)
      (let ((hv (if (stringp held) (version-to-list held))))
        (cond
         ((version-list-= version hv) "held")
         ((version-list-< version hv) "obsolete")
         (t "disabled"))))
     (dir                               ;One of the installed packages.
      (cond
       ((not (file-exists-p dir)) "deleted")
       ;; Not inside `package-user-dir'.
       ((not (file-in-directory-p dir package-user-dir)) "external")
       ((eq pkg-desc (cadr (assq name package-alist)))
        (if (not signed) "unsigned"
          (if (package--user-selected-p name)
              "installed" "dependency")))
       (t "obsolete")))
     ((package--incompatible-p pkg-desc) "incompat")
     (t
      (let* ((ins (cadr (assq name package-alist)))
             (ins-v (if ins (package-desc-version ins))))
        (cond
         ;; Installed obsolete packages are handled in the `dir'
         ;; clause above.  Here we handle available obsolete, which
         ;; are displayed depending on `package-menu--hide-packages'.
         ((and ins (version-list-<= version ins-v)) "avail-obso")
         (t
          (if (memq name package-menu--new-package-list)
              "new" "available"))))))))

(defvar package-menu--hide-packages t
  "Whether available obsolete packages should be hidden.
Can be toggled with \\<package-menu-mode-map> \\[package-menu-toggle-hiding].
Installed obsolete packages are always displayed.")

(defun package-menu-toggle-hiding ()
  "In Package Menu, toggle visibility of obsolete available packages.

Also hide packages whose name matches a regexp in user option
`package-hidden-regexps' (a list).  To add regexps to this list,
use `package-menu-hide-package'."
  (interactive nil package-menu-mode)
  (package--ensure-package-menu-mode)
  (setq package-menu--hide-packages
        (not package-menu--hide-packages))
  (if package-menu--hide-packages
      (message "Hiding obsolete or unwanted packages")
    (message "Displaying all packages"))
  (revert-buffer nil 'no-confirm))

(defun package--remove-hidden (pkg-list)
  "Filter PKG-LIST according to `package-archive-priorities'.
PKG-LIST must be a list of `package-desc' objects, all with the
same name, sorted by decreasing `package-desc-priority-version'.
Return a list of packages tied for the highest priority according
to their archives."
  (when pkg-list
    ;; Variable toggled with `package-menu-toggle-hiding'.
    (if (not package-menu--hide-packages)
        pkg-list
      (let ((installed (cadr (assq (package-desc-name (car pkg-list))
                                   package-alist))))
        (when installed
          (setq pkg-list
                (let ((ins-version (package-desc-version installed)))
                  (cl-remove-if (lambda (p) (version-list-< (package-desc-version p)
                                                       ins-version))
                                pkg-list))))
        (let ((filtered-by-priority
               (cond
                ((not package-menu-hide-low-priority)
                 pkg-list)
                ((eq package-menu-hide-low-priority 'archive)
                 (let (max-priority out)
                   (while pkg-list
                     (let ((p (pop pkg-list)))
                       (let ((priority (package-desc-priority p)))
                         (if (and max-priority (< priority max-priority))
                             (setq pkg-list nil)
                           (push p out)
                           (setq max-priority priority)))))
                   (nreverse out)))
                (pkg-list
                 (list (car pkg-list))))))
          (if (not installed)
              filtered-by-priority
            (let ((ins-version (package-desc-version installed)))
              (cl-remove-if (lambda (p) (or (version-list-= (package-desc-version p)
                                                            ins-version)
                                            (eq (package-desc-kind installed) 'source)))
                            filtered-by-priority))))))))

(defcustom package-hidden-regexps nil
  "List of regexps matching the name of packages to hide.
If the name of a package matches any of these regexps it is
omitted from the package menu.  To toggle this, type \\[package-menu-toggle-hiding].

Values can be interactively added to this list by typing
\\[package-menu-hide-package] on a package."
  :version "25.1"
  :type '(repeat (regexp :tag "Hide packages with name matching")))

(defun package-menu--refresh (&optional packages keywords)
  "Re-populate the `tabulated-list-entries'.
PACKAGES should be nil or t, which means to display all known packages.
KEYWORDS should be nil or a list of keywords."
  ;; Construct list of (PKG-DESC . STATUS).
  (unless packages (setq packages t))
  (let ((hidden-names (mapconcat #'identity package-hidden-regexps "\\|"))
        info-list)
    ;; Installed packages:
    (dolist (elt package-alist)
      (let ((name (car elt)))
        (when (or (eq packages t) (memq name packages))
          (dolist (pkg (cdr elt))
            (when (package--has-keyword-p pkg keywords)
              (push pkg info-list))))))

    ;; Built-in packages:
    (dolist (elt package--builtins)
      (let ((pkg  (package--from-builtin elt))
            (name (car elt)))
        (when (not (eq name 'emacs)) ; Hide the `emacs' package.
          (when (and (package--has-keyword-p pkg keywords)
                     (or package-list-unversioned
                         (package--bi-desc-version (cdr elt)))
                     (or (eq packages t) (memq name packages)))
            (push pkg info-list)))))

    ;; Available and disabled packages:
    (unless (equal package--old-archive-priorities package-archive-priorities)
      (package-read-all-archive-contents))
    (dolist (elt package-archive-contents)
      (let ((name (car elt)))
        ;; To be displayed it must be in PACKAGES;
        (when (and (or (eq packages t) (memq name packages))
                   ;; and we must either not be hiding anything,
                   (or (not package-menu--hide-packages)
                       (not package-hidden-regexps)
                       ;; or just not hiding this specific package.
                       (not (string-match hidden-names (symbol-name name)))))
          ;; Hide available-obsolete or low-priority packages.
          (dolist (pkg (package--remove-hidden (cdr elt)))
            (when (package--has-keyword-p pkg keywords)
              (push pkg info-list))))))

    ;; Print the result.
    (tabulated-list-init-header)
    (setq tabulated-list-entries
          (mapcar #'package-menu--print-info-simple info-list))))

(defun package-all-keywords ()
  "Collect all package keywords."
  (let ((key-list))
    (package--mapc (lambda (desc)
                     (setq key-list (append (package-desc--keywords desc)
                                            key-list))))
    key-list))

(defun package--mapc (function &optional packages)
  "Call FUNCTION for all known PACKAGES.
PACKAGES can be nil or t, which means to display all known
packages, or a list of packages.

Built-in packages are converted with `package--from-builtin'."
  (unless packages (setq packages t))
  (let (name)
    ;; Installed packages:
    (dolist (elt package-alist)
      (setq name (car elt))
      (when (or (eq packages t) (memq name packages))
        (mapc function (cdr elt))))

    ;; Built-in packages:
    (dolist (elt package--builtins)
      (setq name (car elt))
      (when (and (not (eq name 'emacs)) ; Hide the `emacs' package.
                 (or package-list-unversioned
                     (package--bi-desc-version (cdr elt)))
                 (or (eq packages t) (memq name packages)))
        (funcall function (package--from-builtin elt))))

    ;; Available and disabled packages:
    (dolist (elt package-archive-contents)
      (setq name (car elt))
      (when (or (eq packages t) (memq name packages))
        (dolist (pkg (cdr elt))
          ;; Hide obsolete packages.
          (unless (package-installed-p (package-desc-name pkg)
                                       (package-desc-version pkg))
        (funcall function pkg)))))))

(defun package--has-keyword-p (desc &optional keywords)
  "Test if package DESC has any of the given KEYWORDS.
When none are given, the package matches."
  (if keywords
      (let ((desc-keywords (and desc (package-desc--keywords desc)))
            found)
        (while (and (not found) keywords)
          (let ((k (pop keywords)))
            (setq found
                  (or (string= k (concat "arc:" (package-desc-archive desc)))
                      (string= k (concat "status:" (package-desc-status desc)))
                      (member k desc-keywords)))))
        found)
    t))

(defun package-menu--display (remember-pos suffix)
  "Display the Package Menu.
If REMEMBER-POS is non-nil, keep point on the same entry.

If SUFFIX is non-nil, append that to \"Package\" for the first
column in the header line."
  (setf (car (aref tabulated-list-format 0))
        (if suffix
            (concat "Package[" suffix "]")
          "Package"))
  (tabulated-list-init-header)
  (tabulated-list-print remember-pos))

(defun package-menu--generate (remember-pos &optional packages keywords)
  "Populate and display the Package Menu.
If REMEMBER-POS is non-nil, keep point on the same entry.
PACKAGES should be t, which means to display all known packages,
or a list of package names (symbols) to display.

With KEYWORDS given, only packages with those keywords are
shown."
  (package-menu--refresh packages keywords)
  (package-menu--display remember-pos
                  (when keywords
                    (let ((filters (mapconcat #'identity keywords ",")))
                      (concat "Package[" filters "]")))))

(defun package-menu--print-info (pkg)
  "Return a package entry suitable for `tabulated-list-entries'.
PKG has the form (PKG-DESC . STATUS).
Return (PKG-DESC [NAME VERSION STATUS DOC])."
  (package-menu--print-info-simple (car pkg)))
(make-obsolete 'package-menu--print-info
               'package-menu--print-info-simple "25.1")


;;; Package menu faces

(defface package-name
  '((t :inherit link))
  "Face used on package names in the package menu."
  :version "25.1")

(defface package-description
  '((t :inherit default))
  "Face used on package description summaries in the package menu."
  :version "25.1")

;; Shame this hyphenates "built-in", when "font-lock-builtin-face" doesn't.
(defface package-status-built-in
  '((t :inherit font-lock-builtin-face))
  "Face used on the status and version of built-in packages."
  :version "25.1")

(defface package-status-external
  '((t :inherit package-status-built-in))
  "Face used on the status and version of external packages."
  :version "25.1")

(defface package-status-available
  '((t :inherit default))
  "Face used on the status and version of available packages."
  :version "25.1")

(defface package-status-new
  '((t :inherit (bold package-status-available)))
  "Face used on the status and version of new packages."
  :version "25.1")

(defface package-status-held
  '((t :inherit font-lock-constant-face))
  "Face used on the status and version of held packages."
  :version "25.1")

(defface package-status-disabled
  '((t :inherit font-lock-warning-face))
  "Face used on the status and version of disabled packages."
  :version "25.1")

(defface package-status-installed
  '((t :inherit font-lock-comment-face))
  "Face used on the status and version of installed packages."
  :version "25.1")

(defface package-status-from-source
  '((t :inherit font-lock-negation-char-face))
  "Face used on the status and version of installed packages."
  :version "29.1")

(defface package-status-dependency
  '((t :inherit package-status-installed))
  "Face used on the status and version of dependency packages."
  :version "25.1")

(defface package-status-unsigned
  '((t :inherit font-lock-warning-face))
  "Face used on the status and version of unsigned packages."
  :version "25.1")

(defface package-status-incompat
  '((t :inherit error))
  "Face used on the status and version of incompat packages."
  :version "25.1")

(defface package-status-avail-obso
  '((t :inherit package-status-incompat))
  "Face used on the status and version of avail-obso packages."
  :version "25.1")


;;; Package menu printing

(defun package-menu--print-info-simple (pkg)
  "Return a package entry suitable for `tabulated-list-entries'.
PKG is a `package-desc' object.
Return (PKG-DESC [NAME VERSION STATUS DOC])."
  (let* ((status  (package-desc-status pkg))
         (face (pcase status
                 ("built-in"  'package-status-built-in)
                 ("external"  'package-status-external)
                 ("available" 'package-status-available)
                 ("avail-obso" 'package-status-avail-obso)
                 ("new"       'package-status-new)
                 ("held"      'package-status-held)
                 ("disabled"  'package-status-disabled)
                 ("installed" 'package-status-installed)
                 ("source"    'package-status-from-source)
                 ("dependency" 'package-status-dependency)
                 ("unsigned"  'package-status-unsigned)
                 ("incompat"  'package-status-incompat)
                 (_            'font-lock-warning-face)))) ; obsolete.
    (list pkg
          `[(,(symbol-name (package-desc-name pkg))
             face package-name
             font-lock-face package-name
             follow-link t
             package-desc ,pkg
             action package-menu-describe-package)
            ,(propertize
              (if (eq (package-desc-kind pkg) 'source)
                  (package-devel-commit pkg)
                (package-version-join
                 (package-desc-version pkg)))
              'font-lock-face face)
            ,(propertize status 'font-lock-face face)
            ,@(if (cdr package-archives)
                  (list (propertize (or (package-desc-archive pkg) "")
                                    'font-lock-face face)))
            ,(propertize (package-desc-summary pkg)
                         'font-lock-face 'package-description)])))

(defvar package-menu--old-archive-contents nil
  "`package-archive-contents' before the latest refresh.")

(defun package-menu--refresh-contents (&optional _arg _noconfirm)
  "In Package Menu, download the Emacs Lisp package archive.
Fetch the contents of each archive specified in
`package-archives', and then refresh the package menu.

`package-menu-mode' sets `revert-buffer-function' to this
function.  The args ARG and NOCONFIRM, passed from
`revert-buffer', are ignored."
  (package--ensure-package-menu-mode)
  (setq package-menu--old-archive-contents package-archive-contents)
  (setq package-menu--new-package-list nil)
  (package-refresh-contents package-menu-async))
(define-obsolete-function-alias 'package-menu-refresh 'revert-buffer "27.1")

(defun package-menu-hide-package ()
  "Hide in Package Menu packages that match a regexp.
Prompt for the regexp to match against package names.
The default regexp will hide only the package whose name is at point.

The regexp is added to the list in the user option
`package-hidden-regexps' and saved for future sessions.

To unhide a package, type
`\\[customize-variable] RET package-hidden-regexps'.

Type \\[package-menu-toggle-hiding] to toggle package hiding."
  (declare (interactive-only "change `package-hidden-regexps' instead."))
  (interactive nil package-menu-mode)
  (package--ensure-package-menu-mode)
  (let* ((name (when (derived-mode-p 'package-menu-mode)
                 (concat "\\`" (regexp-quote (symbol-name (package-desc-name
                                                           (tabulated-list-get-id))))
                         "\\'")))
         (re (read-string "Hide packages matching regexp: " name)))
    ;; Test if it is valid.
    (string-match re "")
    (push re package-hidden-regexps)
    (customize-save-variable 'package-hidden-regexps package-hidden-regexps)
    (package-menu--post-refresh)
    (let ((hidden
           (cl-remove-if-not (lambda (e) (string-match re (symbol-name (car e))))
                             package-archive-contents)))
      (message "Packages to hide: %d.  Type `%s' to toggle or `%s' to customize"
               (length hidden)
               (substitute-command-keys "\\[package-menu-toggle-hiding]")
               (substitute-command-keys "\\[customize-variable] RET package-hidden-regexps")))))


(defun package-menu-describe-package (&optional button)
  "Describe the current package.
If optional arg BUTTON is non-nil, describe its associated package."
  (interactive nil package-menu-mode)
  (let ((pkg-desc (if button (button-get button 'package-desc)
                    (tabulated-list-get-id))))
    (if pkg-desc
        (describe-package pkg-desc)
      (user-error "No package here"))))

;; fixme numeric argument
(defun package-menu-mark-delete (&optional _num)
  "Mark a package for deletion and move to the next line."
  (interactive "p" package-menu-mode)
  (package--ensure-package-menu-mode)
  (if (member (package-menu-get-status)
              '("installed" "source" "dependency" "obsolete" "unsigned"))
      (tabulated-list-put-tag "D" t)
    (forward-line)))

(defun package-menu-mark-install (&optional _num)
  "Mark a package for installation and move to the next line."
  (interactive "p" package-menu-mode)
  (package--ensure-package-menu-mode)
  (if (member (package-menu-get-status) '("available" "avail-obso" "new" "dependency"))
      (tabulated-list-put-tag "I" t)
    (forward-line)))

(defun package-menu-mark-unmark (&optional _num)
  "Clear any marks on a package and move to the next line."
  (interactive "p" package-menu-mode)
  (package--ensure-package-menu-mode)
  (tabulated-list-put-tag " " t))

(defun package-menu-backup-unmark ()
  "Back up one line and clear any marks on that package."
  (interactive nil package-menu-mode)
  (package--ensure-package-menu-mode)
  (forward-line -1)
  (tabulated-list-put-tag " "))

(defun package-menu-mark-obsolete-for-deletion ()
  "Mark all obsolete packages for deletion."
  (interactive nil package-menu-mode)
  (package--ensure-package-menu-mode)
  (save-excursion
    (goto-char (point-min))
    (while (not (eobp))
      (if (equal (package-menu-get-status) "obsolete")
          (tabulated-list-put-tag "D" t)
        (forward-line 1)))))

(defvar package--quick-help-keys
  '((("mark for installation," . 9)
     ("mark for deletion," . 9) "unmark," ("execute marked actions" . 1))
    ("next," "previous")
    ("Hide-package," "(-toggle-hidden")
    ("g-refresh-contents," "/-filter," "help")))

(defun package--prettify-quick-help-key (desc)
  "Prettify DESC to be displayed as a help menu."
  (if (listp desc)
      (if (listp (cdr desc))
          (mapconcat #'package--prettify-quick-help-key desc "   ")
        (let ((place (cdr desc))
              (out (copy-sequence (car desc))))
          (add-text-properties place (1+ place)
                               '(face (bold font-lock-warning-face))
                               out)
          out))
    (package--prettify-quick-help-key (cons desc 0))))

(defun package-menu-quick-help ()
  "Show short key binding help for `package-menu-mode'.
The full list of keys can be viewed with \\[describe-mode]."
  (interactive nil package-menu-mode)
  (package--ensure-package-menu-mode)
  (message (mapconcat #'package--prettify-quick-help-key
                      package--quick-help-keys "\n")))

(defun package-menu-get-status ()
  "Return status text of package at point in Package Menu."
  (package--ensure-package-menu-mode)
  (let* ((id (tabulated-list-get-id))
         (entry (and id (assoc id tabulated-list-entries))))
    (if entry
        (aref (cadr entry) 2)
      "")))

(defun package-archive-priority (archive)
  "Return the priority of ARCHIVE.

The archive priorities are specified in
`package-archive-priorities'.  If not given there, the priority
defaults to 0."
  (or (cdr (assoc archive package-archive-priorities))
      0))

(defun package-desc-priority-version (pkg-desc)
  "Return the version PKG-DESC with the archive priority prepended.

This allows for easy comparison of package versions from
different archives if archive priorities are meant to be taken in
consideration."
  (cons (package-desc-priority pkg-desc)
        (package-desc-version pkg-desc)))

(defun package-menu--find-upgrades ()
  "In Package Menu, return an alist of packages that can be upgraded.
The alist has the same form as `package-alist', namely a list
of (PKG . DESCS), but where DESCS is the `package-desc' object
corresponding to the newer version."
  (let (installed available upgrades)
    ;; Build list of installed/available packages in this buffer.
    (dolist (entry tabulated-list-entries)
      ;; ENTRY is (PKG-DESC [NAME VERSION STATUS DOC])
      (let ((pkg-desc (car entry))
            (status (aref (cadr entry) 2)))
        (cond ((member status '("installed" "dependency" "unsigned" "external"))
               (push pkg-desc installed))
              ((member status '("available" "new"))
               (setq available (package--append-to-alist pkg-desc available))))))
    ;; Loop through list of installed packages, finding upgrades.
    (dolist (pkg-desc installed)
      (let* ((name (package-desc-name pkg-desc))
             (avail-pkg (cadr (assq name available))))
        (and avail-pkg
             (version-list-< (package-desc-priority-version pkg-desc)
                             (package-desc-priority-version avail-pkg))
             (push (cons name avail-pkg) upgrades))))
    upgrades))

(defvar package-menu--mark-upgrades-pending nil
  "Whether mark-upgrades is waiting for a refresh to finish.")

(defun package-menu--mark-upgrades-1 ()
  "Mark all upgradable packages in the Package Menu.
Implementation of `package-menu-mark-upgrades'."
  (setq package-menu--mark-upgrades-pending nil)
  (let ((upgrades (package-menu--find-upgrades)))
    (if (null upgrades)
        (message "No packages to upgrade")
      (widen)
      (save-excursion
        (goto-char (point-min))
        (while (not (eobp))
          (let* ((pkg-desc (tabulated-list-get-id))
                 (upgrade (cdr (assq (package-desc-name pkg-desc) upgrades))))
            (cond ((null upgrade)
                   (forward-line 1))
                  ((equal pkg-desc upgrade)
                   (package-menu-mark-install))
                  (t
                   (package-menu-mark-delete))))))
      (message "Packages marked for upgrading: %d"
               (length upgrades)))))


(defun package-menu-mark-upgrades ()
  "Mark all upgradable packages in the Package Menu.
For each installed package with a newer version available, place
an (I)nstall flag on the available version and a (D)elete flag on
the installed version.  A subsequent \\[package-menu-execute]
call will upgrade the package.

If there's an async refresh operation in progress, the flags will
be placed as part of `package-menu--post-refresh' instead of
immediately."
  (interactive nil package-menu-mode)
  (package--ensure-package-menu-mode)
  (if (not package--downloads-in-progress)
      (package-menu--mark-upgrades-1)
    (setq package-menu--mark-upgrades-pending t)
    (message "Waiting for refresh to finish...")))

(defun package-menu--list-to-prompt (packages &optional include-dependencies)
  "Return a string listing PACKAGES that's usable in a prompt.
PACKAGES is a list of `package-desc' objects.
Formats the returned string to be usable in a minibuffer
prompt (see `package-menu--prompt-transaction-p').

If INCLUDE-DEPENDENCIES, also include the number of uninstalled
dependencies."
  ;; The case where `package' is empty is handled in
  ;; `package-menu--prompt-transaction-p' below.
  (format "%d (%s)%s"
          (length packages)
          (mapconcat #'package-desc-full-name packages " ")
          (let ((deps
                 (seq-remove
                  #'package-installed-p
                  (delete-dups
                   (apply
                    #'nconc
                    (mapcar (lambda (package)
                              (package--dependencies
                               (package-desc-name package)))
                            packages))))))
            (if (and include-dependencies deps)
                (if (length= deps 1)
                    (format " plus 1 dependency")
                  (format " plus %d dependencies" (length deps)))
              ""))))

(defun package-menu--prompt-transaction-p (delete install upgrade)
  "Prompt the user about DELETE, INSTALL, and UPGRADE.
DELETE, INSTALL, and UPGRADE are lists of `package-desc' objects.
Either may be nil, but not all."
  (y-or-n-p
   (concat
    (when delete
      (format "Packages to delete: %s.  "
              (package-menu--list-to-prompt delete)))
    (when install
      (format "Packages to install: %s.  "
              (package-menu--list-to-prompt install t)))
    (when upgrade
      (format "Packages to upgrade: %s.  "
              (package-menu--list-to-prompt upgrade)))
    "Proceed? ")))


(defun package-menu--partition-transaction (install delete)
  "Return an alist describing an INSTALL DELETE transaction.
Alist contains three entries, upgrade, delete, and install, each
with a list of package names.

The upgrade entry contains any `package-desc' objects in INSTALL
whose name coincides with an object in DELETE.  The delete and
the install entries are the same as DELETE and INSTALL with such
objects removed."
  (let* ((upg (cl-intersection install delete :key #'package-desc-name))
         (ins (cl-set-difference install upg :key #'package-desc-name))
         (del (cl-set-difference delete upg :key #'package-desc-name)))
    `((delete . ,del) (install . ,ins) (upgrade . ,upg))))

(defun package-menu--perform-transaction (install-list delete-list)
  "Install packages in INSTALL-LIST and delete DELETE-LIST."
  (if install-list
      (let ((status-format (format ":Installing %%d/%d"
                             (length install-list)))
            (i 0)
            (package-menu--transaction-status))
        (dolist (pkg install-list)
          (setq package-menu--transaction-status
                (format status-format (cl-incf i)))
          (force-mode-line-update)
          (redisplay 'force)
          ;; Don't mark as selected, `package-menu-execute' already
          ;; does that.
          (package-install pkg 'dont-select))))
  (let ((package-menu--transaction-status ":Deleting"))
    (force-mode-line-update)
    (redisplay 'force)
    (dolist (elt (package--sort-by-dependence delete-list))
      (condition-case-unless-debug err
          (let ((inhibit-message (or inhibit-message package-menu-async)))
            (package-delete elt nil 'nosave))
        (error (message "Error trying to delete `%s': %S"
                 (package-desc-full-name elt)
                 err))))))

(defun package--update-selected-packages (add remove)
  "Update the `package-selected-packages' list according to ADD and REMOVE.
ADD and REMOVE must be disjoint lists of package names (or
`package-desc' objects) to be added and removed to the selected
packages list, respectively."
  (dolist (p add)
    (cl-pushnew (if (package-desc-p p) (package-desc-name p) p)
                package-selected-packages))
  (dolist (p remove)
    (setq package-selected-packages
          (remove (if (package-desc-p p) (package-desc-name p) p)
                  package-selected-packages)))
  (when (or add remove)
    (package--save-selected-packages package-selected-packages)))

(defun package-menu-execute (&optional noquery)
  "Perform marked Package Menu actions.
Packages marked for installation are downloaded and installed,
packages marked for deletion are removed, and packages marked for
upgrading are downloaded and upgraded.

If no packages are marked, the action taken depends on the state
of the package under point.  If it's not already installed, this
command will install the package, and if it's installed, it will
delete the package.

Optional argument NOQUERY non-nil means do not ask the user to confirm."
  (interactive nil package-menu-mode)
  (package--ensure-package-menu-mode)
  (let (install-list delete-list cmd pkg-desc)
    (save-excursion
      (goto-char (point-min))
      (while (not (eobp))
        (setq cmd (char-after))
        (unless (eq cmd ?\s)
          ;; This is the key PKG-DESC.
          (setq pkg-desc (tabulated-list-get-id))
          (cond ((eq cmd ?D)
                 (push pkg-desc delete-list))
                ((eq cmd ?I)
                 (push pkg-desc install-list))))
        (forward-line)))
    ;; Nothing marked.
    (unless (or delete-list install-list)
      ;; Not on a package line.
      (unless (tabulated-list-get-id)
        (user-error "No operations specified"))
      (let* ((id (tabulated-list-get-id))
             (status (package-menu-get-status)))
        (cond
         ((member status '("installed"))
          (push id delete-list))
         ((member status '("available" "avail-obso" "new" "dependency"))
          (push id install-list))
         (t (user-error "No default action available for status: %s"
                        status)))))
    (let-alist (package-menu--partition-transaction install-list delete-list)
      (when (or noquery
                (package-menu--prompt-transaction-p .delete .install .upgrade))
        (let ((message-template
               (concat "[ "
                       (when .delete
                         (format "Delete %d " (length .delete)))
                       (when .install
                         (format "Install %d " (length .install)))
                       (when .upgrade
                         (format "Upgrade %d " (length .upgrade)))
                       "]")))
          (message "Operation %s started" message-template)
          ;; Packages being upgraded are not marked as selected.
          (package--update-selected-packages .install .delete)
          (package-menu--perform-transaction install-list delete-list)
          (when package-selected-packages
            (if-let* ((removable (package--removable-packages)))
                (message "Operation finished.  Packages that are no longer needed: %d.  Type `%s' to remove them"
                         (length removable)
                         (substitute-command-keys "\\[package-autoremove]"))
              (message "Operation %s finished" message-template))))))))

(defun package-menu--version-predicate (A B)
  "Predicate to sort \"*Packages*\" buffer by the version column.
This is used for `tabulated-list-format' in `package-menu-mode'."
  (let ((vA (or (version-to-list (aref (cadr A) 1)) '(0)))
        (vB (or (version-to-list (aref (cadr B) 1)) '(0))))
    (if (version-list-= vA vB)
        (package-menu--name-predicate A B)
      (version-list-< vA vB))))

(defun package-menu--status-predicate (A B)
  "Predicate to sort \"*Packages*\" buffer by the status column.
This is used for `tabulated-list-format' in `package-menu-mode'."
  (let ((sA (aref (cadr A) 2))
        (sB (aref (cadr B) 2)))
    (cond ((string= sA sB)
           (package-menu--name-predicate A B))
          ((string= sA "new") t)
          ((string= sB "new") nil)
          ((string-prefix-p "avail" sA)
           (if (string-prefix-p "avail" sB)
               (package-menu--name-predicate A B)
             t))
          ((string-prefix-p "avail" sB) nil)
          ((string= sA "installed") t)
          ((string= sB "installed") nil)
          ((string= sA "dependency") t)
          ((string= sB "dependency") nil)
          ((string= sA "source") t)
          ((string= sB "source") nil)
          ((string= sA "unsigned") t)
          ((string= sB "unsigned") nil)
          ((string= sA "held") t)
          ((string= sB "held") nil)
          ((string= sA "external") t)
          ((string= sB "external") nil)
          ((string= sA "built-in") t)
          ((string= sB "built-in") nil)
          ((string= sA "obsolete") t)
          ((string= sB "obsolete") nil)
          ((string= sA "incompat") t)
          ((string= sB "incompat") nil)
          (t (string< sA sB)))))

(defun package-menu--description-predicate (A B)
  "Predicate to sort \"*Packages*\" buffer by the description column.
This is used for `tabulated-list-format' in `package-menu-mode'."
  (let ((dA (aref (cadr A) (if (cdr package-archives) 4 3)))
        (dB (aref (cadr B) (if (cdr package-archives) 4 3))))
    (if (string= dA dB)
        (package-menu--name-predicate A B)
      (string< dA dB))))

(defun package-menu--name-predicate (A B)
  "Predicate to sort \"*Packages*\" buffer by the name column.
This is used for `tabulated-list-format' in `package-menu-mode'."
  (string< (symbol-name (package-desc-name (car A)))
           (symbol-name (package-desc-name (car B)))))

(defun package-menu--archive-predicate (A B)
  "Predicate to sort \"*Packages*\" buffer by the archive column.
This is used for `tabulated-list-format' in `package-menu-mode'."
  (let ((a (or (package-desc-archive (car A)) ""))
        (b (or (package-desc-archive (car B)) "")))
    (if (string= a b)
        (package-menu--name-predicate A B)
      (string< a b))))

(defun package-menu--populate-new-package-list ()
  "Decide which packages are new in `package-archive-contents'.
Store this list in `package-menu--new-package-list'."
  ;; Find which packages are new.
  (when package-menu--old-archive-contents
    (dolist (elt package-archive-contents)
      (unless (assq (car elt) package-menu--old-archive-contents)
        (push (car elt) package-menu--new-package-list)))
    (setq package-menu--old-archive-contents nil)))

(defun package-menu--find-and-notify-upgrades ()
  "Notify the user of upgradable packages."
  (when-let* ((upgrades (package-menu--find-upgrades)))
    (message "Packages that can be upgraded: %d; type `%s' to mark for upgrading."
             (length upgrades)
             (substitute-command-keys "\\[package-menu-mark-upgrades]"))))


(defun package-menu--post-refresh ()
  "Revert \"*Packages*\" buffer and check for new packages and upgrades.
Do nothing if there's no *Packages* buffer.

This function is called after `package-refresh-contents' and it
is added to `post-command-hook' by any function which alters the
package database (`package-install' and `package-delete').  When
run, it removes itself from `post-command-hook'."
  (remove-hook 'post-command-hook #'package-menu--post-refresh)
  (let ((buf (get-buffer "*Packages*")))
    (when (buffer-live-p buf)
      (with-current-buffer buf
        (package-menu--populate-new-package-list)
        (run-hooks 'tabulated-list-revert-hook)
        (tabulated-list-print 'remember 'update)))))

(defun package-menu--mark-or-notify-upgrades ()
  "If there's a *Packages* buffer, check for upgrades and possibly mark them.
Do nothing if there's no *Packages* buffer.  If there are
upgrades, mark them if `package-menu--mark-upgrades-pending' is
non-nil, otherwise just notify the user that there are upgrades.
This function is called after `package-refresh-contents'."
  (let ((buf (get-buffer "*Packages*")))
    (when (buffer-live-p buf)
      (with-current-buffer buf
        (if package-menu--mark-upgrades-pending
            (package-menu--mark-upgrades-1)
          (package-menu--find-and-notify-upgrades))))))

;;;###autoload
(defun list-packages (&optional no-fetch)
  "Display a list of packages.
This first fetches the updated list of packages before
displaying, unless a prefix argument NO-FETCH is specified.
The list is displayed in a buffer named `*Packages*', and
includes the package's version, availability status, and a
short description."
  (interactive "P")
  (require 'finder-inf nil t)
  ;; Initialize the package system if necessary.
  (unless package--initialized
    (package-initialize t))
  ;; Integrate the package-menu with updating the archives.
  (add-hook 'package--post-download-archives-hook
            #'package-menu--post-refresh)
  (add-hook 'package--post-download-archives-hook
            #'package-menu--mark-or-notify-upgrades 'append)

  ;; Generate the Package Menu.
  (let ((buf (get-buffer-create "*Packages*")))
    (with-current-buffer buf
      ;; Since some packages have their descriptions include non-ASCII
      ;; characters...
      (setq buffer-file-coding-system 'utf-8)
      (package-menu-mode)

      ;; Fetch the remote list of packages.
      (unless no-fetch (package-menu--refresh-contents))

      ;; If we're not async, this would be redundant.
      (when package-menu-async
        (package-menu--generate nil t)))
    ;; The package menu buffer has keybindings.  If the user types
    ;; `M-x list-packages', that suggests it should become current.
    (pop-to-buffer-same-window buf)))

;;;###autoload
(defalias 'package-list-packages 'list-packages)

;; Used in finder.el
(defun package-show-package-list (&optional packages keywords)
  "Display PACKAGES in a *Packages* buffer.
This is similar to `list-packages', but it does not fetch the
updated list of packages, and it only displays packages with
names in PACKAGES (which should be a list of symbols).

When KEYWORDS are given, only packages with those KEYWORDS are
shown."
  (interactive)
  (require 'finder-inf nil t)
  (let* ((buf (get-buffer-create "*Packages*"))
         (win (get-buffer-window buf)))
    (with-current-buffer buf
      (package-menu-mode)
      (package-menu--generate nil packages keywords))
    (if win
        (select-window win)
      (switch-to-buffer buf))))

(defun package-menu--filter-by (predicate suffix)
  "Filter \"*Packages*\" buffer by PREDICATE and add SUFFIX to header.
PREDICATE is a function which will be called with one argument, a
`package-desc' object, and returns t if that object should be
listed in the Package Menu.

SUFFIX is passed on to `package-menu--display' and is added to
the header line of the first column."
  ;; Update `tabulated-list-entries' so that it contains all
  ;; packages before searching.
  (package-menu--refresh t nil)
  (let (found-entries)
    (dolist (entry tabulated-list-entries)
      (when (funcall predicate (car entry))
        (push entry found-entries)))
    (if found-entries
        (progn
          (setq tabulated-list-entries found-entries)
          (package-menu--display t suffix))
      (user-error "No packages found"))))

(defun package-menu-filter-by-archive (archive)
  "Filter the \"*Packages*\" buffer by ARCHIVE.
Display only packages from package archive ARCHIVE.

When called interactively, prompt for ARCHIVE, which can be a
comma-separated string.  If ARCHIVE is empty, show all packages.

When called from Lisp, ARCHIVE can be a string or a list of
strings.  If ARCHIVE is nil or the empty string, show all
packages."
  (interactive (list (completing-read-multiple
                      "Filter by archive (comma separated): "
                      (mapcar #'car package-archives)))
               package-menu-mode)
  (package--ensure-package-menu-mode)
  (let ((archives (ensure-list archive)))
    (package-menu--filter-by
     (lambda (pkg-desc)
       (let ((pkg-archive (package-desc-archive pkg-desc)))
         (or (null archives)
             (and pkg-archive
                  (member pkg-archive archives)))))
     (concat "archive:" (string-join archives ",")))))

(defun package-menu-filter-by-description (description)
  "Filter the \"*Packages*\" buffer by DESCRIPTION regexp.
Display only packages with a description that matches regexp
DESCRIPTION.

When called interactively, prompt for DESCRIPTION.

If DESCRIPTION is nil or the empty string, show all packages."
  (interactive (list (read-regexp "Filter by description (regexp)"))
               package-menu-mode)
  (package--ensure-package-menu-mode)
  (if (or (not description) (string-empty-p description))
      (package-menu--generate t t)
    (package-menu--filter-by (lambda (pkg-desc)
                        (string-match description
                                      (package-desc-summary pkg-desc)))
                      (format "desc:%s" description))))

(defun package-menu-filter-by-keyword (keyword)
  "Filter the \"*Packages*\" buffer by KEYWORD.
Display only packages with specified KEYWORD.

When called interactively, prompt for KEYWORD, which can be a
comma-separated string.  If KEYWORD is empty, show all packages.

When called from Lisp, KEYWORD can be a string or a list of
strings.  If KEYWORD is nil or the empty string, show all
packages."
  (interactive (list (completing-read-multiple
                      "Keywords (comma separated): "
                      (package-all-keywords)))
               package-menu-mode)
  (package--ensure-package-menu-mode)
  (when (stringp keyword)
    (setq keyword (list keyword)))
  (if (not keyword)
      (package-menu--generate t t)
    (package-menu--filter-by (lambda (pkg-desc)
                        (package--has-keyword-p pkg-desc keyword))
                      (concat "keyword:" (string-join keyword ",")))))

(define-obsolete-function-alias
  'package-menu-filter #'package-menu-filter-by-keyword "27.1")

(defun package-menu-filter-by-name-or-description (name-or-description)
  "Filter the \"*Packages*\" buffer by NAME-OR-DESCRIPTION regexp.
Display only packages with a name-or-description that matches regexp
NAME-OR-DESCRIPTION.

When called interactively, prompt for NAME-OR-DESCRIPTION.

If NAME-OR-DESCRIPTION is nil or the empty string, show all
packages."
  (interactive (list (read-regexp "Filter by name or description (regexp)"))
               package-menu-mode)
  (package--ensure-package-menu-mode)
  (if (or (not name-or-description) (string-empty-p name-or-description))
      (package-menu--generate t t)
    (package-menu--filter-by (lambda (pkg-desc)
                        (or (string-match name-or-description
                                          (package-desc-summary pkg-desc))
                            (string-match name-or-description
                                          (symbol-name
                                           (package-desc-name pkg-desc)))))
                      (format "name-or-desc:%s" name-or-description))))

(defun package-menu-filter-by-name (name)
  "Filter the \"*Packages*\" buffer by NAME regexp.
Display only packages with name that matches regexp NAME.

When called interactively, prompt for NAME.

If NAME is nil or the empty string, show all packages."
  (interactive (list (read-regexp "Filter by name (regexp)"))
               package-menu-mode)
  (package--ensure-package-menu-mode)
  (if (or (not name) (string-empty-p name))
      (package-menu--generate t t)
    (package-menu--filter-by (lambda (pkg-desc)
                        (string-match-p name (symbol-name
                                              (package-desc-name pkg-desc))))
                      (format "name:%s" name))))

(defun package-menu-filter-by-status (status)
  "Filter the \"*Packages*\" buffer by STATUS.
Display only packages with specified STATUS.

When called interactively, prompt for STATUS, which can be a
comma-separated string.  If STATUS is empty, show all packages.

When called from Lisp, STATUS can be a string or a list of
strings.  If STATUS is nil or the empty string, show all
packages."
  (interactive (list (completing-read "Filter by status: "
                                      '("avail-obso"
                                        "available"
                                        "built-in"
                                        "dependency"
                                        "disabled"
                                        "external"
                                        "held"
                                        "incompat"
                                        "installed"
                                        "source"
                                        "new"
                                        "unsigned")))
               package-menu-mode)
  (package--ensure-package-menu-mode)
  (if (or (not status) (string-empty-p status))
      (package-menu--generate t t)
    (let ((status-list
           (if (listp status)
               status
             (split-string status ","))))
      (package-menu--filter-by
       (lambda (pkg-desc)
         (member (package-desc-status pkg-desc) status-list))
       (format "status:%s" (string-join status-list ","))))))

(defun package-menu-filter-by-version (version predicate)
  "Filter the \"*Packages*\" buffer by VERSION and PREDICATE.
Display only packages with a matching version.

When called interactively, prompt for one of the qualifiers `<',
`>' or `=', and a package version.  Show only packages that has a
lower (`<'), equal (`=') or higher (`>') version than the
specified one.

When called from Lisp, VERSION should be a version string and
PREDICATE should be the symbol `=', `<' or `>'.

If VERSION is nil or the empty string, show all packages."
  (interactive (let ((choice (intern
                              (char-to-string
                               (read-char-choice
                                "Filter by version? [Type =, <, > or q] "
                                '(?< ?> ?= ?q))))))
                 (if (eq choice 'q)
                     '(quit nil)
                   (list (read-from-minibuffer
                          (concat "Filter by version ("
                                  (pcase choice
                                    ('= "= equal to")
                                    ('< "< less than")
                                    ('> "> greater than"))
                                  "): "))
                         choice)))
               package-menu-mode)
  (package--ensure-package-menu-mode)
  (unless (equal predicate 'quit)
    (if (or (not version) (string-empty-p version))
        (package-menu--generate t t)
      (package-menu--filter-by
       (let ((fun (pcase predicate
                    ('= #'version-list-=)
                    ('< #'version-list-<)
                    ('> (lambda (a b) (not (version-list-<= a b))))
                    (_ (error "Unknown predicate: %s" predicate))))
             (ver (version-to-list version)))
         (lambda (pkg-desc)
           (funcall fun (package-desc-version pkg-desc) ver)))
       (format "versions:%s%s" predicate version)))))

(defun package-menu-filter-marked ()
  "Filter \"*Packages*\" buffer by non-empty upgrade mark.
Unlike other filters, this leaves the marks intact."
  (interactive nil package-menu-mode)
  (package--ensure-package-menu-mode)
  (widen)
  (let (found-entries mark pkg-id entry marks)
    (save-excursion
      (goto-char (point-min))
      (while (not (eobp))
        (setq mark (char-after))
        (unless (eq mark ?\s)
	  (setq pkg-id (tabulated-list-get-id))
          (setq entry (package-menu--print-info-simple pkg-id))
	  (push entry found-entries)
	  ;; remember the mark
	  (push (cons pkg-id mark) marks))
        (forward-line))
      (if found-entries
          (progn
            (setq tabulated-list-entries found-entries)
            (package-menu--display t nil)
	    ;; redo the marks, but we must remember the marks!!
	    (goto-char (point-min))
	    (while (not (eobp))
	      (setq mark (cdr (assq (tabulated-list-get-id) marks)))
	      (tabulated-list-put-tag (char-to-string mark) t)))
	(user-error "No packages found")))))

(defun package-menu-filter-upgradable ()
  "Filter \"*Packages*\" buffer to show only upgradable packages."
  (interactive nil package-menu-mode)
  (let ((pkgs (mapcar #'car (package-menu--find-upgrades))))
    (package-menu--filter-by
     (lambda (pkg)
       (memql (package-desc-name pkg) pkgs))
     "upgradable")))

(defun package-menu-clear-filter ()
  "Clear any filter currently applied to the \"*Packages*\" buffer."
  (interactive nil package-menu-mode)
  (package--ensure-package-menu-mode)
  (package-menu--generate t t))

(defun package-list-packages-no-fetch ()
  "Display a list of packages.
Does not fetch the updated list of packages before displaying.
The list is displayed in a buffer named `*Packages*'."
  (interactive)
  (list-packages t))

;;;###autoload
(defun package-get-version ()
  "Return the version number of the package in which this is used.
Assumes it is used from an Elisp file placed inside the top-level directory
of an installed ELPA package.
The return value is a string (or nil in case we can't find it).
It works in more cases if the call is in the file which contains
the `Version:' header."
  ;; In a sense, this is a lie, but it does just what we want: precompute
  ;; the version at compile time and hardcodes it into the .elc file!
  (declare (pure t))
  ;; Hack alert!
  (let ((file (or (macroexp-file-name) buffer-file-name)))
    (cond
     ((null file) nil)
     ;; Packages are normally installed into directories named "<pkg>-<vers>",
     ;; so get the version number from there.
     ((string-match "/[^/]+-\\([0-9]\\(?:[0-9.]\\|pre\\|beta\\|alpha\\|snapshot\\)+\\)/[^/]+\\'" file)
      (match-string 1 file))
     ;; For packages run straight from the an elpa.git clone, there's no
     ;; "-<vers>" in the directory name, so we have to fetch the version
     ;; the hard way.
     (t
      (let* ((pkgdir (file-name-directory file))
             (pkgname (file-name-nondirectory (directory-file-name pkgdir)))
             (mainfile (expand-file-name (concat pkgname ".el") pkgdir)))
        (unless (file-readable-p mainfile) (setq mainfile file))
        (when (file-readable-p mainfile)
          (require 'lisp-mnt)
          (with-temp-buffer
            (insert-file-contents mainfile)
            (or (lm-header "package-version")
                (lm-header "version")))))))))


;;;; Quickstart: precompute activation actions for faster start up.

;; Activating packages via `package-initialize' is costly: for N installed
;; packages, it needs to read all N <pkg>-pkg.el files first to decide
;; which packages to activate, and then again N <pkg>-autoloads.el files.
;; To speed this up, we precompute a mega-autoloads file which is the
;; concatenation of all those <pkg>-autoloads.el, so we can activate
;; all packages by loading this one file (and hence without initializing
;; package.el).

;; Other than speeding things up, this also offers a bootstrap feature:
;; it lets us activate packages according to `package-load-list' and
;; `package-user-dir' even before those vars are set.

(defcustom package-quickstart nil
  "Precompute activation actions to speed up startup.
This requires the use of `package-quickstart-refresh' every time the
activations need to be changed, such as when `package-load-list' is modified."
  :type 'boolean
  :version "27.1")

;;;###autoload
(defcustom package-quickstart-file
  (locate-user-emacs-file "package-quickstart.el")
  "Location of the file used to speed up activation of packages at startup."
  :type 'file
  :group 'applications
  :initialize #'custom-initialize-delay
  :version "27.1")

(defun package--quickstart-maybe-refresh ()
  (if package-quickstart
      ;; FIXME: Delay refresh in case we're installing/deleting
      ;; several packages!
      (package-quickstart-refresh)
    (delete-file (concat package-quickstart-file "c"))
    (delete-file package-quickstart-file)))

(defun package-quickstart-refresh ()
  "(Re)Generate the `package-quickstart-file'."
  (interactive)
  (package-initialize 'no-activate)
  (require 'info)
  (let ((package--quickstart-pkgs ())
        ;; Pretend we haven't activated anything yet!
        (package-activated-list ())
        ;; Make sure we can load this file without load-source-file-function.
        (coding-system-for-write 'emacs-internal)
        ;; Ensure that `pp' and `prin1-to-string' calls further down
        ;; aren't truncated.
        (print-length nil)
        (print-level nil)
        (Info-directory-list '("")))
    (dolist (elt package-alist)
      (condition-case err
          (package-activate (car elt))
        ;; Don't let failure of activation of a package arbitrarily stop
        ;; activation of further packages.
        (error (message "%s" (error-message-string err)))))
    (setq package--quickstart-pkgs (nreverse package--quickstart-pkgs))
    (with-temp-file package-quickstart-file
      (emacs-lisp-mode)                 ;For `syntax-ppss'.
      (insert ";;; Quickstart file to activate all packages at startup  -*- lexical-binding:t -*-\n")
      (insert ";; ¡¡ This file is autogenerated by `package-quickstart-refresh', DO NOT EDIT !!\n\n")
      (dolist (pkg package--quickstart-pkgs)
        (let* ((file
                ;; Prefer uncompiled files (and don't accept .so files).
                (let ((load-suffixes '(".el" ".elc")))
                  (locate-library (package--autoloads-file-name pkg))))
               (pfile (prin1-to-string file)))
          (insert "(let ((load-true-file-name " pfile ")\
\(load-file-name " pfile "))\n")
          (insert-file-contents file)
          ;; Fixup the special #$ reader form and throw away comments.
          (while (re-search-forward "#\\$\\|^;\\(.*\n\\)" nil 'move)
            (unless (ppss-string-terminator (save-match-data (syntax-ppss)))
              (replace-match (if (match-end 1) "" pfile) t t)))
          (unless (bolp) (insert "\n"))
          (insert ")\n")))
      (pp `(defvar package-activated-list) (current-buffer))
      (pp `(setq package-activated-list
                 (delete-dups
                  (append ',(mapcar #'package-desc-name package--quickstart-pkgs)
                          package-activated-list)))
          (current-buffer))
      (let ((info-dirs (butlast Info-directory-list)))
        (when info-dirs
          (pp `(progn (require 'info)
                      (info-initialize)
                      (setq Info-directory-list
                            (append ',info-dirs Info-directory-list)))
              (current-buffer))))
      ;; Use `\s' instead of a space character, so this code chunk is not
      ;; mistaken for an actual file-local section of package.el.
      (insert "
;; Local\sVariables:
;; version-control: never
;; no-update-autoloads: t
;; byte-compile-warnings: (not make-local)
;; End:
"))
    ;; FIXME: Do it asynchronously in an Emacs subprocess, and
    ;; don't show the byte-compiler warnings.
    (byte-compile-file package-quickstart-file)))

(defun package--imenu-prev-index-position-function ()
  "Move point to previous line in package-menu buffer.
This function is used as a value for
`imenu-prev-index-position-function'."
  (unless (bobp)
    (forward-line -1)))

(defun package--imenu-extract-index-name-function ()
  "Return imenu name for line at point.
This function is used as a value for
`imenu-extract-index-name-function'.  Point should be at the
beginning of the line."
  (let ((package-desc (tabulated-list-get-id)))
    (format "%s (%s): %s"
            (package-desc-name package-desc)
            (package-version-join (package-desc-version package-desc))
            (package-desc-summary package-desc))))

(defun package--query-desc (&optional alist)
  "Query the user for a package or return the package at point.
The optional argument ALIST must consist of elements with the
form (PKG-NAME PKG-DESC).  If not specified, it will default to
`package-alist'."
  (or (tabulated-list-get-id)
      (let ((alist (or alist package-alist)))
        (cadr (assoc (completing-read "Package: " alist nil t)
                     alist #'string=)))))

(defun package-browse-url (desc &optional secondary)
  "Open the website of the package under point in a browser.
`browse-url' is used to determine the browser to be used.  If
SECONDARY (interactively, the prefix), use the secondary browser.
DESC must be a `package-desc' object."
  (interactive (list (package--query-desc)
                     current-prefix-arg)
               package-menu-mode)
  (unless desc
    (user-error "No package here"))
  (let ((url (cdr (assoc :url (package-desc-extras desc)))))
    (unless url
      (user-error "No website for %s" (package-desc-name desc)))
    (if secondary
	(funcall browse-url-secondary-browser-function url)
      (browse-url url))))

;; TODO: Allow attaching a patch to send directly to the maintainer.
;; Ideally this should be able to detect the local changes, convert
;; these into patches.
(defun package-contact-maintainer (desc)
  "Prepare a message to send to the maintainers of a package.
DESC must be a `package-desc' object."
  (interactive (list (package--query-desc package-archive-contents))
               package-menu-mode)
  (unless desc
    (user-error "No package here"))
  (let* ((extras (package-desc-extras desc))
         (maint (alist-get :maintainer extras))
         (name (package-desc-name desc))
         (subject (read-string "Subject: ")))
    (unless maint
      (user-error "Package has no explicit maintainer"))
    (compose-mail
     (with-temp-buffer
       (package--print-email-button maint)
       (string-trim (substring-no-properties (buffer-string))))
     (format "[%s] %s" name subject))))

;;;; Introspection

(defun package-get-descriptor (pkg-name)
  "Return the `package-desc' of PKG-NAME."
  (unless package--initialized (package-initialize 'no-activate))
  (or (package--get-activatable-pkg pkg-name)
      (cadr (assq pkg-name package-alist))
      (cadr (assq pkg-name package-archive-contents))))

(provide 'package)

;;; package.el ends here<|MERGE_RESOLUTION|>--- conflicted
+++ resolved
@@ -2246,7 +2246,6 @@
       (message "`%s' is already installed" name))))
 
 ;;;###autoload
-<<<<<<< HEAD
 (defun package-fetch (name-or-url &optional name rev)
   "Fetch the source of NAME-OR-URL.
 If NAME-OR-URL is a URL, then the package will be downloaded from
@@ -2300,7 +2299,8 @@
                                       (match-string 4 spec)))
                   (:rev . ,rev)))))
     ((user-error "Unknown package to fetch: %s" name-or-url)))))
-=======
+
+;;;###autoload
 (defun package-update (name)
   "Update package NAME if a newer version exists."
   (interactive
@@ -2354,7 +2354,6 @@
   (when-let* ((desc (cadr (assq pkg package-archive-contents)))
               (deps (mapcar #'car (package-desc-reqs desc))))
     (delete-dups (apply #'nconc deps (mapcar #'package--dependencies deps)))))
->>>>>>> ac237334
 
 (defun package-strip-rcs-id (str)
   "Strip RCS version ID from the version string STR.
