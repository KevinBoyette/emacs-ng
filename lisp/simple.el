--- conflicted
+++ resolved
@@ -10474,11 +10474,7 @@
        (if (if (eq normal-erase-is-backspace 'maybe)
                (and (not noninteractive)
                     (or (memq system-type '(ms-dos windows-nt))
-<<<<<<< HEAD
-			(memq window-system '(w32 ns wr))
-=======
-			(memq window-system '(w32 ns pgtk haiku))
->>>>>>> d6d25a3c
+			(memq window-system '(w32 ns pgtk haiku wr))
                         (and (eq window-system 'x)
                              (fboundp 'x-backspace-delete-keys-p)
                              (x-backspace-delete-keys-p))
