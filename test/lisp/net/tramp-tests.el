;;; tramp-tests.el --- Tests of remote file access  -*- lexical-binding:t -*-

;; Copyright (C) 2013-2017 Free Software Foundation, Inc.

;; Author: Michael Albinus <michael.albinus@gmx.de>

;; This program is free software: you can redistribute it and/or
;; modify it under the terms of the GNU General Public License as
;; published by the Free Software Foundation, either version 3 of the
;; License, or (at your option) any later version.
;;
;; This program is distributed in the hope that it will be useful, but
;; WITHOUT ANY WARRANTY; without even the implied warranty of
;; MERCHANTABILITY or FITNESS FOR A PARTICULAR PURPOSE.  See the GNU
;; General Public License for more details.
;;
;; You should have received a copy of the GNU General Public License
;; along with this program.  If not, see `https://www.gnu.org/licenses/'.

;;; Commentary:

;; The tests require a recent ert.el from Emacs 24.4.

;; Some of the tests require access to a remote host files.  Since
;; this could be problematic, a mock-up connection method "mock" is
;; used.  Emulating a remote connection, it simply calls "sh -i".
;; Tramp's file name handlers still run, so this test is sufficient
;; except for connection establishing.

;; If you want to test a real Tramp connection, set
;; $REMOTE_TEMPORARY_FILE_DIRECTORY to a suitable value in order to
;; overwrite the default value.  If you want to skip tests accessing a
;; remote host, set this environment variable to "/dev/null" or
;; whatever is appropriate on your system.

;; A whole test run can be performed calling the command `tramp-test-all'.

;;; Code:

(require 'dired)
(require 'ert)
(require 'tramp)
(require 'vc)
(require 'vc-bzr)
(require 'vc-git)
(require 'vc-hg)

(declare-function tramp-find-executable "tramp-sh")
(declare-function tramp-get-remote-path "tramp-sh")
(declare-function tramp-get-remote-stat "tramp-sh")
(declare-function tramp-get-remote-perl "tramp-sh")
(defvar auto-save-file-name-transforms)
(defvar tramp-copy-size-limit)
(defvar tramp-persistency-file-name)
(defvar tramp-remote-process-environment)
;; Suppress nasty messages.
(fset 'shell-command-sentinel 'ignore)

;; There is no default value on w32 systems, which could work out of the box.
(defconst tramp-test-temporary-file-directory
  (cond
   ((getenv "REMOTE_TEMPORARY_FILE_DIRECTORY"))
   ((eq system-type 'windows-nt) null-device)
   (t (add-to-list
       'tramp-methods
       '("mock"
	 (tramp-login-program        "sh")
	 (tramp-login-args           (("-i")))
	 (tramp-remote-shell         "/bin/sh")
	 (tramp-remote-shell-args    ("-c"))
	 (tramp-connection-timeout   10)))
      (add-to-list
       'tramp-default-host-alist
       `("\\`mock\\'" nil ,(system-name)))
      ;; Emacs' Makefile sets $HOME to a nonexistent value.  Needed in
      ;; batch mode only, therefore.
      (unless (and (null noninteractive) (file-directory-p "~/"))
        (setenv "HOME" temporary-file-directory))
      (format "/mock::%s" temporary-file-directory)))
  "Temporary directory for Tramp tests.")

(setq password-cache-expiry nil
      tramp-verbose 0
      tramp-cache-read-persistent-data t ;; For auth-sources.
      tramp-copy-size-limit nil
      tramp-message-show-message nil
      tramp-persistency-file-name nil)

;; This should happen on hydra only.
(when (getenv "EMACS_HYDRA_CI")
  (add-to-list 'tramp-remote-path 'tramp-own-remote-path))

(defvar tramp--test-expensive-test
  (null
   (string-equal (getenv "SELECTOR") "(quote (not (tag :expensive-test)))"))
  "Whether expensive tests are run.")

(defvar tramp--test-enabled-checked nil
  "Cached result of `tramp--test-enabled'.
If the function did run, the value is a cons cell, the `cdr'
being the result.")

(defun tramp--test-enabled ()
  "Whether remote file access is enabled."
  (unless (consp tramp--test-enabled-checked)
    (setq
     tramp--test-enabled-checked
     (cons
      t (ignore-errors
	  (and
	   (file-remote-p tramp-test-temporary-file-directory)
	   (file-directory-p tramp-test-temporary-file-directory)
	   (file-writable-p tramp-test-temporary-file-directory))))))

  (when (cdr tramp--test-enabled-checked)
    ;; Cleanup connection.
    (ignore-errors
      (tramp-cleanup-connection
       (tramp-dissect-file-name tramp-test-temporary-file-directory)
       nil 'keep-password)))

  ;; Return result.
  (cdr tramp--test-enabled-checked))

(defun tramp--test-make-temp-name (&optional local quoted)
  "Return a temporary file name for test.
If LOCAL is non-nil, a local file name is returned.
If QUOTED is non-nil, the local part of the file name is quoted.
The temporary file is not created."
  (funcall
   (if quoted 'tramp-compat-file-name-quote 'identity)
   (expand-file-name
    (make-temp-name "tramp-test")
    (if local temporary-file-directory tramp-test-temporary-file-directory))))

;; Don't print messages in nested `tramp--test-instrument-test-case' calls.
(defvar tramp--test-instrument-test-case-p nil
  "Whether `tramp--test-instrument-test-case' run.
This shall used dynamically bound only.")

(defmacro tramp--test-instrument-test-case (verbose &rest body)
  "Run BODY with `tramp-verbose' equal VERBOSE.
Print the content of the Tramp debug buffer, if BODY does not
eval properly in `should' or `should-not'.  `should-error' is not
handled properly.  BODY shall not contain a timeout."
  (declare (indent 1) (debug (natnump body)))
  `(let ((tramp-verbose (max (or ,verbose 0) (or tramp-verbose 0)))
	 (tramp-message-show-message t)
	 (tramp-debug-on-error t)
	 (debug-ignored-errors
	  (cons "^make-symbolic-link not supported$" debug-ignored-errors))
	 inhibit-message)
     (unwind-protect
	 (let ((tramp--test-instrument-test-case-p t)) ,@body)
       ;; Unwind forms.
       (when (and (null tramp--test-instrument-test-case-p) (> tramp-verbose 3))
	 (with-parsed-tramp-file-name tramp-test-temporary-file-directory nil
	   (with-current-buffer (tramp-get-connection-buffer v)
	     (message "%s" (buffer-string)))
	   (with-current-buffer (tramp-get-debug-buffer v)
	     (message "%s" (buffer-string))))))))

(defsubst tramp--test-message (fmt-string &rest arguments)
  "Emit a message into ERT *Messages*."
  (tramp--test-instrument-test-case 0
    (apply
     'tramp-message
     (tramp-dissect-file-name tramp-test-temporary-file-directory) 0
     fmt-string arguments)))

(defsubst tramp--test-backtrace ()
  "Dump a backtrace into ERT *Messages*."
  (tramp--test-instrument-test-case 10
    (tramp-backtrace
     (tramp-dissect-file-name tramp-test-temporary-file-directory))))

(ert-deftest tramp-test00-availability ()
  "Test availability of Tramp functions."
  :expected-result (if (tramp--test-enabled) :passed :failed)
  (tramp--test-message
   "Remote directory: `%s'" tramp-test-temporary-file-directory)
  (should (ignore-errors
	    (and
	     (file-remote-p tramp-test-temporary-file-directory)
	     (file-directory-p tramp-test-temporary-file-directory)
	     (file-writable-p tramp-test-temporary-file-directory)))))

(ert-deftest tramp-test01-file-name-syntax ()
  "Check remote file name syntax."
  ;; Simple cases.
  (should (tramp-tramp-file-p "/method::"))
  (should (tramp-tramp-file-p "/method:host:"))
  (should (tramp-tramp-file-p "/method:user@:"))
  (should (tramp-tramp-file-p "/method:user@host:"))
  (should (tramp-tramp-file-p "/method:user@email@host:"))

  ;; Using a port.
  (should (tramp-tramp-file-p "/method:host#1234:"))
  (should (tramp-tramp-file-p "/method:user@host#1234:"))

  ;; Using an IPv4 address.
  (should (tramp-tramp-file-p "/method:1.2.3.4:"))
  (should (tramp-tramp-file-p "/method:user@1.2.3.4:"))

  ;; Using an IPv6 address.
  (should (tramp-tramp-file-p "/method:[::1]:"))
  (should (tramp-tramp-file-p "/method:user@[::1]:"))

  ;; Local file name part.
  (should (tramp-tramp-file-p "/method:::"))
  (should (tramp-tramp-file-p "/method::/:"))
  (should (tramp-tramp-file-p "/method::/path/to/file"))
  (should (tramp-tramp-file-p "/method::/:/path/to/file"))
  (should (tramp-tramp-file-p "/method::file"))
  (should (tramp-tramp-file-p "/method::/:file"))

  ;; Multihop.
  (should (tramp-tramp-file-p "/method1:|method2::"))
  (should (tramp-tramp-file-p "/method1:host1|method2:host2:"))
  (should (tramp-tramp-file-p "/method1:user1@host1|method2:user2@host2:"))
  (should (tramp-tramp-file-p
	   "/method1:user1@host1|method2:user2@host2|method3:user3@host3:"))

  ;; No strings.
  (should-not (tramp-tramp-file-p nil))
  (should-not (tramp-tramp-file-p 'symbol))
  ;; Ange-ftp syntax.
  (should-not (tramp-tramp-file-p "/host:"))
  (should-not (tramp-tramp-file-p "/user@host:"))
  (should-not (tramp-tramp-file-p "/1.2.3.4:"))
  (should-not (tramp-tramp-file-p "/[]:"))
  (should-not (tramp-tramp-file-p "/[::1]:"))
  (should-not (tramp-tramp-file-p "/host:/:"))
  (should-not (tramp-tramp-file-p "/host1|host2:"))
  (should-not (tramp-tramp-file-p "/user1@host1|user2@host2:"))
  ;; Quote with "/:" suppresses file name handlers.
  (should-not (tramp-tramp-file-p "/::"))
  (should-not (tramp-tramp-file-p "/:@:"))
  (should-not (tramp-tramp-file-p "/:[]:"))
  ;; Methods shall be at least two characters on MS Windows, except
  ;; the default method.
  (let ((system-type 'windows-nt))
    (should-not (tramp-tramp-file-p "/c:/path/to/file"))
    (should-not (tramp-tramp-file-p "/c::/path/to/file"))
    (should (tramp-tramp-file-p "/-::/path/to/file")))
  (let ((system-type 'gnu/linux))
    (should (tramp-tramp-file-p "/-:h:/path/to/file"))
    (should (tramp-tramp-file-p "/m::/path/to/file"))))

(ert-deftest tramp-test01-file-name-syntax-simplified ()
  "Check simplified file name syntax."
  :tags '(:expensive-test)
  (let ((syntax tramp-syntax))
    (unwind-protect
	(progn
	  (tramp-change-syntax 'simplified)
	  ;; Simple cases.
	  (should (tramp-tramp-file-p "/host:"))
	  (should (tramp-tramp-file-p "/user@:"))
	  (should (tramp-tramp-file-p "/user@host:"))
	  (should (tramp-tramp-file-p "/user@email@host:"))

	  ;; Using a port.
	  (should (tramp-tramp-file-p "/host#1234:"))
	  (should (tramp-tramp-file-p "/user@host#1234:"))

	  ;; Using an IPv4 address.
	  (should (tramp-tramp-file-p "/1.2.3.4:"))
	  (should (tramp-tramp-file-p "/user@1.2.3.4:"))

	  ;; Using an IPv6 address.
	  (should (tramp-tramp-file-p "/[::1]:"))
	  (should (tramp-tramp-file-p "/user@[::1]:"))

	  ;; Local file name part.
	  (should (tramp-tramp-file-p "/host::"))
	  (should (tramp-tramp-file-p "/host:/:"))
	  (should (tramp-tramp-file-p "/host:/path/to/file"))
	  (should (tramp-tramp-file-p "/host:/:/path/to/file"))
	  (should (tramp-tramp-file-p "/host:file"))
	  (should (tramp-tramp-file-p "/host:/:file"))

	  ;; Multihop.
	  (should (tramp-tramp-file-p "/host1|host2:"))
	  (should (tramp-tramp-file-p "/user1@host1|user2@host2:"))
	  (should (tramp-tramp-file-p "/user1@host1|user2@host2|user3@host3:"))

	  ;; No strings.
	  (should-not (tramp-tramp-file-p nil))
	  (should-not (tramp-tramp-file-p 'symbol))
	  ;; Quote with "/:" suppresses file name handlers.
	  (should-not (tramp-tramp-file-p "/::"))
	  (should-not (tramp-tramp-file-p "/:@:"))
	  (should-not (tramp-tramp-file-p "/:[]:")))

      ;; Exit.
      (tramp-change-syntax syntax))))

(ert-deftest tramp-test01-file-name-syntax-separate ()
  "Check separate file name syntax."
  :tags '(:expensive-test)
  (let ((syntax tramp-syntax))
    (unwind-protect
	(progn
	  (tramp-change-syntax 'separate)
	  ;; Simple cases.
	  (should (tramp-tramp-file-p "/[method/]"))
	  (should (tramp-tramp-file-p "/[method/host]"))
	  (should (tramp-tramp-file-p "/[method/user@]"))
	  (should (tramp-tramp-file-p "/[method/user@host]"))
	  (should (tramp-tramp-file-p "/[method/user@email@host]"))

	  ;; Using a port.
	  (should (tramp-tramp-file-p "/[method/host#1234]"))
	  (should (tramp-tramp-file-p "/[method/user@host#1234]"))

	  ;; Using an IPv4 address.
	  (should (tramp-tramp-file-p "/[method/1.2.3.4]"))
	  (should (tramp-tramp-file-p "/[method/user@1.2.3.4]"))

	  ;; Using an IPv6 address.
	  (should (tramp-tramp-file-p "/[method/::1]"))
	  (should (tramp-tramp-file-p "/[method/user@::1]"))

	  ;; Local file name part.
	  (should (tramp-tramp-file-p "/[method/]"))
	  (should (tramp-tramp-file-p "/[method/]/:"))
	  (should (tramp-tramp-file-p "/[method/]/path/to/file"))
	  (should (tramp-tramp-file-p "/[method/]/:/path/to/file"))
	  (should (tramp-tramp-file-p "/[method/]file"))
	  (should (tramp-tramp-file-p "/[method/]/:file"))

	  ;; Multihop.
	  (should (tramp-tramp-file-p "/[method1/|method2/]"))
	  (should (tramp-tramp-file-p "/[method1/host1|method2/host2]"))
	  (should
	   (tramp-tramp-file-p
	    "/[method1/user1@host1|method2/user2@host2]"))
	  (should
	   (tramp-tramp-file-p
	    "/[method1/user1@host1|method2/user2@host2|method3/user3@host3]"))

	  ;; No strings.
	  (should-not (tramp-tramp-file-p nil))
	  (should-not (tramp-tramp-file-p 'symbol))
	  ;; Ange-ftp syntax.
	  (should-not (tramp-tramp-file-p "/host:"))
	  (should-not (tramp-tramp-file-p "/user@host:"))
	  (should-not (tramp-tramp-file-p "/1.2.3.4:"))
	  (should-not (tramp-tramp-file-p "/host:/:"))
	  (should-not (tramp-tramp-file-p "/host1|host2:"))
	  (should-not (tramp-tramp-file-p "/user1@host1|user2@host2:"))
	  ;; Quote with "/:" suppresses file name handlers.
	  (should-not (tramp-tramp-file-p "/:[]")))

      ;; Exit.
      (tramp-change-syntax syntax))))

(ert-deftest tramp-test02-file-name-dissect ()
  "Check remote file name components."
  (let ((tramp-default-method "default-method")
	(tramp-default-user "default-user")
	(tramp-default-host "default-host"))
    ;; Expand `tramp-default-user' and `tramp-default-host'.
    (should (string-equal
	     (file-remote-p "/method::")
	     (format "/%s:%s@%s:" "method" "default-user" "default-host")))
    (should (string-equal (file-remote-p "/method::" 'method) "method"))
    (should (string-equal (file-remote-p "/method::" 'user) "default-user"))
    (should (string-equal (file-remote-p "/method::" 'host) "default-host"))
    (should (string-equal (file-remote-p "/method::" 'localname) ""))
    (should (string-equal (file-remote-p "/method::" 'hop) nil))

    ;; Expand `tramp-default-method' and `tramp-default-user'.
    (should (string-equal
	     (file-remote-p "/-:host:")
	     (format "/%s:%s@%s:" "default-method" "default-user" "host")))
    (should (string-equal (file-remote-p "/-:host:" 'method) "default-method"))
    (should (string-equal (file-remote-p "/-:host:" 'user) "default-user"))
    (should (string-equal (file-remote-p "/-:host:" 'host) "host"))
    (should (string-equal (file-remote-p "/-:host:" 'localname) ""))
    (should (string-equal (file-remote-p "/-:host:" 'hop) nil))

    ;; Expand `tramp-default-method' and `tramp-default-host'.
    (should (string-equal
	     (file-remote-p "/-:user@:")
	     (format "/%s:%s@%s:" "default-method" "user" "default-host")))
    (should (string-equal (file-remote-p "/-:user@:" 'method) "default-method"))
    (should (string-equal (file-remote-p "/-:user@:" 'user) "user"))
    (should (string-equal (file-remote-p "/-:user@:" 'host) "default-host"))
    (should (string-equal (file-remote-p "/-:user@:" 'localname) ""))
    (should (string-equal (file-remote-p "/-:user@:" 'hop) nil))

    ;; Expand `tramp-default-method'.
    (should (string-equal
	     (file-remote-p "/-:user@host:")
	     (format "/%s:%s@%s:" "default-method" "user" "host")))
    (should (string-equal
	     (file-remote-p "/-:user@host:" 'method) "default-method"))
    (should (string-equal (file-remote-p "/-:user@host:" 'user) "user"))
    (should (string-equal (file-remote-p "/-:user@host:" 'host) "host"))
    (should (string-equal (file-remote-p "/-:user@host:" 'localname) ""))
    (should (string-equal (file-remote-p "/-:user@host:" 'hop) nil))

    ;; Expand `tramp-default-user'.
    (should (string-equal
	     (file-remote-p "/method:host:")
	     (format "/%s:%s@%s:" "method" "default-user" "host")))
    (should (string-equal (file-remote-p "/method:host:" 'method) "method"))
    (should (string-equal (file-remote-p "/method:host:" 'user) "default-user"))
    (should (string-equal (file-remote-p "/method:host:" 'host) "host"))
    (should (string-equal (file-remote-p "/method:host:" 'localname) ""))
    (should (string-equal (file-remote-p "/method:host:" 'hop) nil))

    ;; Expand `tramp-default-host'.
    (should (string-equal
	     (file-remote-p "/method:user@:")
	     (format "/%s:%s@%s:" "method" "user" "default-host")))
    (should (string-equal (file-remote-p "/method:user@:" 'method) "method"))
    (should (string-equal (file-remote-p "/method:user@:" 'user) "user"))
    (should (string-equal (file-remote-p "/method:user@:" 'host)
			  "default-host"))
    (should (string-equal (file-remote-p "/method:user@:" 'localname) ""))
    (should (string-equal (file-remote-p "/method:user@:" 'hop) nil))

    ;; No expansion.
    (should (string-equal
	     (file-remote-p "/method:user@host:")
	     (format "/%s:%s@%s:" "method" "user" "host")))
    (should (string-equal
	     (file-remote-p "/method:user@host:" 'method) "method"))
    (should (string-equal (file-remote-p "/method:user@host:" 'user) "user"))
    (should (string-equal (file-remote-p "/method:user@host:" 'host) "host"))
    (should (string-equal (file-remote-p "/method:user@host:" 'localname) ""))
    (should (string-equal (file-remote-p "/method:user@host:" 'hop) nil))

    ;; No expansion.
    (should (string-equal
	     (file-remote-p "/method:user@email@host:")
	     (format "/%s:%s@%s:" "method" "user@email" "host")))
    (should (string-equal
	     (file-remote-p "/method:user@email@host:" 'method) "method"))
    (should (string-equal
	     (file-remote-p "/method:user@email@host:" 'user) "user@email"))
    (should (string-equal
	     (file-remote-p "/method:user@email@host:" 'host) "host"))
    (should (string-equal
	     (file-remote-p "/method:user@email@host:" 'localname) ""))
    (should (string-equal
	     (file-remote-p "/method:user@email@host:" 'hop) nil))

    ;; Expand `tramp-default-method' and `tramp-default-user'.
    (should (string-equal
	     (file-remote-p "/-:host#1234:")
	     (format "/%s:%s@%s:" "default-method" "default-user" "host#1234")))
    (should (string-equal
	     (file-remote-p "/-:host#1234:" 'method) "default-method"))
    (should (string-equal (file-remote-p "/-:host#1234:" 'user) "default-user"))
    (should (string-equal (file-remote-p "/-:host#1234:" 'host) "host#1234"))
    (should (string-equal (file-remote-p "/-:host#1234:" 'localname) ""))
    (should (string-equal (file-remote-p "/-:host#1234:" 'hop) nil))

    ;; Expand `tramp-default-method'.
    (should (string-equal
	     (file-remote-p "/-:user@host#1234:")
	     (format "/%s:%s@%s:" "default-method" "user" "host#1234")))
    (should (string-equal
	     (file-remote-p "/-:user@host#1234:" 'method) "default-method"))
    (should (string-equal (file-remote-p "/-:user@host#1234:" 'user) "user"))
    (should (string-equal (file-remote-p "/-:user@host#1234:" 'host) "host#1234"))
    (should (string-equal (file-remote-p "/-:user@host#1234:" 'localname) ""))
    (should (string-equal (file-remote-p "/-:user@host#1234:" 'hop) nil))

    ;; Expand `tramp-default-user'.
    (should (string-equal
	     (file-remote-p "/method:host#1234:")
	     (format "/%s:%s@%s:" "method" "default-user" "host#1234")))
    (should (string-equal
	     (file-remote-p "/method:host#1234:" 'method) "method"))
    (should (string-equal
	     (file-remote-p "/method:host#1234:" 'user) "default-user"))
    (should (string-equal
	     (file-remote-p "/method:host#1234:" 'host) "host#1234"))
    (should (string-equal (file-remote-p "/method:host#1234:" 'localname) ""))
    (should (string-equal (file-remote-p "/method:host#1234:" 'hop) nil))

    ;; No expansion.
    (should (string-equal
	     (file-remote-p "/method:user@host#1234:")
	     (format "/%s:%s@%s:" "method" "user" "host#1234")))
    (should (string-equal
	     (file-remote-p "/method:user@host#1234:" 'method) "method"))
    (should (string-equal
	     (file-remote-p "/method:user@host#1234:" 'user) "user"))
    (should (string-equal
	     (file-remote-p "/method:user@host#1234:" 'host) "host#1234"))
    (should (string-equal
	     (file-remote-p "/method:user@host#1234:" 'localname) ""))
    (should (string-equal
	     (file-remote-p "/method:user@host#1234:" 'hop) nil))

    ;; Expand `tramp-default-method' and `tramp-default-user'.
    (should (string-equal
	     (file-remote-p "/-:1.2.3.4:")
	     (format "/%s:%s@%s:" "default-method" "default-user" "1.2.3.4")))
    (should (string-equal (file-remote-p "/-:1.2.3.4:" 'method) "default-method"))
    (should (string-equal (file-remote-p "/-:1.2.3.4:" 'user) "default-user"))
    (should (string-equal (file-remote-p "/-:1.2.3.4:" 'host) "1.2.3.4"))
    (should (string-equal (file-remote-p "/-:1.2.3.4:" 'localname) ""))
    (should (string-equal (file-remote-p "/-:1.2.3.4:" 'hop) nil))

    ;; Expand `tramp-default-method'.
    (should (string-equal
	     (file-remote-p "/-:user@1.2.3.4:")
	     (format "/%s:%s@%s:" "default-method" "user" "1.2.3.4")))
    (should (string-equal
	     (file-remote-p "/-:user@1.2.3.4:" 'method) "default-method"))
    (should (string-equal (file-remote-p "/-:user@1.2.3.4:" 'user) "user"))
    (should (string-equal (file-remote-p "/-:user@1.2.3.4:" 'host) "1.2.3.4"))
    (should (string-equal (file-remote-p "/-:user@1.2.3.4:" 'localname) ""))
    (should (string-equal (file-remote-p "/-:user@1.2.3.4:" 'hop) nil))

    ;; Expand `tramp-default-user'.
    (should (string-equal
	     (file-remote-p "/method:1.2.3.4:")
	     (format "/%s:%s@%s:" "method" "default-user" "1.2.3.4")))
    (should (string-equal (file-remote-p "/method:1.2.3.4:" 'method) "method"))
    (should (string-equal
	     (file-remote-p "/method:1.2.3.4:" 'user) "default-user"))
    (should (string-equal (file-remote-p "/method:1.2.3.4:" 'host) "1.2.3.4"))
    (should (string-equal (file-remote-p "/method:1.2.3.4:" 'localname) ""))
    (should (string-equal (file-remote-p "/method:1.2.3.4:" 'hop) nil))

    ;; No expansion.
    (should (string-equal
	     (file-remote-p "/method:user@1.2.3.4:")
	     (format "/%s:%s@%s:" "method" "user" "1.2.3.4")))
    (should (string-equal
	     (file-remote-p "/method:user@1.2.3.4:" 'method) "method"))
    (should (string-equal (file-remote-p "/method:user@1.2.3.4:" 'user) "user"))
    (should (string-equal
	     (file-remote-p "/method:user@1.2.3.4:" 'host) "1.2.3.4"))
    (should (string-equal
	     (file-remote-p "/method:user@1.2.3.4:" 'localname) ""))
    (should (string-equal
	     (file-remote-p "/method:user@1.2.3.4:" 'hop) nil))

    ;; Expand `tramp-default-method', `tramp-default-user' and
    ;; `tramp-default-host'.
    (should (string-equal
	     (file-remote-p "/-:[]:")
	     (format
	      "/%s:%s@%s:" "default-method" "default-user" "default-host")))
    (should (string-equal (file-remote-p "/-:[]:" 'method) "default-method"))
    (should (string-equal (file-remote-p "/-:[]:" 'user) "default-user"))
    (should (string-equal (file-remote-p "/-:[]:" 'host) "default-host"))
    (should (string-equal (file-remote-p "/-:[]:" 'localname) ""))
    (should (string-equal (file-remote-p "/-:[]:" 'hop) nil))

    ;; Expand `tramp-default-method' and `tramp-default-user'.
    (let ((tramp-default-host "::1"))
      (should (string-equal
	       (file-remote-p "/-:[]:")
	       (format "/%s:%s@%s:" "default-method" "default-user" "[::1]")))
      (should (string-equal (file-remote-p "/-:[]:" 'method) "default-method"))
      (should (string-equal (file-remote-p "/-:[]:" 'user) "default-user"))
      (should (string-equal (file-remote-p "/-:[]:" 'host) "::1"))
      (should (string-equal (file-remote-p "/-:[]:" 'localname) ""))
      (should (string-equal (file-remote-p "/-:[]:" 'hop) nil)))

    ;; Expand `tramp-default-method' and `tramp-default-user'.
    (should (string-equal
	     (file-remote-p "/-:[::1]:")
	     (format "/%s:%s@%s:" "default-method" "default-user" "[::1]")))
    (should (string-equal (file-remote-p "/-:[::1]:" 'method) "default-method"))
    (should (string-equal (file-remote-p "/-:[::1]:" 'user) "default-user"))
    (should (string-equal (file-remote-p "/-:[::1]:" 'host) "::1"))
    (should (string-equal (file-remote-p "/-:[::1]:" 'localname) ""))
    (should (string-equal (file-remote-p "/-:[::1]:" 'hop) nil))

    ;; Expand `tramp-default-method'.
    (should (string-equal
	     (file-remote-p "/-:user@[::1]:")
	     (format "/%s:%s@%s:" "default-method" "user" "[::1]")))
    (should (string-equal
	     (file-remote-p "/-:user@[::1]:" 'method) "default-method"))
    (should (string-equal (file-remote-p "/-:user@[::1]:" 'user) "user"))
    (should (string-equal (file-remote-p "/-:user@[::1]:" 'host) "::1"))
    (should (string-equal (file-remote-p "/-:user@[::1]:" 'localname) ""))
    (should (string-equal (file-remote-p "/-:user@[::1]:" 'hop) nil))

    ;; Expand `tramp-default-user'.
    (should (string-equal
	     (file-remote-p "/method:[::1]:")
	     (format "/%s:%s@%s:" "method" "default-user" "[::1]")))
    (should (string-equal (file-remote-p "/method:[::1]:" 'method) "method"))
    (should (string-equal
	     (file-remote-p "/method:[::1]:" 'user) "default-user"))
    (should (string-equal (file-remote-p "/method:[::1]:" 'host) "::1"))
    (should (string-equal (file-remote-p "/method:[::1]:" 'localname) ""))
    (should (string-equal (file-remote-p "/method:[::1]:" 'hop) nil))

    ;; No expansion.
    (should (string-equal
	     (file-remote-p "/method:user@[::1]:")
	     (format "/%s:%s@%s:" "method" "user" "[::1]")))
    (should (string-equal
	     (file-remote-p "/method:user@[::1]:" 'method) "method"))
    (should (string-equal (file-remote-p "/method:user@[::1]:" 'user) "user"))
    (should (string-equal (file-remote-p "/method:user@[::1]:" 'host) "::1"))
    (should (string-equal
	     (file-remote-p "/method:user@[::1]:" 'localname) ""))
    (should (string-equal (file-remote-p "/method:user@[::1]:" 'hop) nil))

    ;; Local file name part.
    (should (string-equal (file-remote-p "/-:host:/:" 'localname) "/:"))
    (should (string-equal (file-remote-p "/method:::" 'localname) ":"))
    (should (string-equal (file-remote-p "/method:: " 'localname) " "))
    (should (string-equal (file-remote-p "/method::file" 'localname) "file"))
    (should (string-equal
	     (file-remote-p "/method::/path/to/file" 'localname)
	     "/path/to/file"))

    ;; Multihop.
    (should
     (string-equal
      (file-remote-p "/method1:user1@host1|method2:user2@host2:/path/to/file")
      (format "/%s:%s@%s|%s:%s@%s:"
	      "method1" "user1" "host1" "method2" "user2" "host2")))
    (should
     (string-equal
      (file-remote-p
       "/method1:user1@host1|method2:user2@host2:/path/to/file" 'method)
      "method2"))
    (should
     (string-equal
      (file-remote-p
       "/method1:user1@host1|method2:user2@host2:/path/to/file" 'user)
      "user2"))
    (should
     (string-equal
      (file-remote-p
       "/method1:user1@host1|method2:user2@host2:/path/to/file" 'host)
      "host2"))
    (should
     (string-equal
      (file-remote-p
       "/method1:user1@host1|method2:user2@host2:/path/to/file" 'localname)
      "/path/to/file"))
    (should
     (string-equal
      (file-remote-p
       "/method1:user1@host1|method2:user2@host2:/path/to/file" 'hop)
      (format "%s:%s@%s|"
	      "method1" "user1" "host1")))

    (should
     (string-equal
      (file-remote-p
       (concat
	"/method1:user1@host1"
	"|method2:user2@host2"
	"|method3:user3@host3:/path/to/file"))
      (format "/%s:%s@%s|%s:%s@%s|%s:%s@%s:"
	      "method1" "user1" "host1"
	      "method2" "user2" "host2"
	      "method3" "user3" "host3")))
    (should
     (string-equal
      (file-remote-p
       (concat
	"/method1:user1@host1"
	"|method2:user2@host2"
	"|method3:user3@host3:/path/to/file")
       'method)
      "method3"))
    (should
     (string-equal
      (file-remote-p
       (concat
	"/method1:user1@host1"
	"|method2:user2@host2"
	"|method3:user3@host3:/path/to/file")
       'user)
      "user3"))
    (should
     (string-equal
      (file-remote-p
       (concat
	"/method1:user1@host1"
	"|method2:user2@host2"
	"|method3:user3@host3:/path/to/file")
       'host)
      "host3"))
    (should
     (string-equal
      (file-remote-p
       (concat
	"/method1:user1@host1"
	"|method2:user2@host2"
	"|method3:user3@host3:/path/to/file")
       'localname)
      "/path/to/file"))
    (should
     (string-equal
      (file-remote-p
       (concat
	"/method1:user1@host1"
	"|method2:user2@host2"
	"|method3:user3@host3:/path/to/file")
       'hop)
      (format "%s:%s@%s|%s:%s@%s|"
	      "method1" "user1" "host1" "method2" "user2" "host2")))))

(ert-deftest tramp-test02-file-name-dissect-simplified ()
  "Check simplified file name components."
  :tags '(:expensive-test)
  (let ((tramp-default-method "default-method")
	(tramp-default-user "default-user")
	(tramp-default-host "default-host")
	(syntax tramp-syntax))
    (unwind-protect
	(progn
	  (tramp-change-syntax 'simplified)
	  ;; Expand `tramp-default-method' and `tramp-default-user'.
	  (should (string-equal
		   (file-remote-p "/host:")
		   (format "/%s@%s:" "default-user" "host")))
	  (should (string-equal
		   (file-remote-p "/host:" 'method) "default-method"))
	  (should (string-equal (file-remote-p "/host:" 'user) "default-user"))
	  (should (string-equal (file-remote-p "/host:" 'host) "host"))
	  (should (string-equal (file-remote-p "/host:" 'localname) ""))
	  (should (string-equal (file-remote-p "/host:" 'hop) nil))

	  ;; Expand `tramp-default-method' and `tramp-default-host'.
	  (should (string-equal
		   (file-remote-p "/user@:")
		   (format "/%s@%s:" "user" "default-host")))
	  (should (string-equal
		   (file-remote-p "/user@:" 'method) "default-method"))
	  (should (string-equal (file-remote-p "/user@:" 'user) "user"))
	  (should (string-equal (file-remote-p "/user@:" 'host) "default-host"))
	  (should (string-equal (file-remote-p "/user@:" 'localname) ""))
	  (should (string-equal (file-remote-p "/user@:" 'hop) nil))

	  ;; Expand `tramp-default-method'.
	  (should (string-equal
		   (file-remote-p "/user@host:")
		   (format "/%s@%s:" "user" "host")))
	  (should (string-equal
		   (file-remote-p "/user@host:" 'method) "default-method"))
	  (should (string-equal (file-remote-p "/user@host:" 'user) "user"))
	  (should (string-equal (file-remote-p "/user@host:" 'host) "host"))
	  (should (string-equal (file-remote-p "/user@host:" 'localname) ""))
	  (should (string-equal (file-remote-p "/user@host:" 'hop) nil))

	  ;; No expansion.
	  (should (string-equal
		   (file-remote-p "/user@email@host:")
		   (format "/%s@%s:" "user@email" "host")))
	  (should (string-equal
		   (file-remote-p
		    "/user@email@host:" 'method) "default-method"))
	  (should (string-equal
		   (file-remote-p "/user@email@host:" 'user) "user@email"))
	  (should (string-equal
		   (file-remote-p "/user@email@host:" 'host) "host"))
	  (should (string-equal
		   (file-remote-p "/user@email@host:" 'localname) ""))
	  (should (string-equal
		   (file-remote-p "/user@email@host:" 'hop) nil))

	  ;; Expand `tramp-default-method' and `tramp-default-user'.
	  (should (string-equal
		   (file-remote-p "/host#1234:")
		   (format "/%s@%s:" "default-user" "host#1234")))
	  (should (string-equal
		   (file-remote-p "/host#1234:" 'method) "default-method"))
	  (should (string-equal
		   (file-remote-p "/host#1234:" 'user) "default-user"))
	  (should (string-equal
		   (file-remote-p "/host#1234:" 'host) "host#1234"))
	  (should (string-equal (file-remote-p "/host#1234:" 'localname) ""))
	  (should (string-equal (file-remote-p "/host#1234:" 'hop) nil))

	  ;; Expand `tramp-default-method'.
	  (should (string-equal
		   (file-remote-p "/user@host#1234:")
		   (format "/%s@%s:" "user" "host#1234")))
	  (should (string-equal
		   (file-remote-p "/user@host#1234:" 'method) "default-method"))
	  (should (string-equal
		   (file-remote-p "/user@host#1234:" 'user) "user"))
	  (should (string-equal
		   (file-remote-p "/user@host#1234:" 'host) "host#1234"))
	  (should (string-equal
		   (file-remote-p "/user@host#1234:" 'localname) ""))
	  (should (string-equal (file-remote-p "/user@host#1234:" 'hop) nil))

	  ;; Expand `tramp-default-method' and `tramp-default-user'.
	  (should (string-equal
		   (file-remote-p "/1.2.3.4:")
		   (format "/%s@%s:" "default-user" "1.2.3.4")))
	  (should (string-equal
		   (file-remote-p "/1.2.3.4:" 'method) "default-method"))
	  (should (string-equal
		   (file-remote-p "/1.2.3.4:" 'user) "default-user"))
	  (should (string-equal (file-remote-p "/1.2.3.4:" 'host) "1.2.3.4"))
	  (should (string-equal (file-remote-p "/1.2.3.4:" 'localname) ""))
	  (should (string-equal (file-remote-p "/1.2.3.4:" 'hop) nil))

	  ;; Expand `tramp-default-method'.
	  (should (string-equal
		   (file-remote-p "/user@1.2.3.4:")
		   (format "/%s@%s:" "user" "1.2.3.4")))
	  (should (string-equal
		   (file-remote-p "/user@1.2.3.4:" 'method) "default-method"))
	  (should (string-equal (file-remote-p "/user@1.2.3.4:" 'user) "user"))
	  (should (string-equal
		   (file-remote-p "/user@1.2.3.4:" 'host) "1.2.3.4"))
	  (should (string-equal (file-remote-p "/user@1.2.3.4:" 'localname) ""))
	  (should (string-equal (file-remote-p "/user@1.2.3.4:" 'hop) nil))

	  ;; Expand `tramp-default-method', `tramp-default-user' and
	  ;; `tramp-default-host'.
	  (should (string-equal
		   (file-remote-p "/[]:")
		   (format
		    "/%s@%s:" "default-user" "default-host")))
	  (should (string-equal
		   (file-remote-p "/[]:" 'method) "default-method"))
	  (should (string-equal (file-remote-p "/[]:" 'user) "default-user"))
	  (should (string-equal (file-remote-p "/[]:" 'host) "default-host"))
	  (should (string-equal (file-remote-p "/[]:" 'localname) ""))
	  (should (string-equal (file-remote-p "/[]:" 'hop) nil))

	  ;; Expand `tramp-default-method' and `tramp-default-user'.
	  (let ((tramp-default-host "::1"))
	    (should (string-equal
		     (file-remote-p "/[]:")
		     (format "/%s@%s:" "default-user" "[::1]")))
	    (should (string-equal
		     (file-remote-p "/[]:" 'method) "default-method"))
	    (should (string-equal (file-remote-p "/[]:" 'user) "default-user"))
	    (should (string-equal (file-remote-p "/[]:" 'host) "::1"))
	    (should (string-equal (file-remote-p "/[]:" 'localname) ""))
	    (should (string-equal (file-remote-p "/[]:" 'hop) nil)))

	  ;; Expand `tramp-default-method' and `tramp-default-user'.
	  (should (string-equal
		   (file-remote-p "/[::1]:")
		   (format "/%s@%s:" "default-user" "[::1]")))
	  (should (string-equal
		   (file-remote-p "/[::1]:" 'method) "default-method"))
	  (should (string-equal (file-remote-p "/[::1]:" 'user) "default-user"))
	  (should (string-equal (file-remote-p "/[::1]:" 'host) "::1"))
	  (should (string-equal (file-remote-p "/[::1]:" 'localname) ""))
	  (should (string-equal (file-remote-p "/[::1]:" 'hop) nil))

	  ;; Expand `tramp-default-method'.
	  (should (string-equal
		   (file-remote-p "/user@[::1]:")
		   (format "/%s@%s:" "user" "[::1]")))
	  (should (string-equal
		   (file-remote-p "/user@[::1]:" 'method) "default-method"))
	  (should (string-equal (file-remote-p "/user@[::1]:" 'user) "user"))
	  (should (string-equal (file-remote-p "/user@[::1]:" 'host) "::1"))
	  (should (string-equal (file-remote-p "/user@[::1]:" 'localname) ""))
	  (should (string-equal (file-remote-p "/user@[::1]:" 'hop) nil))

	  ;; Local file name part.
	  (should (string-equal (file-remote-p "/host:/:" 'localname) "/:"))
	  (should (string-equal (file-remote-p "/host::" 'localname) ":"))
	  (should (string-equal (file-remote-p "/host: " 'localname) " "))
	  (should (string-equal (file-remote-p "/host:file" 'localname) "file"))
	  (should (string-equal
		   (file-remote-p "/host:/path/to/file" 'localname)
		   "/path/to/file"))

	  ;; Multihop.
	  (should
	   (string-equal
	    (file-remote-p "/user1@host1|user2@host2:/path/to/file")
	    (format "/%s@%s|%s@%s:" "user1" "host1" "user2" "host2")))
	  (should
	   (string-equal
	    (file-remote-p
	     "/user1@host1|user2@host2:/path/to/file" 'method)
	    "default-method"))
	  (should
	   (string-equal
	    (file-remote-p
	     "/user1@host1|user2@host2:/path/to/file" 'user)
	    "user2"))
	  (should
	   (string-equal
	    (file-remote-p
	     "/user1@host1|user2@host2:/path/to/file" 'host)
	    "host2"))
	  (should
	   (string-equal
	    (file-remote-p
	     "/user1@host1|user2@host2:/path/to/file" 'localname)
	    "/path/to/file"))
	  (should
	   (string-equal
	    (file-remote-p
	     "/user1@host1|user2@host2:/path/to/file" 'hop)
	    (format "%s@%s|" "user1" "host1")))

	  (should
	   (string-equal
	    (file-remote-p
	     (concat
	      "/user1@host1"
	      "|user2@host2"
	      "|user3@host3:/path/to/file"))
	    (format "/%s@%s|%s@%s|%s@%s:"
		    "user1" "host1"
		    "user2" "host2"
		    "user3" "host3")))
	  (should
	   (string-equal
	    (file-remote-p
	     (concat
	      "/user1@host1"
	      "|user2@host2"
	      "|user3@host3:/path/to/file")
	     'method)
	    "default-method"))
	  (should
	   (string-equal
	    (file-remote-p
	     (concat
	      "/user1@host1"
	      "|user2@host2"
	      "|user3@host3:/path/to/file")
	     'user)
	    "user3"))
	  (should
	   (string-equal
	    (file-remote-p
	     (concat
	      "/user1@host1"
	      "|user2@host2"
	      "|user3@host3:/path/to/file")
	     'host)
	    "host3"))
	  (should
	   (string-equal
	    (file-remote-p
	     (concat
	      "/user1@host1"
	      "|user2@host2"
	      "|user3@host3:/path/to/file")
	     'localname)
	    "/path/to/file"))
	  (should
	   (string-equal
	    (file-remote-p
	     (concat
	      "/user1@host1"
	      "|user2@host2"
	      "|user3@host3:/path/to/file")
	     'hop)
	    (format "%s@%s|%s@%s|"
		    "user1" "host1" "user2" "host2"))))

      ;; Exit.
      (tramp-change-syntax syntax))))

(ert-deftest tramp-test02-file-name-dissect-separate ()
  "Check separate file name components."
  :tags '(:expensive-test)
  (let ((tramp-default-method "default-method")
	(tramp-default-user "default-user")
	(tramp-default-host "default-host")
	(syntax tramp-syntax))
    (unwind-protect
	(progn
	  (tramp-change-syntax 'separate)
	  ;; Expand `tramp-default-user' and `tramp-default-host'.
	  (should (string-equal
		   (file-remote-p "/[method/]")
		   (format
		    "/[%s/%s@%s]" "method" "default-user" "default-host")))
	  (should (string-equal (file-remote-p "/[method/]" 'method) "method"))
	  (should (string-equal
		   (file-remote-p "/[method/]" 'user) "default-user"))
	  (should (string-equal
		   (file-remote-p "/[method/]" 'host) "default-host"))
	  (should (string-equal (file-remote-p "/[method/]" 'localname) ""))
	  (should (string-equal (file-remote-p "/[method/]" 'hop) nil))

	  ;; Expand `tramp-default-method' and `tramp-default-user'.
	  (should (string-equal
		   (file-remote-p "/[/host]")
		   (format
		    "/[%s/%s@%s]" "default-method" "default-user" "host")))
	  (should (string-equal
		   (file-remote-p "/[/host]" 'method) "default-method"))
	  (should (string-equal
		   (file-remote-p "/[/host]" 'user) "default-user"))
	  (should (string-equal (file-remote-p "/[/host]" 'host) "host"))
	  (should (string-equal (file-remote-p "/[/host]" 'localname) ""))
	  (should (string-equal (file-remote-p "/[/host]" 'hop) nil))

	  ;; Expand `tramp-default-method' and `tramp-default-host'.
	  (should (string-equal
		   (file-remote-p "/[/user@]")
		   (format
		    "/[%s/%s@%s]" "default-method" "user" "default-host")))
	  (should (string-equal
		   (file-remote-p "/[/user@]" 'method) "default-method"))
	  (should (string-equal (file-remote-p "/[/user@]" 'user) "user"))
	  (should (string-equal
		   (file-remote-p "/[/user@]" 'host) "default-host"))
	  (should (string-equal (file-remote-p "/[/user@]" 'localname) ""))
	  (should (string-equal (file-remote-p "/[/user@]" 'hop) nil))

	  ;; Expand `tramp-default-method'.
	  (should (string-equal
		   (file-remote-p "/[/user@host]")
		   (format "/[%s/%s@%s]" "default-method" "user" "host")))
	  (should (string-equal
		   (file-remote-p "/[/user@host]" 'method) "default-method"))
	  (should (string-equal (file-remote-p "/[/user@host]" 'user) "user"))
	  (should (string-equal (file-remote-p "/[/user@host]" 'host) "host"))
	  (should (string-equal (file-remote-p "/[/user@host]" 'localname) ""))
	  (should (string-equal (file-remote-p "/[/user@host]" 'hop) nil))

	  ;; Expand `tramp-default-method' and `tramp-default-user'.
	  (should (string-equal
		   (file-remote-p "/[-/host]")
		   (format
		    "/[%s/%s@%s]" "default-method" "default-user" "host")))
	  (should (string-equal
		   (file-remote-p "/[-/host]" 'method) "default-method"))
	  (should (string-equal
		   (file-remote-p "/[-/host]" 'user) "default-user"))
	  (should (string-equal (file-remote-p "/[-/host]" 'host) "host"))
	  (should (string-equal (file-remote-p "/[-/host]" 'localname) ""))
	  (should (string-equal (file-remote-p "/[-/host]" 'hop) nil))

	  ;; Expand `tramp-default-method' and `tramp-default-host'.
	  (should (string-equal
		   (file-remote-p "/[-/user@]")
		   (format
		    "/[%s/%s@%s]" "default-method" "user" "default-host")))
	  (should (string-equal
		   (file-remote-p "/[-/user@]" 'method) "default-method"))
	  (should (string-equal (file-remote-p "/[-/user@]" 'user) "user"))
	  (should (string-equal
		   (file-remote-p "/[-/user@]" 'host) "default-host"))
	  (should (string-equal (file-remote-p "/[-/user@]" 'localname) ""))
	  (should (string-equal (file-remote-p "/[-/user@]" 'hop) nil))

	  ;; Expand `tramp-default-method'.
	  (should (string-equal
		   (file-remote-p "/[-/user@host]")
		   (format "/[%s/%s@%s]" "default-method" "user" "host")))
	  (should (string-equal
		   (file-remote-p "/[-/user@host]" 'method) "default-method"))
	  (should (string-equal (file-remote-p "/[-/user@host]" 'user) "user"))
	  (should (string-equal (file-remote-p "/[-/user@host]" 'host) "host"))
	  (should (string-equal (file-remote-p "/[-/user@host]" 'localname) ""))
	  (should (string-equal (file-remote-p "/[-/user@host]" 'hop) nil))

	  ;; Expand `tramp-default-user'.
	  (should (string-equal
		   (file-remote-p "/[method/host]")
		   (format "/[%s/%s@%s]" "method" "default-user" "host")))
	  (should (string-equal
		   (file-remote-p "/[method/host]" 'method) "method"))
	  (should (string-equal
		   (file-remote-p "/[method/host]" 'user) "default-user"))
	  (should (string-equal (file-remote-p "/[method/host]" 'host) "host"))
	  (should (string-equal (file-remote-p "/[method/host]" 'localname) ""))
	  (should (string-equal (file-remote-p "/[method/host]" 'hop) nil))

	  ;; Expand `tramp-default-host'.
	  (should (string-equal
		   (file-remote-p "/[method/user@]")
		   (format "/[%s/%s@%s]" "method" "user" "default-host")))
	  (should (string-equal
		   (file-remote-p "/[method/user@]" 'method) "method"))
	  (should (string-equal (file-remote-p "/[method/user@]" 'user) "user"))
	  (should (string-equal
		   (file-remote-p "/[method/user@]" 'host) "default-host"))
	  (should (string-equal
		   (file-remote-p "/[method/user@]" 'localname) ""))
	  (should (string-equal (file-remote-p "/[method/user@]" 'hop) nil))

	  ;; No expansion.
	  (should (string-equal
		   (file-remote-p "/[method/user@host]")
		   (format "/[%s/%s@%s]" "method" "user" "host")))
	  (should (string-equal
		   (file-remote-p "/[method/user@host]" 'method) "method"))
	  (should (string-equal
		   (file-remote-p "/[method/user@host]" 'user) "user"))
	  (should (string-equal
		   (file-remote-p "/[method/user@host]" 'host) "host"))
	  (should (string-equal
		   (file-remote-p "/[method/user@host]" 'localname) ""))
	  (should (string-equal
		   (file-remote-p "/[method/user@host]" 'hop) nil))

	  ;; No expansion.
	  (should (string-equal
		   (file-remote-p "/[method/user@email@host]")
		   (format "/[%s/%s@%s]" "method" "user@email" "host")))
	  (should (string-equal
		   (file-remote-p
		    "/[method/user@email@host]" 'method) "method"))
	  (should (string-equal
		   (file-remote-p
		    "/[method/user@email@host]" 'user) "user@email"))
	  (should (string-equal
		   (file-remote-p "/[method/user@email@host]" 'host) "host"))
	  (should (string-equal
		   (file-remote-p "/[method/user@email@host]" 'localname) ""))
	  (should (string-equal
		   (file-remote-p "/[method/user@email@host]" 'hop) nil))

	  ;; Expand `tramp-default-method' and `tramp-default-user'.
	  (should (string-equal
		   (file-remote-p "/[/host#1234]")
		   (format
		    "/[%s/%s@%s]" "default-method" "default-user" "host#1234")))
	  (should (string-equal
		   (file-remote-p "/[/host#1234]" 'method) "default-method"))
	  (should (string-equal
		   (file-remote-p "/[/host#1234]" 'user) "default-user"))
	  (should (string-equal
		   (file-remote-p "/[/host#1234]" 'host) "host#1234"))
	  (should (string-equal (file-remote-p "/[/host#1234]" 'localname) ""))
	  (should (string-equal (file-remote-p "/[/host#1234]" 'hop) nil))

	  ;; Expand `tramp-default-method'.
	  (should (string-equal
		   (file-remote-p "/[/user@host#1234]")
		   (format "/[%s/%s@%s]" "default-method" "user" "host#1234")))
	  (should (string-equal
		   (file-remote-p
		    "/[/user@host#1234]" 'method) "default-method"))
	  (should (string-equal
		   (file-remote-p
		    "/[/user@host#1234]" 'user) "user"))
	  (should (string-equal
		   (file-remote-p "/[/user@host#1234]" 'host) "host#1234"))
	  (should (string-equal
		   (file-remote-p "/[/user@host#1234]" 'localname) ""))
	  (should (string-equal (file-remote-p "/[/user@host#1234]" 'hop) nil))

	  ;; Expand `tramp-default-method' and `tramp-default-user'.
	  (should (string-equal
		   (file-remote-p "/[-/host#1234]")
		   (format
		    "/[%s/%s@%s]" "default-method" "default-user" "host#1234")))
	  (should (string-equal
		   (file-remote-p "/[-/host#1234]" 'method) "default-method"))
	  (should (string-equal
		   (file-remote-p "/[-/host#1234]" 'user) "default-user"))
	  (should (string-equal
		   (file-remote-p "/[-/host#1234]" 'host) "host#1234"))
	  (should (string-equal (file-remote-p "/[-/host#1234]" 'localname) ""))
	  (should (string-equal (file-remote-p "/[-/host#1234]" 'hop) nil))

	  ;; Expand `tramp-default-method'.
	  (should (string-equal
		   (file-remote-p "/[-/user@host#1234]")
		   (format "/[%s/%s@%s]" "default-method" "user" "host#1234")))
	  (should (string-equal
		   (file-remote-p
		    "/[-/user@host#1234]" 'method) "default-method"))
	  (should (string-equal
		   (file-remote-p
		    "/[-/user@host#1234]" 'user) "user"))
	  (should (string-equal
		   (file-remote-p "/[-/user@host#1234]" 'host) "host#1234"))
	  (should (string-equal
		   (file-remote-p "/[-/user@host#1234]" 'localname) ""))
	  (should (string-equal (file-remote-p "/[-/user@host#1234]" 'hop) nil))

	  ;; Expand `tramp-default-user'.
	  (should (string-equal
		   (file-remote-p "/[method/host#1234]")
		   (format "/[%s/%s@%s]" "method" "default-user" "host#1234")))
	  (should (string-equal
		   (file-remote-p "/[method/host#1234]" 'method) "method"))
	  (should (string-equal
		   (file-remote-p "/[method/host#1234]" 'user) "default-user"))
	  (should (string-equal
		   (file-remote-p "/[method/host#1234]" 'host) "host#1234"))
	  (should (string-equal
		   (file-remote-p "/[method/host#1234]" 'localname) ""))
	  (should (string-equal (file-remote-p "/[method/host#1234]" 'hop) nil))

	  ;; No expansion.
	  (should (string-equal
		   (file-remote-p "/[method/user@host#1234]")
		   (format "/[%s/%s@%s]" "method" "user" "host#1234")))
	  (should (string-equal
		   (file-remote-p "/[method/user@host#1234]" 'method) "method"))
	  (should (string-equal
		   (file-remote-p "/[method/user@host#1234]" 'user) "user"))
	  (should (string-equal
		   (file-remote-p
		    "/[method/user@host#1234]" 'host) "host#1234"))
	  (should (string-equal
		   (file-remote-p "/[method/user@host#1234]" 'localname) ""))
	  (should (string-equal
		   (file-remote-p "/[method/user@host#1234]" 'hop) nil))

	  ;; Expand `tramp-default-method' and `tramp-default-user'.
	  (should (string-equal
		   (file-remote-p "/[/1.2.3.4]")
		   (format
		    "/[%s/%s@%s]" "default-method" "default-user" "1.2.3.4")))
	  (should (string-equal
		   (file-remote-p "/[/1.2.3.4]" 'method) "default-method"))
	  (should (string-equal
		   (file-remote-p "/[/1.2.3.4]" 'user) "default-user"))
	  (should (string-equal
		   (file-remote-p "/[/1.2.3.4]" 'host) "1.2.3.4"))
	  (should (string-equal (file-remote-p "/[/1.2.3.4]" 'localname) ""))
	  (should (string-equal (file-remote-p "/[/1.2.3.4]" 'hop) nil))

	  ;; Expand `tramp-default-method'.
	  (should (string-equal
		   (file-remote-p "/[/user@1.2.3.4]")
		   (format "/[%s/%s@%s]" "default-method" "user" "1.2.3.4")))
	  (should (string-equal
		   (file-remote-p
		    "/[/user@1.2.3.4]" 'method) "default-method"))
	  (should (string-equal
		   (file-remote-p "/[/user@1.2.3.4]" 'user) "user"))
	  (should (string-equal
		   (file-remote-p "/[/user@1.2.3.4]" 'host) "1.2.3.4"))
	  (should (string-equal
		   (file-remote-p "/[/user@1.2.3.4]" 'localname) ""))
	  (should (string-equal (file-remote-p "/[/user@1.2.3.4]" 'hop) nil))

	  ;; Expand `tramp-default-method' and `tramp-default-user'.
	  (should (string-equal
		   (file-remote-p "/[-/1.2.3.4]")
		   (format
		    "/[%s/%s@%s]" "default-method" "default-user" "1.2.3.4")))
	  (should (string-equal
		   (file-remote-p "/[-/1.2.3.4]" 'method) "default-method"))
	  (should (string-equal
		   (file-remote-p "/[-/1.2.3.4]" 'user) "default-user"))
	  (should (string-equal
		   (file-remote-p "/[-/1.2.3.4]" 'host) "1.2.3.4"))
	  (should (string-equal (file-remote-p "/[-/1.2.3.4]" 'localname) ""))
	  (should (string-equal (file-remote-p "/[-/1.2.3.4]" 'hop) nil))

	  ;; Expand `tramp-default-method'.
	  (should (string-equal
		   (file-remote-p "/[-/user@1.2.3.4]")
		   (format "/[%s/%s@%s]" "default-method" "user" "1.2.3.4")))
	  (should (string-equal
		   (file-remote-p
		    "/[-/user@1.2.3.4]" 'method) "default-method"))
	  (should (string-equal
		   (file-remote-p "/[-/user@1.2.3.4]" 'user) "user"))
	  (should (string-equal
		   (file-remote-p "/[-/user@1.2.3.4]" 'host) "1.2.3.4"))
	  (should (string-equal
		   (file-remote-p "/[-/user@1.2.3.4]" 'localname) ""))
	  (should (string-equal (file-remote-p "/[-/user@1.2.3.4]" 'hop) nil))

	  ;; Expand `tramp-default-user'.
	  (should (string-equal
		   (file-remote-p "/[method/1.2.3.4]")
		   (format "/[%s/%s@%s]" "method" "default-user" "1.2.3.4")))
	  (should (string-equal
		   (file-remote-p "/[method/1.2.3.4]" 'method) "method"))
	  (should (string-equal
		   (file-remote-p "/[method/1.2.3.4]" 'user) "default-user"))
	  (should (string-equal
		   (file-remote-p "/[method/1.2.3.4]" 'host) "1.2.3.4"))
	  (should (string-equal
		   (file-remote-p "/[method/1.2.3.4]" 'localname) ""))
	  (should (string-equal (file-remote-p "/[method/1.2.3.4]" 'hop) nil))

	  ;; No expansion.
	  (should (string-equal
		   (file-remote-p "/[method/user@1.2.3.4]")
		   (format "/[%s/%s@%s]" "method" "user" "1.2.3.4")))
	  (should (string-equal
		   (file-remote-p "/[method/user@1.2.3.4]" 'method) "method"))
	  (should (string-equal
		   (file-remote-p "/[method/user@1.2.3.4]" 'user) "user"))
	  (should (string-equal
		   (file-remote-p "/[method/user@1.2.3.4]" 'host) "1.2.3.4"))
	  (should (string-equal
		   (file-remote-p "/[method/user@1.2.3.4]" 'localname) ""))
	  (should (string-equal
		   (file-remote-p "/[method/user@1.2.3.4]" 'hop) nil))

	  ;; Expand `tramp-default-method', `tramp-default-user' and
	  ;; `tramp-default-host'.
	  (should (string-equal
		   (file-remote-p "/[/]")
		   (format
		    "/[%s/%s@%s]"
		    "default-method" "default-user" "default-host")))
	  (should (string-equal
		   (file-remote-p "/[/]" 'method) "default-method"))
	  (should (string-equal (file-remote-p "/[/]" 'user) "default-user"))
	  (should (string-equal (file-remote-p "/[/]" 'host) "default-host"))
	  (should (string-equal (file-remote-p "/[/]" 'localname) ""))
	  (should (string-equal (file-remote-p "/[/]" 'hop) nil))

	  ;; Expand `tramp-default-method' and `tramp-default-user'.
	  (let ((tramp-default-host "::1"))
	    (should (string-equal
		     (file-remote-p "/[/]")
		     (format
		      "/[%s/%s@%s]"
		      "default-method" "default-user" "::1")))
	    (should (string-equal
		     (file-remote-p "/[/]" 'method) "default-method"))
	    (should (string-equal (file-remote-p "/[/]" 'user) "default-user"))
	    (should (string-equal (file-remote-p "/[/]" 'host) "::1"))
	    (should (string-equal (file-remote-p "/[/]" 'localname) ""))
	    (should (string-equal (file-remote-p "/[/]" 'hop) nil)))

	  ;; Expand `tramp-default-method' and `tramp-default-user'.
	  (should (string-equal
		   (file-remote-p "/[/::1]")
		   (format
		    "/[%s/%s@%s]" "default-method" "default-user" "::1")))
	  (should (string-equal
		   (file-remote-p "/[/::1]" 'method) "default-method"))
	  (should (string-equal
		   (file-remote-p "/[/::1]" 'user) "default-user"))
	  (should (string-equal (file-remote-p "/[/::1]" 'host) "::1"))
	  (should (string-equal (file-remote-p "/[/::1]" 'localname) ""))
	  (should (string-equal (file-remote-p "/[/::1]" 'hop) nil))

	  ;; Expand `tramp-default-method'.
	  (should (string-equal
		   (file-remote-p "/[/user@::1]")
		   (format "/[%s/%s@%s]" "default-method" "user" "::1")))
	  (should (string-equal
		   (file-remote-p "/[/user@::1]" 'method) "default-method"))
	  (should (string-equal (file-remote-p "/[/user@::1]" 'user) "user"))
	  (should (string-equal (file-remote-p "/[/user@::1]" 'host) "::1"))
	  (should (string-equal (file-remote-p "/[/user@::1]" 'localname) ""))
	  (should (string-equal (file-remote-p "/[/user@::1]" 'hop) nil))

	  ;; Expand `tramp-default-method', `tramp-default-user' and
	  ;; `tramp-default-host'.
	  (should (string-equal
		   (file-remote-p "/[-/]")
		   (format
		    "/[%s/%s@%s]"
		    "default-method" "default-user" "default-host")))
	  (should (string-equal
		   (file-remote-p "/[-/]" 'method) "default-method"))
	  (should (string-equal (file-remote-p "/[-/]" 'user) "default-user"))
	  (should (string-equal (file-remote-p "/[-/]" 'host) "default-host"))
	  (should (string-equal (file-remote-p "/[-/]" 'localname) ""))
	  (should (string-equal (file-remote-p "/[-/]" 'hop) nil))

	  ;; Expand `tramp-default-method' and `tramp-default-user'.
	  (let ((tramp-default-host "::1"))
	    (should (string-equal
		     (file-remote-p "/[-/]")
		     (format
		      "/[%s/%s@%s]"
		      "default-method" "default-user" "::1")))
	    (should (string-equal
		     (file-remote-p "/[-/]" 'method) "default-method"))
	    (should (string-equal (file-remote-p "/[-/]" 'user) "default-user"))
	    (should (string-equal (file-remote-p "/[-/]" 'host) "::1"))
	    (should (string-equal (file-remote-p "/[-/]" 'localname) ""))
	    (should (string-equal (file-remote-p "/[-/]" 'hop) nil)))

	  ;; Expand `tramp-default-method' and `tramp-default-user'.
	  (should (string-equal
		   (file-remote-p "/[-/::1]")
		   (format
		    "/[%s/%s@%s]" "default-method" "default-user" "::1")))
	  (should (string-equal
		   (file-remote-p "/[-/::1]" 'method) "default-method"))
	  (should (string-equal
		   (file-remote-p "/[-/::1]" 'user) "default-user"))
	  (should (string-equal (file-remote-p "/[-/::1]" 'host) "::1"))
	  (should (string-equal (file-remote-p "/[-/::1]" 'localname) ""))
	  (should (string-equal (file-remote-p "/[-/::1]" 'hop) nil))

	  ;; Expand `tramp-default-method'.
	  (should (string-equal
		   (file-remote-p "/[-/user@::1]")
		   (format "/[%s/%s@%s]" "default-method" "user" "::1")))
	  (should (string-equal
		   (file-remote-p "/[-/user@::1]" 'method) "default-method"))
	  (should (string-equal (file-remote-p "/[-/user@::1]" 'user) "user"))
	  (should (string-equal (file-remote-p "/[-/user@::1]" 'host) "::1"))
	  (should (string-equal (file-remote-p "/[-/user@::1]" 'localname) ""))
	  (should (string-equal (file-remote-p "/[-/user@::1]" 'hop) nil))

	  ;; Expand `tramp-default-user'.
	  (should (string-equal
		   (file-remote-p "/[method/::1]")
		   (format "/[%s/%s@%s]" "method" "default-user" "::1")))
	  (should (string-equal
		   (file-remote-p "/[method/::1]" 'method) "method"))
	  (should (string-equal
		   (file-remote-p "/[method/::1]" 'user) "default-user"))
	  (should (string-equal (file-remote-p "/[method/::1]" 'host) "::1"))
	  (should (string-equal (file-remote-p "/[method/::1]" 'localname) ""))
	  (should (string-equal (file-remote-p "/[method/::1]" 'hop) nil))

	  ;; No expansion.
	  (should (string-equal
		   (file-remote-p "/[method/user@::1]")
		   (format "/[%s/%s@%s]" "method" "user" "::1")))
	  (should (string-equal
		   (file-remote-p "/[method/user@::1]" 'method) "method"))
	  (should (string-equal
		   (file-remote-p "/[method/user@::1]" 'user) "user"))
	  (should (string-equal
		   (file-remote-p "/[method/user@::1]" 'host) "::1"))
	  (should (string-equal
		   (file-remote-p "/[method/user@::1]" 'localname) ""))
	  (should (string-equal (file-remote-p "/[method/user@::1]" 'hop) nil))

	  ;; Local file name part.
	  (should (string-equal (file-remote-p "/[/host]/:" 'localname) "/:"))
	  (should (string-equal (file-remote-p "/[-/host]/:" 'localname) "/:"))
	  (should (string-equal (file-remote-p "/[method/]:" 'localname) ":"))
	  (should (string-equal (file-remote-p "/[method/] " 'localname) " "))
	  (should (string-equal
		   (file-remote-p "/[method/]file" 'localname) "file"))
	  (should (string-equal
		   (file-remote-p "/[method/]/path/to/file" 'localname)
		   "/path/to/file"))

	  ;; Multihop.
	  (should
	   (string-equal
	    (file-remote-p
	     "/[method1/user1@host1|method2/user2@host2]/path/to/file")
	    (format "/[%s/%s@%s|%s/%s@%s]"
		    "method1" "user1" "host1" "method2" "user2" "host2")))
	  (should
	   (string-equal
	    (file-remote-p
	     "/[method1/user1@host1|method2/user2@host2]/path/to/file" 'method)
	    "method2"))
	  (should
	   (string-equal
	    (file-remote-p
	     "/[method1/user1@host1|method2/user2@host2]/path/to/file" 'user)
	    "user2"))
	  (should
	   (string-equal
	    (file-remote-p
	     "/[method1/user1@host1|method2/user2@host2]/path/to/file" 'host)
	    "host2"))
	  (should
	   (string-equal
	    (file-remote-p
	     "/[method1/user1@host1|method2/user2@host2]/path/to/file"
	     'localname)
	    "/path/to/file"))
	  (should
	   (string-equal
	    (file-remote-p
	     "/[method1/user1@host1|method2/user2@host2]/path/to/file" 'hop)
	    (format "%s/%s@%s|"
		    "method1" "user1" "host1")))

	  (should
	   (string-equal
	    (file-remote-p
	     (concat
	      "/[method1/user1@host1"
	      "|method2/user2@host2"
	      "|method3/user3@host3]/path/to/file"))
	    (format "/[%s/%s@%s|%s/%s@%s|%s/%s@%s]"
		    "method1" "user1" "host1"
		    "method2" "user2" "host2"
		    "method3" "user3" "host3")))
	  (should
	   (string-equal
	    (file-remote-p
	     (concat
	      "/[method1/user1@host1"
	      "|method2/user2@host2"
	      "|method3/user3@host3]/path/to/file")
	     'method)
	    "method3"))
	  (should
	   (string-equal
	    (file-remote-p
	     (concat
	      "/[method1/user1@host1"
	      "|method2/user2@host2"
	      "|method3/user3@host3]/path/to/file")
	     'user)
	    "user3"))
	  (should
	   (string-equal
	    (file-remote-p
	     (concat
	      "/[method1/user1@host1"
	      "|method2/user2@host2"
	      "|method3/user3@host3]/path/to/file")
	     'host)
	    "host3"))
	  (should
	   (string-equal
	    (file-remote-p
	     (concat
	      "/[method1/user1@host1"
	      "|method2/user2@host2"
	      "|method3/user3@host3]/path/to/file")
	     'localname)
	    "/path/to/file"))
	  (should
	   (string-equal
	    (file-remote-p
	     (concat
	      "/[method1/user1@host1"
	      "|method2/user2@host2"
	      "|method3/user3@host3]/path/to/file")
	     'hop)
	    (format "%s/%s@%s|%s/%s@%s|"
		    "method1" "user1" "host1" "method2" "user2" "host2"))))

      ;; Exit.
      (tramp-change-syntax syntax))))

(ert-deftest tramp-test03-file-name-defaults ()
  "Check default values for some methods."
  ;; Default values in tramp-adb.el.
  (should (string-equal (file-remote-p "/adb::" 'host) ""))
  ;; Default values in tramp-ftp.el.
  (should (string-equal (file-remote-p "/-:ftp.host:" 'method) "ftp"))
  (dolist (u '("ftp" "anonymous"))
    (should (string-equal (file-remote-p (format "/-:%s@:" u) 'method) "ftp")))
  ;; Default values in tramp-gvfs.el.
  (when (and (load "tramp-gvfs" 'noerror 'nomessage)
	     (symbol-value 'tramp-gvfs-enabled))
    (should (string-equal (file-remote-p "/synce::" 'user) nil)))
  ;; Default values in tramp-sh.el.
  (dolist (h `("127.0.0.1" "[::1]" "localhost" "localhost6" ,(system-name)))
    (should
     (string-equal (file-remote-p (format "/-:root@%s:" h) 'method) "su")))
  (dolist (m '("su" "sudo" "ksu"))
    (should (string-equal (file-remote-p (format "/%s::" m) 'user) "root")))
  (dolist (m '("rcp" "remcp" "rsh" "telnet" "krlogin" "fcp"))
    (should
     (string-equal (file-remote-p (format "/%s::" m) 'user) (user-login-name))))
  ;; Default values in tramp-smb.el.
  (should (string-equal (file-remote-p "/smb::" 'user) nil)))

(ert-deftest tramp-test04-substitute-in-file-name ()
  "Check `substitute-in-file-name'."
  (should (string-equal (substitute-in-file-name "/method:host://foo") "/foo"))
  (should
   (string-equal
    (substitute-in-file-name "/method:host:/path//foo") "/method:host:/foo"))
  (should
   (string-equal (substitute-in-file-name "/method:host:/path///foo") "/foo"))
  ;; Quoting local part.
  (should
   (string-equal
    (substitute-in-file-name "/method:host:/://foo") "/method:host:/://foo"))
  (should
   (string-equal
    (substitute-in-file-name "/method:host:/:/path//foo")
    "/method:host:/:/path//foo"))
  (should
   (string-equal
    (substitute-in-file-name "/method:host:/:/path///foo")
    "/method:host:/:/path///foo"))

  (should
   (string-equal
    (substitute-in-file-name "/method:host:/path/~/foo") "/method:host:~/foo"))
  (should
   (string-equal (substitute-in-file-name "/method:host:/path//~/foo") "~/foo"))
  ;; Quoting local part.
  (should
   (string-equal
    (substitute-in-file-name "/method:host:/:/path/~/foo")
    "/method:host:/:/path/~/foo"))
  (should
   (string-equal
    (substitute-in-file-name "/method:host:/:/path//~/foo")
    "/method:host:/:/path//~/foo"))

  (let (process-environment)
    (should
     (string-equal
      (substitute-in-file-name "/method:host:/path/$FOO")
      "/method:host:/path/$FOO"))
    (setenv "FOO" "bla")
    (should
     (string-equal
      (substitute-in-file-name "/method:host:/path/$FOO")
      "/method:host:/path/bla"))
    (should
     (string-equal
      (substitute-in-file-name "/method:host:/path/$$FOO")
      "/method:host:/path/$FOO"))
    ;; Quoting local part.
    (should
     (string-equal
      (substitute-in-file-name "/method:host:/:/path/$FOO")
      "/method:host:/:/path/$FOO"))
    (setenv "FOO" "bla")
    (should
     (string-equal
      (substitute-in-file-name "/method:host:/:/path/$FOO")
      "/method:host:/:/path/$FOO"))
    (should
     (string-equal
      (substitute-in-file-name "/method:host:/:/path/$$FOO")
      "/method:host:/:/path/$$FOO"))))

(ert-deftest tramp-test05-expand-file-name ()
  "Check `expand-file-name'."
  (should
   (string-equal
    (expand-file-name "/method:host:/path/./file") "/method:host:/path/file"))
  (should
   (string-equal
    (expand-file-name "/method:host:/path/../file") "/method:host:/file"))
  ;; Quoting local part.
  (should
   (string-equal
    (expand-file-name "/method:host:/:/path/./file")
    "/method:host:/:/path/file"))
  (should
   (string-equal
    (expand-file-name "/method:host:/:/path/../file") "/method:host:/:/file"))
  (should
   (string-equal
    (expand-file-name "/method:host:/:/~/path/./file")
    "/method:host:/:/~/path/file")))

;; The following test is inspired by Bug#26911.  It is rather a bug in
;; `expand-file-name', and it fails for all Emacs versions.  Test
;; added for later, when it is fixed.
(ert-deftest tramp-test05-expand-file-name-relative ()
  "Check `expand-file-name'."
  ;; Mark as failed until bug has been fixed.
  :expected-result :failed
  (skip-unless (tramp--test-enabled))
  ;; These are the methods the test doesn't fail.
  (when (or (tramp--test-adb-p) (tramp--test-gvfs-p)
	    (tramp-smb-file-name-p tramp-test-temporary-file-directory))
    (setf (ert-test-expected-result-type
	   (ert-get-test 'tramp-test05-expand-file-name-relative))
	  :passed))

  (should
   (string-equal
    (let ((default-directory
	    (concat
	     (file-remote-p tramp-test-temporary-file-directory) "/path")))
      (expand-file-name ".." "./"))
    (concat (file-remote-p tramp-test-temporary-file-directory) "/"))))

(ert-deftest tramp-test06-directory-file-name ()
  "Check `directory-file-name'.
This checks also `file-name-as-directory', `file-name-directory',
`file-name-nondirectory' and `unhandled-file-name-directory'."
  (should
   (string-equal
    (directory-file-name "/method:host:/path/to/file")
    "/method:host:/path/to/file"))
  (should
   (string-equal
    (directory-file-name "/method:host:/path/to/file/")
    "/method:host:/path/to/file"))
  (should
   (string-equal
    (file-name-as-directory "/method:host:/path/to/file")
    "/method:host:/path/to/file/"))
  (should
   (string-equal
    (file-name-as-directory "/method:host:/path/to/file/")
    "/method:host:/path/to/file/"))
  (should
   (string-equal
    (file-name-directory "/method:host:/path/to/file")
    "/method:host:/path/to/"))
  (should
   (string-equal
    (file-name-directory "/method:host:/path/to/file/")
    "/method:host:/path/to/file/"))
  (should
   (string-equal (file-name-nondirectory "/method:host:/path/to/file") "file"))
  (should
   (string-equal (file-name-nondirectory "/method:host:/path/to/file/") ""))
  (should-not
   (unhandled-file-name-directory "/method:host:/path/to/file"))

  ;; Bug#10085.
  (when (tramp--test-enabled) ;; Packages like tramp-gvfs.el might be disabled.
    (dolist (n-e '(nil t))
      ;; We must clear `tramp-default-method'.  On hydra, it is "ftp",
      ;; which ruins the tests.
      (let ((non-essential n-e)
	    tramp-default-method)
	(dolist
	    (file
	     `(,(format
		 "/%s::"
		 (file-remote-p tramp-test-temporary-file-directory 'method))
	       ,(format
		  "/-:%s:"
		  (file-remote-p tramp-test-temporary-file-directory 'host))))
	  (should (string-equal (directory-file-name file) file))
	  (should
	   (string-equal
	    (file-name-as-directory file)
	    (if (tramp-completion-mode-p)
		file (concat file "./"))))
	  (should (string-equal (file-name-directory file) file))
	  (should (string-equal (file-name-nondirectory file) "")))))))

(ert-deftest tramp-test07-file-exists-p ()
  "Check `file-exist-p', `write-region' and `delete-file'."
  (skip-unless (tramp--test-enabled))

  (dolist (quoted (if tramp--test-expensive-test '(nil t) '(nil)))
    (let ((tmp-name (tramp--test-make-temp-name nil quoted)))
      (should-not (file-exists-p tmp-name))
      (write-region "foo" nil tmp-name)
      (should (file-exists-p tmp-name))
      (delete-file tmp-name)
      (should-not (file-exists-p tmp-name)))))

(ert-deftest tramp-test08-file-local-copy ()
  "Check `file-local-copy'."
  (skip-unless (tramp--test-enabled))

  (dolist (quoted (if tramp--test-expensive-test '(nil t) '(nil)))
    (let ((tmp-name1 (tramp--test-make-temp-name nil quoted))
	  tmp-name2)
      (unwind-protect
	  (progn
	    (write-region "foo" nil tmp-name1)
	    (should (setq tmp-name2 (file-local-copy tmp-name1)))
	    (with-temp-buffer
	      (insert-file-contents tmp-name2)
	      (should (string-equal (buffer-string) "foo")))
	    ;; Check also that a file transfer with compression works.
	    (let ((default-directory tramp-test-temporary-file-directory)
		  (tramp-copy-size-limit 4)
		  (tramp-inline-compress-start-size 2))
	      (delete-file tmp-name2)
	      (should (setq tmp-name2 (file-local-copy tmp-name1))))
	    ;; Error case.
	    (delete-file tmp-name1)
	    (delete-file tmp-name2)
	    (should-error
	     (setq tmp-name2 (file-local-copy tmp-name1))
	     :type tramp-file-missing))

	;; Cleanup.
	(ignore-errors
	  (delete-file tmp-name1)
	  (delete-file tmp-name2))))))

(ert-deftest tramp-test09-insert-file-contents ()
  "Check `insert-file-contents'."
  (skip-unless (tramp--test-enabled))

  (dolist (quoted (if tramp--test-expensive-test '(nil t) '(nil)))
    (let ((tmp-name (tramp--test-make-temp-name nil quoted)))
      (unwind-protect
	  (with-temp-buffer
	    (write-region "foo" nil tmp-name)
	    (insert-file-contents tmp-name)
	    (should (string-equal (buffer-string) "foo"))
	    (insert-file-contents tmp-name)
	    (should (string-equal (buffer-string) "foofoo"))
	    ;; Insert partly.
	    (insert-file-contents tmp-name nil 1 3)
	    (should (string-equal (buffer-string) "oofoofoo"))
	    ;; Replace.
	    (insert-file-contents tmp-name nil nil nil 'replace)
	    (should (string-equal (buffer-string) "foo"))
	    ;; Error case.
	    (delete-file tmp-name)
	    (should-error
	     (insert-file-contents tmp-name)
	     :type tramp-file-missing))

	;; Cleanup.
	(ignore-errors (delete-file tmp-name))))))

(ert-deftest tramp-test10-write-region ()
  "Check `write-region'."
  (skip-unless (tramp--test-enabled))

  (dolist (quoted (if tramp--test-expensive-test '(nil t) '(nil)))
    (let ((tmp-name (tramp--test-make-temp-name nil quoted)))
      (unwind-protect
	  (progn
            ;; Write buffer.  Use absolute and relative file name.
	    (with-temp-buffer
	      (insert "foo")
	      (write-region nil nil tmp-name))
	    (with-temp-buffer
	      (insert-file-contents tmp-name)
	      (should (string-equal (buffer-string) "foo")))
	    (delete-file tmp-name)
	    (with-temp-buffer
	      (insert "foo")
	      (should-not (file-exists-p tmp-name))
	      (let ((default-directory (file-name-directory tmp-name)))
		(should-not (file-exists-p (file-name-nondirectory tmp-name)))
		(write-region nil nil (file-name-nondirectory tmp-name))
		(should (file-exists-p (file-name-nondirectory tmp-name))))
	      (should (file-exists-p tmp-name)))
	    (with-temp-buffer
	      (insert-file-contents tmp-name)
	      (should (string-equal (buffer-string) "foo")))

	    ;; Append.
	    (with-temp-buffer
	      (insert "bla")
	      (write-region nil nil tmp-name 'append))
	    (with-temp-buffer
	      (insert-file-contents tmp-name)
	      (should (string-equal (buffer-string) "foobla")))
	    (with-temp-buffer
	      (insert "baz")
	      (write-region nil nil tmp-name 3))
	    (with-temp-buffer
	      (insert-file-contents tmp-name)
	      (should (string-equal (buffer-string) "foobaz")))

	    ;; Write string.
	    (write-region "foo" nil tmp-name)
	    (with-temp-buffer
	      (insert-file-contents tmp-name)
	      (should (string-equal (buffer-string) "foo")))

	    ;; Write partly.
	    (with-temp-buffer
	      (insert "123456789")
	      (write-region 3 5 tmp-name))
	    (with-temp-buffer
	      (insert-file-contents tmp-name)
	      (should (string-equal (buffer-string) "34")))

	    ;; Do not overwrite if excluded.
	    (cl-letf (((symbol-function 'y-or-n-p) (lambda (_prompt) t)))
	      (write-region "foo" nil tmp-name nil nil nil 'mustbenew))
	    ;; `mustbenew' is passed to Tramp since Emacs 26.1.
	    (when (tramp--test-emacs26-p)
	      (should-error
	       (cl-letf (((symbol-function 'y-or-n-p) 'ignore))
		 (write-region "foo" nil tmp-name nil nil nil 'mustbenew))
               :type 'file-already-exists)
	      (should-error
	       (write-region "foo" nil tmp-name nil nil nil 'excl)
	       :type 'file-already-exists)))

	;; Cleanup.
	(ignore-errors (delete-file tmp-name))))))

(ert-deftest tramp-test11-copy-file ()
  "Check `copy-file'."
  (skip-unless (tramp--test-enabled))

  ;; TODO: The quoted case does not work.  Copy local file to remote.
  ;;(dolist (quoted (if tramp--test-expensive-test '(nil t) '(nil)))
  (let (quoted)
    (let ((tmp-name1 (tramp--test-make-temp-name nil quoted))
	  (tmp-name2 (tramp--test-make-temp-name nil quoted))
	  (tmp-name3 (tramp--test-make-temp-name 'local quoted)))
      (dolist (source-target
	       `(;; Copy on remote side.
		 (,tmp-name1 . ,tmp-name2)
		 ;; Copy from remote side to local side.
		 (,tmp-name1 . ,tmp-name3)
		 ;; Copy from local side to remote side.
		 (,tmp-name3 . ,tmp-name1)))
	(let ((source (car source-target))
	      (target (cdr source-target)))

	  ;; Copy simple file.
	  (unwind-protect
	      (progn
		(write-region "foo" nil source)
		(should (file-exists-p source))
		(copy-file source target)
		(should (file-exists-p target))
		(with-temp-buffer
		  (insert-file-contents target)
		  (should (string-equal (buffer-string) "foo")))
		(should-error
		 (copy-file source target)
		 :type 'file-already-exists)
		(copy-file source target 'ok))

	    ;; Cleanup.
	    (ignore-errors (delete-file source))
	    (ignore-errors (delete-file target)))

	  ;; Copy file to directory.
	  (unwind-protect
	      (progn
		(write-region "foo" nil source)
		(should (file-exists-p source))
		(make-directory target)
		(should (file-directory-p target))
		;; This has been changed in Emacs 26.1.
		(when (tramp--test-emacs26-p)
		  (should-error
		   (copy-file source target)
		   :type 'file-already-exists))
		(copy-file source (file-name-as-directory target))
		(should
		 (file-exists-p
		  (expand-file-name (file-name-nondirectory source) target))))

	    ;; Cleanup.
	    (ignore-errors (delete-file source))
	    (ignore-errors (delete-directory target 'recursive)))

	  ;; Copy directory to existing directory.
	  (unwind-protect
	      (progn
		(make-directory source)
		(should (file-directory-p source))
		(write-region "foo" nil (expand-file-name "foo" source))
		(should (file-exists-p (expand-file-name "foo" source)))
		(make-directory target)
		(should (file-directory-p target))
		;; Directory `target' exists already, so we must use
		;; `file-name-as-directory'.
		(copy-file source (file-name-as-directory target))
		(should
		 (file-exists-p
		  (expand-file-name
		   (concat (file-name-nondirectory source) "/foo") target))))

	    ;; Cleanup.
	    (ignore-errors (delete-directory source 'recursive))
	    (ignore-errors (delete-directory target 'recursive)))

	  ;; Copy directory/file to non-existing directory.
	  (unwind-protect
	      (progn
		(make-directory source)
		(should (file-directory-p source))
		(write-region "foo" nil (expand-file-name "foo" source))
		(should (file-exists-p (expand-file-name "foo" source)))
		(make-directory target)
		(should (file-directory-p target))
		(copy-file
		 source
		 (expand-file-name (file-name-nondirectory source) target))
		(should
		 (file-exists-p
		  (expand-file-name
		   (concat (file-name-nondirectory source) "/foo") target))))

	    ;; Cleanup.
	    (ignore-errors (delete-directory source 'recursive))
	    (ignore-errors (delete-directory target 'recursive))))))))

(ert-deftest tramp-test12-rename-file ()
  "Check `rename-file'."
  (skip-unless (tramp--test-enabled))

  ;; TODO: The quoted case does not work.
  ;;(dolist (quoted (if tramp--test-expensive-test '(nil t) '(nil)))
  (let (quoted)
    (let ((tmp-name1 (tramp--test-make-temp-name nil quoted))
	  (tmp-name2 (tramp--test-make-temp-name nil quoted))
	  (tmp-name3 (tramp--test-make-temp-name 'local quoted)))
      (dolist (source-target
	       `(;; Rename on remote side.
		 (,tmp-name1 . ,tmp-name2)
		 ;; Rename from remote side to local side.
		 (,tmp-name1 . ,tmp-name3)
		 ;; Rename from local side to remote side.
		 (,tmp-name3 . ,tmp-name1)))
	(let ((source (car source-target))
	      (target (cdr source-target)))

	  ;; Rename simple file.
	  (unwind-protect
	      (progn
		(write-region "foo" nil source)
		(should (file-exists-p source))
		(rename-file source target)
		(should-not (file-exists-p source))
		(should (file-exists-p target))
		(with-temp-buffer
		  (insert-file-contents target)
		  (should (string-equal (buffer-string) "foo")))
		(write-region "foo" nil source)
		(should (file-exists-p source))
		(should-error
		 (rename-file source target)
		 :type 'file-already-exists)
		(rename-file source target 'ok)
		(should-not (file-exists-p source)))

	    ;; Cleanup.
	    (ignore-errors (delete-file source))
	    (ignore-errors (delete-file target)))

	  ;; Rename file to directory.
	  (unwind-protect
	      (progn
		(write-region "foo" nil source)
		(should (file-exists-p source))
		(make-directory target)
		(should (file-directory-p target))
		;; This has been changed in Emacs 26.1.
		(when (tramp--test-emacs26-p)
		  (should-error
		   (rename-file source target)
		   :type 'file-already-exists))
		(rename-file source (file-name-as-directory target))
		(should-not (file-exists-p source))
		(should
		 (file-exists-p
		  (expand-file-name (file-name-nondirectory source) target))))

	    ;; Cleanup.
	    (ignore-errors (delete-file source))
	    (ignore-errors (delete-directory target 'recursive)))

	  ;; Rename directory to existing directory.
	  (unwind-protect
	      (progn
		(make-directory source)
		(should (file-directory-p source))
		(write-region "foo" nil (expand-file-name "foo" source))
		(should (file-exists-p (expand-file-name "foo" source)))
		(make-directory target)
		(should (file-directory-p target))
		;; Directory `target' exists already, so we must use
		;; `file-name-as-directory'.
		(rename-file source (file-name-as-directory target))
		(should-not (file-exists-p source))
		(should
		 (file-exists-p
		  (expand-file-name
		   (concat (file-name-nondirectory source) "/foo") target))))

	    ;; Cleanup.
	    (ignore-errors (delete-directory source 'recursive))
	    (ignore-errors (delete-directory target 'recursive)))

	  ;; Rename directory/file to non-existing directory.
	  (unwind-protect
	      (progn
		(make-directory source)
		(should (file-directory-p source))
		(write-region "foo" nil (expand-file-name "foo" source))
		(should (file-exists-p (expand-file-name "foo" source)))
		(make-directory target)
		(should (file-directory-p target))
		(rename-file
		 source
		 (expand-file-name (file-name-nondirectory source) target))
		(should-not (file-exists-p source))
		(should
		 (file-exists-p
		  (expand-file-name
		   (concat (file-name-nondirectory source) "/foo") target))))

	    ;; Cleanup.
	    (ignore-errors (delete-directory source 'recursive))
	    (ignore-errors (delete-directory target 'recursive))))))))

(ert-deftest tramp-test13-make-directory ()
  "Check `make-directory'.
This tests also `file-directory-p' and `file-accessible-directory-p'."
  (skip-unless (tramp--test-enabled))

  (dolist (quoted (if tramp--test-expensive-test '(nil t) '(nil)))
    (let* ((tmp-name1 (tramp--test-make-temp-name nil quoted))
	   (tmp-name2 (expand-file-name "foo/bar" tmp-name1)))
      (unwind-protect
	  (progn
	    (make-directory tmp-name1)
	    (should (file-directory-p tmp-name1))
	    (should (file-accessible-directory-p tmp-name1))
	    (should-error (make-directory tmp-name2) :type 'file-error)
	    (make-directory tmp-name2 'parents)
	    (should (file-directory-p tmp-name2))
	    (should (file-accessible-directory-p tmp-name2))
	    ;; If PARENTS is non-nil, `make-directory' shall not
	    ;; signal an error when DIR exists already.
	    (make-directory tmp-name2 'parents))

	;; Cleanup.
	(ignore-errors (delete-directory tmp-name1 'recursive))))))

(ert-deftest tramp-test14-delete-directory ()
  "Check `delete-directory'."
  (skip-unless (tramp--test-enabled))

  (dolist (quoted (if tramp--test-expensive-test '(nil t) '(nil)))
    (let ((tmp-name (tramp--test-make-temp-name nil quoted)))
      ;; Delete empty directory.
      (make-directory tmp-name)
      (should (file-directory-p tmp-name))
      (delete-directory tmp-name)
      (should-not (file-directory-p tmp-name))
      ;; Delete non-empty directory.
      (make-directory tmp-name)
      (should (file-directory-p tmp-name))
      (write-region "foo" nil (expand-file-name "bla" tmp-name))
      (should (file-exists-p (expand-file-name "bla" tmp-name)))
      (should-error (delete-directory tmp-name) :type 'file-error)
      (delete-directory tmp-name 'recursive)
      (should-not (file-directory-p tmp-name)))))

(ert-deftest tramp-test15-copy-directory ()
  "Check `copy-directory'."
  (skip-unless (tramp--test-enabled))

  (dolist (quoted (if tramp--test-expensive-test '(nil t) '(nil)))
    (let* ((tmp-name1 (tramp--test-make-temp-name nil quoted))
	   (tmp-name2 (tramp--test-make-temp-name nil quoted))
	   (tmp-name3 (expand-file-name
		       (file-name-nondirectory tmp-name1) tmp-name2))
	   (tmp-name4 (expand-file-name "foo" tmp-name1))
	   (tmp-name5 (expand-file-name "foo" tmp-name2))
	   (tmp-name6 (expand-file-name "foo" tmp-name3)))

      ;; Copy complete directory.
      (unwind-protect
	  (progn
	    ;; Copy empty directory.
	    (make-directory tmp-name1)
	    (write-region "foo" nil tmp-name4)
	    (should (file-directory-p tmp-name1))
	    (should (file-exists-p tmp-name4))
	    (copy-directory tmp-name1 tmp-name2)
	    (should (file-directory-p tmp-name2))
	    (should (file-exists-p tmp-name5))
	    ;; Target directory does exist already.
	    ;; This has been changed in Emacs 26.1.
	    (when (tramp--test-emacs26-p)
	      (should-error
	       (copy-directory tmp-name1 tmp-name2)
	       :type 'file-error))
	    (copy-directory tmp-name1 (file-name-as-directory tmp-name2))
	    (should (file-directory-p tmp-name3))
	    (should (file-exists-p tmp-name6)))

	;; Cleanup.
	(ignore-errors
	  (delete-directory tmp-name1 'recursive)
	  (delete-directory tmp-name2 'recursive)))

      ;; Copy directory contents.
      (unwind-protect
	  (progn
	    ;; Copy empty directory.
	    (make-directory tmp-name1)
	    (write-region "foo" nil tmp-name4)
	    (should (file-directory-p tmp-name1))
	    (should (file-exists-p tmp-name4))
	    (copy-directory tmp-name1 tmp-name2 nil 'parents 'contents)
	    (should (file-directory-p tmp-name2))
	    (should (file-exists-p tmp-name5))
	    ;; Target directory does exist already.
	    (delete-file tmp-name5)
	    (should-not (file-exists-p tmp-name5))
	    (copy-directory
	     tmp-name1 (file-name-as-directory tmp-name2)
	     nil 'parents 'contents)
	    (should (file-directory-p tmp-name2))
	    (should (file-exists-p tmp-name5))
	    (should-not (file-directory-p tmp-name3))
	    (should-not (file-exists-p tmp-name6)))

	;; Cleanup.
	(ignore-errors
	  (delete-directory tmp-name1 'recursive)
	  (delete-directory tmp-name2 'recursive))))))

(ert-deftest tramp-test16-directory-files ()
  "Check `directory-files'."
  (skip-unless (tramp--test-enabled))

  (dolist (quoted (if tramp--test-expensive-test '(nil t) '(nil)))
    (let* ((tmp-name1 (tramp--test-make-temp-name nil quoted))
	   (tmp-name2 (expand-file-name "bla" tmp-name1))
	   (tmp-name3 (expand-file-name "foo" tmp-name1)))
      (unwind-protect
	  (progn
	    (make-directory tmp-name1)
	    (write-region "foo" nil tmp-name2)
	    (write-region "bla" nil tmp-name3)
	    (should (file-directory-p tmp-name1))
	    (should (file-exists-p tmp-name2))
	    (should (file-exists-p tmp-name3))
	    (should (equal (directory-files tmp-name1) '("." ".." "bla" "foo")))
	    (should (equal (directory-files tmp-name1 'full)
			   `(,(concat tmp-name1 "/.")
			     ,(concat tmp-name1 "/..")
			     ,tmp-name2 ,tmp-name3)))
	    (should (equal (directory-files
			    tmp-name1 nil directory-files-no-dot-files-regexp)
			   '("bla" "foo")))
	    (should (equal (directory-files
			    tmp-name1 'full directory-files-no-dot-files-regexp)
			   `(,tmp-name2 ,tmp-name3))))

	;; Cleanup.
	(ignore-errors (delete-directory tmp-name1 'recursive))))))

;; This is not a file name handler test.  But Tramp needed to apply an
;; advice for older Emacs versions, so we check that this has been fixed.
(ert-deftest tramp-test16-file-expand-wildcards ()
  "Check `file-expand-wildcards'."
  (skip-unless (tramp--test-enabled))

  (dolist (quoted (if tramp--test-expensive-test '(nil t) '(nil)))
    (let* ((tmp-name1 (tramp--test-make-temp-name nil quoted))
	   (tmp-name2 (expand-file-name "foo" tmp-name1))
	   (tmp-name3 (expand-file-name "bar" tmp-name1))
	   (tmp-name4 (expand-file-name "baz" tmp-name1))
	   (default-directory tmp-name1))
      (unwind-protect
	  (progn
	    (make-directory tmp-name1)
	    (write-region "foo" nil tmp-name2)
	    (write-region "bar" nil tmp-name3)
	    (write-region "baz" nil tmp-name4)
	    (should (file-directory-p tmp-name1))
	    (should (file-exists-p tmp-name2))
	    (should (file-exists-p tmp-name3))
	    (should (file-exists-p tmp-name4))

	    ;; `sort' works destructive.
	    (should
	     (equal (file-expand-wildcards "*")
		    (sort (copy-sequence '("foo" "bar" "baz")) 'string<)))
	    (should
	     (equal (file-expand-wildcards "ba?")
		    (sort (copy-sequence '("bar" "baz")) 'string<)))
	    (should
	     (equal (file-expand-wildcards "ba[rz]")
		    (sort (copy-sequence '("bar" "baz")) 'string<)))

	    (should
	     (equal
	      (file-expand-wildcards "*" 'full)
	      (sort
	       (copy-sequence `(,tmp-name2 ,tmp-name3 ,tmp-name4)) 'string<)))
	    (should
	     (equal
	      (file-expand-wildcards "ba?" 'full)
	      (sort (copy-sequence `(,tmp-name3 ,tmp-name4)) 'string<)))
	    (should
	     (equal
	      (file-expand-wildcards "ba[rz]" 'full)
	      (sort (copy-sequence `(,tmp-name3 ,tmp-name4)) 'string<)))

	    (should
	     (equal
	      (file-expand-wildcards (concat tmp-name1 "/" "*"))
	      (sort
	       (copy-sequence `(,tmp-name2 ,tmp-name3 ,tmp-name4)) 'string<)))
	    (should
	     (equal
	      (file-expand-wildcards (concat tmp-name1 "/" "ba?"))
	      (sort (copy-sequence `(,tmp-name3 ,tmp-name4)) 'string<)))
	    (should
	     (equal
	      (file-expand-wildcards (concat tmp-name1 "/" "ba[rz]"))
	      (sort (copy-sequence `(,tmp-name3 ,tmp-name4)) 'string<))))

	;; Cleanup.
	(ignore-errors
	  (delete-directory tmp-name1 'recursive))))))

(ert-deftest tramp-test17-insert-directory ()
  "Check `insert-directory'."
  (skip-unless (tramp--test-enabled))

  (dolist (quoted (if tramp--test-expensive-test '(nil t) '(nil)))
    (let* ((tmp-name1
            (expand-file-name (tramp--test-make-temp-name nil quoted)))
	   (tmp-name2 (expand-file-name "foo" tmp-name1))
	   ;; We test for the summary line.  Keyword "total" could be localized.
	   (process-environment
	    (append '("LANG=C" "LANGUAGE=C" "LC_ALL=C") process-environment)))
      (unwind-protect
	  (progn
	    (make-directory tmp-name1)
	    (write-region "foo" nil tmp-name2)
	    (should (file-directory-p tmp-name1))
	    (should (file-exists-p tmp-name2))
	    (with-temp-buffer
	      (insert-directory tmp-name1 nil)
	      (goto-char (point-min))
	      (should (looking-at-p (regexp-quote tmp-name1))))
	    (with-temp-buffer
	      (insert-directory tmp-name1 "-al")
	      (goto-char (point-min))
	      (should
	       (looking-at-p (format "^.+ %s$" (regexp-quote tmp-name1)))))
	    (with-temp-buffer
	      (insert-directory (file-name-as-directory tmp-name1) "-al")
	      (goto-char (point-min))
	      (should
	       (looking-at-p (format "^.+ %s/$" (regexp-quote tmp-name1)))))
	    (with-temp-buffer
	      (insert-directory
	       (file-name-as-directory tmp-name1) "-al" nil 'full-directory-p)
	      (goto-char (point-min))
	      (should
	       (looking-at-p
		(concat
		 ;; There might be a summary line.
		 "\\(total.+[[:digit:]]+\n\\)?"
		 ;; We don't know in which order ".", ".." and "foo" appear.
		 "\\(.+ \\(\\.?\\.\\|foo\\)\n\\)\\{3\\}")))))

	;; Cleanup.
	(ignore-errors (delete-directory tmp-name1 'recursive))))))

(ert-deftest tramp-test17-dired-with-wildcards ()
  "Check `dired' with wildcards."
  (skip-unless (tramp--test-enabled))
  (skip-unless (tramp--test-sh-p))
  (skip-unless (not (tramp--test-rsync-p)))
  ;; Since Emacs 26.1.
  (skip-unless (fboundp 'insert-directory-wildcard-in-dir-p))

  (dolist (quoted (if tramp--test-expensive-test '(nil t) '(nil)))
    (let* ((tmp-name1
	    (expand-file-name (tramp--test-make-temp-name nil quoted)))
	   (tmp-name2
            (expand-file-name (tramp--test-make-temp-name nil quoted)))
	   (tmp-name3 (expand-file-name "foo" tmp-name1))
	   (tmp-name4 (expand-file-name "bar" tmp-name2))
	   (tramp-test-temporary-file-directory
	    (funcall
	     (if quoted 'tramp-compat-file-name-quote 'identity)
	     tramp-test-temporary-file-directory))
	   buffer)
      (unwind-protect
	  (progn
	    (make-directory tmp-name1)
	    (write-region "foo" nil tmp-name3)
	    (should (file-directory-p tmp-name1))
	    (should (file-exists-p tmp-name3))
	    (make-directory tmp-name2)
	    (write-region "foo" nil tmp-name4)
	    (should (file-directory-p tmp-name2))
	    (should (file-exists-p tmp-name4))

	    ;; Check for expanded directory names.
	    (with-current-buffer
		(setq buffer
		      (dired-noselect
		       (expand-file-name
			"tramp-test*" tramp-test-temporary-file-directory)))
	      (goto-char (point-min))
	      (should
	       (re-search-forward
		(regexp-quote
		 (file-relative-name
		  tmp-name1 tramp-test-temporary-file-directory))))
	      (goto-char (point-min))
	      (should
	       (re-search-forward
		(regexp-quote
		 (file-relative-name
		  tmp-name2 tramp-test-temporary-file-directory)))))
	    (kill-buffer buffer)

	    ;; Check for expanded directory and file names.
	    (with-current-buffer
		(setq buffer
		      (dired-noselect
		       (expand-file-name
			"tramp-test*/*" tramp-test-temporary-file-directory)))
	      (goto-char (point-min))
	      (should
	       (re-search-forward
		(regexp-quote
		 (file-relative-name
		  tmp-name3 tramp-test-temporary-file-directory))))
	      (goto-char (point-min))
	      (should
	       (re-search-forward
		(regexp-quote
		 (file-relative-name
		  tmp-name4
		  tramp-test-temporary-file-directory)))))
	    (kill-buffer buffer)

	    ;; Check for special characters.
	    (setq tmp-name3 (expand-file-name "*?" tmp-name1))
	    (setq tmp-name4 (expand-file-name "[a-z0-9]" tmp-name2))
	    (write-region "foo" nil tmp-name3)
	    (should (file-exists-p tmp-name3))
	    (write-region "foo" nil tmp-name4)
	    (should (file-exists-p tmp-name4))

	    (with-current-buffer
		(setq buffer
		      (dired-noselect
		       (expand-file-name
			"tramp-test*/*" tramp-test-temporary-file-directory)))
	      (goto-char (point-min))
	      (should
	       (re-search-forward
		(regexp-quote
		 (file-relative-name
		  tmp-name3 tramp-test-temporary-file-directory))))
	      (goto-char (point-min))
	      (should
	       (re-search-forward
		(regexp-quote
		 (file-relative-name
		  tmp-name4
		  tramp-test-temporary-file-directory)))))
	    (kill-buffer buffer))

	;; Cleanup.
	(ignore-errors (kill-buffer buffer))
	(ignore-errors (delete-directory tmp-name1 'recursive))
	(ignore-errors (delete-directory tmp-name2 'recursive))))))

;; Method "smb" supports `make-symbolic-link' only if the remote host
;; has CIFS capabilities.  tramp-adb.el and tramp-gvfs.el do not
;; support symbolic links at all.
(defmacro tramp--test-ignore-make-symbolic-link-error (&rest body)
  "Run BODY, ignoring \"make-symbolic-link not supported\" file error."
  (declare (indent defun) (debug t))
  `(condition-case err
       (progn ,@body)
     ((error quit debug)
      (unless (and (eq (car err) 'file-error)
		   (string-equal (error-message-string err)
				 "make-symbolic-link not supported"))
	(signal (car err) (cdr err))))))

(ert-deftest tramp-test18-file-attributes ()
  "Check `file-attributes'.
This tests also `file-readable-p', `file-regular-p' and
`file-ownership-preserved-p'."
  (skip-unless (tramp--test-enabled))

  (dolist (quoted (if tramp--test-expensive-test '(nil t) '(nil)))
    ;; We must use `file-truename' for the temporary directory,
    ;; because it could be located on a symlinked directory.  This
    ;; would let the test fail.
    (let* ((tramp-test-temporary-file-directory
	    (file-truename tramp-test-temporary-file-directory))
	   (tmp-name1 (tramp--test-make-temp-name nil quoted))
	   (tmp-name2 (tramp--test-make-temp-name nil quoted))
	   ;; File name with "//".
	   (tmp-name3
	    (format
	     "%s%s"
	     (file-remote-p tmp-name1)
	     (replace-regexp-in-string
	      "/" "//" (file-remote-p tmp-name1 'localname))))
	   attr)
      (unwind-protect
	  (progn
	    ;; `file-ownership-preserved-p' should return t for
	    ;; non-existing files.  It is implemented only in tramp-sh.el.
	    (when (tramp--test-sh-p)
	      (should (file-ownership-preserved-p tmp-name1 'group)))
	    (write-region "foo" nil tmp-name1)
	    (should (file-exists-p tmp-name1))
	    (should (file-readable-p tmp-name1))
	    (should (file-regular-p tmp-name1))
	    (when (tramp--test-sh-p)
	      (should (file-ownership-preserved-p tmp-name1 'group)))

	    ;; We do not test inodes and device numbers.
	    (setq attr (file-attributes tmp-name1))
	    (should (consp attr))
	    (should (null (car attr)))
	    (should (numberp (nth 1 attr))) ;; Link.
	    (should (numberp (nth 2 attr))) ;; Uid.
	    (should (numberp (nth 3 attr))) ;; Gid.
	    ;; Last access time.
	    (should (stringp (current-time-string (nth 4 attr))))
	    ;; Last modification time.
	    (should (stringp (current-time-string (nth 5 attr))))
	    ;; Last status change time.
	    (should (stringp (current-time-string (nth 6 attr))))
	    (should (numberp (nth 7 attr))) ;; Size.
	    (should (stringp (nth 8 attr))) ;; Modes.

	    (setq attr (file-attributes tmp-name1 'string))
	    (should (stringp (nth 2 attr))) ;; Uid.
	    (should (stringp (nth 3 attr))) ;; Gid.

	    (tramp--test-ignore-make-symbolic-link-error
	      (when (tramp--test-sh-p)
		(should (file-ownership-preserved-p tmp-name2 'group)))
	      (make-symbolic-link tmp-name1 tmp-name2)
	      (should (file-exists-p tmp-name2))
	      (should (file-symlink-p tmp-name2))
	      (when (tramp--test-sh-p)
		(should (file-ownership-preserved-p tmp-name2 'group)))
	      (setq attr (file-attributes tmp-name2))
	      (should
	       (string-equal
		(funcall
		 (if quoted 'tramp-compat-file-name-quote 'identity)
		 (car attr))
		(file-remote-p (file-truename tmp-name1) 'localname)))
	      (delete-file tmp-name2))

	    ;; Check, that "//" in symlinks are handled properly.
	    (with-temp-buffer
	      (let ((default-directory tramp-test-temporary-file-directory))
		(shell-command
		 (format
		  "ln -s %s %s"
		  (tramp-file-name-localname
		   (tramp-dissect-file-name tmp-name3))
		  (tramp-file-name-localname
		   (tramp-dissect-file-name tmp-name2)))
		 t)))
	    (when (file-symlink-p tmp-name2)
	      (setq attr (file-attributes tmp-name2))
	      (should
	       (string-equal
		(car attr)
		(tramp-file-name-localname
		 (tramp-dissect-file-name tmp-name3))))
	      (delete-file tmp-name2))

	    (when (tramp--test-sh-p)
	      (should (file-ownership-preserved-p tmp-name1 'group)))
	    (delete-file tmp-name1)
	    (make-directory tmp-name1)
	    (should (file-exists-p tmp-name1))
	    (should (file-readable-p tmp-name1))
	    (should-not (file-regular-p tmp-name1))
	    (when (tramp--test-sh-p)
	      (should (file-ownership-preserved-p tmp-name1 'group)))
	    (setq attr (file-attributes tmp-name1))
	    (should (eq (car attr) t)))

	;; Cleanup.
	(ignore-errors (delete-directory tmp-name1))
	(ignore-errors (delete-file tmp-name1))
	(ignore-errors (delete-file tmp-name2))))))

(ert-deftest tramp-test19-directory-files-and-attributes ()
  "Check `directory-files-and-attributes'."
  (skip-unless (tramp--test-enabled))

  (dolist (quoted (if tramp--test-expensive-test '(nil t) '(nil)))
    ;; `directory-files-and-attributes' contains also values for
    ;; "../".  Ensure that this doesn't change during tests, for
    ;; example due to handling temporary files.
    (let* ((tmp-name1 (tramp--test-make-temp-name nil quoted))
	   (tmp-name2 (expand-file-name "bla" tmp-name1))
	   attr)
      (unwind-protect
	  (progn
	    (make-directory tmp-name1)
	    (should (file-directory-p tmp-name1))
	    (make-directory tmp-name2)
	    (should (file-directory-p tmp-name2))
	    (write-region "foo" nil (expand-file-name "foo" tmp-name2))
	    (write-region "bar" nil (expand-file-name "bar" tmp-name2))
	    (write-region "boz" nil (expand-file-name "boz" tmp-name2))
	    (setq attr (directory-files-and-attributes tmp-name2))
	    (should (consp attr))
	    ;; Dumb remote shells without perl(1) or stat(1) are not
	    ;; able to return the date correctly.  They say "don't know".
	    (dolist (elt attr)
	      (unless
		  (equal
		   (nth
		    5 (file-attributes (expand-file-name (car elt) tmp-name2)))
		   '(0 0))
		(should
		 (equal (file-attributes (expand-file-name (car elt) tmp-name2))
			(cdr elt)))))
	    (setq attr (directory-files-and-attributes tmp-name2 'full))
	    (dolist (elt attr)
	      (unless (equal (nth 5 (file-attributes (car elt))) '(0 0))
		(should
		 (equal (file-attributes (car elt)) (cdr elt)))))
	    (setq attr (directory-files-and-attributes tmp-name2 nil "^b"))
	    (should (equal (mapcar 'car attr) '("bar" "boz"))))

	;; Cleanup.
	(ignore-errors (delete-directory tmp-name1 'recursive))))))

(ert-deftest tramp-test20-file-modes ()
  "Check `file-modes'.
This tests also `file-executable-p', `file-writable-p' and `set-file-modes'."
  (skip-unless (tramp--test-enabled))
  (skip-unless (tramp--test-sh-p))

  (dolist (quoted (if tramp--test-expensive-test '(nil t) '(nil)))
    (let ((tmp-name (tramp--test-make-temp-name nil quoted)))
      (unwind-protect
	  (progn
	    (write-region "foo" nil tmp-name)
	    (should (file-exists-p tmp-name))
	    (set-file-modes tmp-name #o777)
	    (should (= (file-modes tmp-name) #o777))
	    (should (file-executable-p tmp-name))
	    (should (file-writable-p tmp-name))
	    (set-file-modes tmp-name #o444)
	    (should (= (file-modes tmp-name) #o444))
	    (should-not (file-executable-p tmp-name))
	    ;; A file is always writable for user "root".
	    (unless (zerop (nth 2 (file-attributes tmp-name)))
	      (should-not (file-writable-p tmp-name))))

	;; Cleanup.
	(ignore-errors (delete-file tmp-name))))))

(ert-deftest tramp-test21-file-links ()
  "Check `file-symlink-p'.
This tests also `make-symbolic-link', `file-truename' and `add-name-to-file'."
  (skip-unless (tramp--test-enabled))
  ;; The semantics has changed heavily in Emacs 26.1.  We cannot test
  ;; older Emacsen, therefore.
  (skip-unless (tramp--test-emacs26-p))

  (dolist (quoted (if tramp--test-expensive-test '(nil t) '(nil)))
    ;; We must use `file-truename' for the temporary directory,
    ;; because it could be located on a symlinked directory.  This
    ;; would let the test fail.
    (let* ((tramp-test-temporary-file-directory
	    (file-truename tramp-test-temporary-file-directory))
	   (tmp-name1 (tramp--test-make-temp-name nil quoted))
	   (tmp-name2 (tramp--test-make-temp-name nil quoted))
	   (tmp-name3 (tramp--test-make-temp-name 'local quoted))
	   (tmp-name4 (tramp--test-make-temp-name nil quoted))
	   (tmp-name5
	    (expand-file-name (file-name-nondirectory tmp-name1) tmp-name4)))
      ;; Check `make-symbolic-link'.
      (unwind-protect
	  (tramp--test-ignore-make-symbolic-link-error
	    (write-region "foo" nil tmp-name1)
	    (should (file-exists-p tmp-name1))
	    (make-symbolic-link tmp-name1 tmp-name2)
	    (should
	     (string-equal
	      (funcall
	       (if quoted 'tramp-compat-file-name-unquote 'identity)
	       (file-remote-p tmp-name1 'localname))
	      (file-symlink-p tmp-name2)))
	    (should-error
	     (make-symbolic-link tmp-name1 tmp-name2)
	     :type 'file-already-exists)
	    ;; A number means interactive case.
	    (cl-letf (((symbol-function 'yes-or-no-p) 'ignore))
	      (should-error
	       (make-symbolic-link tmp-name1 tmp-name2 0)
	       :type 'file-already-exists))
	    (cl-letf (((symbol-function 'yes-or-no-p) (lambda (_prompt) t)))
	      (make-symbolic-link tmp-name1 tmp-name2 0)
	      (should
	       (string-equal
		(funcall
		 (if quoted 'tramp-compat-file-name-unquote 'identity)
		 (file-remote-p tmp-name1 'localname))
		(file-symlink-p tmp-name2))))
	    (make-symbolic-link tmp-name1 tmp-name2 'ok-if-already-exists)
	    (should
	     (string-equal
	      (funcall
	       (if quoted 'tramp-compat-file-name-unquote 'identity)
	       (file-remote-p tmp-name1 'localname))
	      (file-symlink-p tmp-name2)))
	    ;; If we use the local part of `tmp-name1', it shall still work.
	    (make-symbolic-link
	     (file-remote-p tmp-name1 'localname)
	     tmp-name2 'ok-if-already-exists)
	    (should
	     (string-equal
	      (funcall
	       (if quoted 'tramp-compat-file-name-unquote 'identity)
	       (file-remote-p tmp-name1 'localname))
	      (file-symlink-p tmp-name2)))
	    ;; `tmp-name3' is a local file name.  Therefore, the link
	    ;; target remains unchanged, even if quoted.
	    (make-symbolic-link tmp-name1 tmp-name3)
	    (should
	     (string-equal tmp-name1 (file-symlink-p tmp-name3)))
	    ;; Check directory as newname.
	    (make-directory tmp-name4)
	    (should-error
	     (make-symbolic-link tmp-name1 tmp-name4)
	     :type 'file-already-exists)
	    (make-symbolic-link tmp-name1 (file-name-as-directory tmp-name4))
	    (should
	     (string-equal
	      (funcall
	       (if quoted 'tramp-compat-file-name-unquote 'identity)
	       (file-remote-p tmp-name1 'localname))
	      (file-symlink-p tmp-name5)))
	    ;; `smbclient' does not show symlinks in directories, so
	    ;; we cannot delete a non-empty directory.  We delete the
	    ;; file explicitly.
	    (delete-file tmp-name5))

	;; Cleanup.
	(ignore-errors
	  (delete-file tmp-name1)
	  (delete-file tmp-name2)
	  (delete-file tmp-name3)
	  (delete-directory tmp-name4 'recursive)))

      ;; Check `add-name-to-file'.
      (unwind-protect
	  (progn
	    (write-region "foo" nil tmp-name1)
	    (should (file-exists-p tmp-name1))
	    (add-name-to-file tmp-name1 tmp-name2)
	    (should (file-regular-p tmp-name2))
	    (should-error
	     (add-name-to-file tmp-name1 tmp-name2)
	     :type 'file-already-exists)
	    ;; A number means interactive case.
	    (cl-letf (((symbol-function 'yes-or-no-p) 'ignore))
	      (should-error
	       (add-name-to-file tmp-name1 tmp-name2 0)
	       :type 'file-already-exists))
	    (cl-letf (((symbol-function 'yes-or-no-p) (lambda (_prompt) t)))
	       (add-name-to-file tmp-name1 tmp-name2 0)
	       (should (file-regular-p tmp-name2)))
	    (add-name-to-file tmp-name1 tmp-name2 'ok-if-already-exists)
	    (should-not (file-symlink-p tmp-name2))
	    (should (file-regular-p tmp-name2))
	    ;; `tmp-name3' is a local file name.
	    (should-error
	     (add-name-to-file tmp-name1 tmp-name3)
	     :type 'file-error)
	    ;; Check directory as newname.
	    (make-directory tmp-name4)
	    (should-error
	     (add-name-to-file tmp-name1 tmp-name4)
	     :type 'file-already-exists)
	    (add-name-to-file tmp-name1 (file-name-as-directory tmp-name4))
	    (should
	     (file-regular-p
	      (expand-file-name (file-name-nondirectory tmp-name1) tmp-name4))))

	;; Cleanup.
	(ignore-errors
	  (delete-file tmp-name1)
	  (delete-file tmp-name2)
	  (delete-directory tmp-name4 'recursive)))

      ;; Check `file-truename'.
      (unwind-protect
	  (tramp--test-ignore-make-symbolic-link-error
	    (write-region "foo" nil tmp-name1)
	    (should (file-exists-p tmp-name1))
	    (should (string-equal tmp-name1 (file-truename tmp-name1)))
	    (make-symbolic-link tmp-name1 tmp-name2)
	    (should (file-symlink-p tmp-name2))
	    (should-not (string-equal tmp-name2 (file-truename tmp-name2)))
	    (should
	     (string-equal (file-truename tmp-name1) (file-truename tmp-name2)))
	    (should (file-equal-p tmp-name1 tmp-name2))
	    ;; Check relative symlink file name.
	    (delete-file tmp-name2)
	    (let ((default-directory tramp-test-temporary-file-directory))
	      (make-symbolic-link (file-name-nondirectory tmp-name1) tmp-name2))
	    (should (file-symlink-p tmp-name2))
	    (should-not (string-equal tmp-name2 (file-truename tmp-name2)))
	    (should
	     (string-equal (file-truename tmp-name1) (file-truename tmp-name2)))
	    (should (file-equal-p tmp-name1 tmp-name2))
	    ;; Symbolic links could look like a remote file name.
	    ;; They must be quoted then.
	    (delete-file tmp-name2)
	    (make-symbolic-link "/penguin:motd:" tmp-name2)
	    (should (file-symlink-p tmp-name2))
	    (should
	     (string-equal
	      (file-truename tmp-name2)
	      (tramp-compat-file-name-quote
	       (concat (file-remote-p tmp-name2) "/penguin:motd:"))))
	    ;; `tmp-name3' is a local file name.
	    (make-symbolic-link tmp-name1 tmp-name3)
	    (should (file-symlink-p tmp-name3))
            (should-not (string-equal tmp-name3 (file-truename tmp-name3)))
	    ;; `file-truename' returns a quoted file name for `tmp-name3'.
	    ;; We must unquote it.
	    (should
	     (string-equal
	      (file-truename tmp-name1)
	      (tramp-compat-file-name-unquote (file-truename tmp-name3)))))

	;; Cleanup.
	(ignore-errors
	  (delete-file tmp-name1)
	  (delete-file tmp-name2)
	  (delete-file tmp-name3)))

      ;; Symbolic links could be nested.
      (unwind-protect
	  (tramp--test-ignore-make-symbolic-link-error
	    (make-directory tmp-name1)
	    (should (file-directory-p tmp-name1))
	    (let* ((tramp-test-temporary-file-directory
		    (file-truename tmp-name1))
		   (tmp-name2 (tramp--test-make-temp-name nil quoted))
		   (tmp-name3 tmp-name2)
		   (number-nesting 15))
	      (dotimes (_ number-nesting)
		(make-symbolic-link
		 tmp-name3
		 (setq tmp-name3 (tramp--test-make-temp-name nil quoted))))
	      (should
	       (string-equal
		(file-truename tmp-name2)
		(file-truename tmp-name3)))
	      (should-error
	       (with-temp-buffer (insert-file-contents tmp-name2))
               :type tramp-file-missing)
	      (should-error
	       (with-temp-buffer (insert-file-contents tmp-name3))
               :type tramp-file-missing)
	      ;; `directory-files' does not show symlinks to
	      ;; non-existing targets in the "smb" case.  So we remove
	      ;; the symlinks manually.
	      (while (stringp (setq tmp-name2 (file-symlink-p tmp-name3)))
		(delete-file tmp-name3)
		(setq tmp-name3 (concat (file-remote-p tmp-name3) tmp-name2)))))

	;; Cleanup.
	(ignore-errors (delete-directory tmp-name1 'recursive)))

      ;; Detect cyclic symbolic links.
      (unwind-protect
	  (tramp--test-ignore-make-symbolic-link-error
	    (make-symbolic-link tmp-name2 tmp-name1)
	    (should (file-symlink-p tmp-name1))
	    (make-symbolic-link tmp-name1 tmp-name2)
	    (should (file-symlink-p tmp-name2))
	    (should-error (file-truename tmp-name1) :type 'file-error))

	;; Cleanup.
	(ignore-errors
	  (delete-file tmp-name1)
	  (delete-file tmp-name2)))

      ;; `file-truename' shall preserve trailing link of directories.
      (unless (file-symlink-p tramp-test-temporary-file-directory)
	(let* ((dir1 (directory-file-name tramp-test-temporary-file-directory))
	       (dir2 (file-name-as-directory dir1)))
	  (should (string-equal (file-truename dir1) (expand-file-name dir1)))
	  (should
	   (string-equal (file-truename dir2) (expand-file-name dir2))))))))

(ert-deftest tramp-test22-file-times ()
  "Check `set-file-times' and `file-newer-than-file-p'."
  (skip-unless (tramp--test-enabled))
  (skip-unless (or (tramp--test-adb-p) (tramp--test-sh-p)))

  (dolist (quoted (if tramp--test-expensive-test '(nil t) '(nil)))
    (let ((tmp-name1 (tramp--test-make-temp-name nil quoted))
	  (tmp-name2 (tramp--test-make-temp-name nil quoted))
	  (tmp-name3 (tramp--test-make-temp-name nil quoted)))
      (unwind-protect
	  (progn
	    (write-region "foo" nil tmp-name1)
	    (should (file-exists-p tmp-name1))
	    (should (consp (nth 5 (file-attributes tmp-name1))))
	    ;; '(0 0) means don't know, and will be replaced by
	    ;; `current-time'.  Therefore, we use '(0 1).  We skip the
	    ;; test, if the remote handler is not able to set the
	    ;; correct time.
	    (skip-unless (set-file-times tmp-name1 '(0 1)))
	    ;; Dumb remote shells without perl(1) or stat(1) are not
	    ;; able to return the date correctly.  They say "don't know".
	    (unless (equal (nth 5 (file-attributes tmp-name1)) '(0 0))
	      (should (equal (nth 5 (file-attributes tmp-name1)) '(0 1)))
	      (write-region "bla" nil tmp-name2)
	      (should (file-exists-p tmp-name2))
	      (should (file-newer-than-file-p tmp-name2 tmp-name1))
	      ;; `tmp-name3' does not exist.
	      (should (file-newer-than-file-p tmp-name2 tmp-name3))
	      (should-not (file-newer-than-file-p tmp-name3 tmp-name1))))

	;; Cleanup.
	(ignore-errors
	  (delete-file tmp-name1)
	  (delete-file tmp-name2))))))

(ert-deftest tramp-test23-visited-file-modtime ()
  "Check `set-visited-file-modtime' and `verify-visited-file-modtime'."
  (skip-unless (tramp--test-enabled))

  (dolist (quoted (if tramp--test-expensive-test '(nil t) '(nil)))
    (let ((tmp-name (tramp--test-make-temp-name nil quoted)))
      (unwind-protect
	  (progn
	    (write-region "foo" nil tmp-name)
	    (should (file-exists-p tmp-name))
	    (with-temp-buffer
	      (insert-file-contents tmp-name)
	      (should (verify-visited-file-modtime))
	      (set-visited-file-modtime '(0 1))
	      (should (verify-visited-file-modtime))
	      (should (equal (visited-file-modtime) '(0 1 0 0)))))

	;; Cleanup.
	(ignore-errors (delete-file tmp-name))))))

;; This test is inspired by Bug#29149.
(ert-deftest tramp-test24-file-acl ()
  "Check that `file-acl' and `set-file-acl' work proper."
  (skip-unless (tramp--test-enabled))
  (skip-unless (file-acl tramp-test-temporary-file-directory))

  ;; TODO: The quoted case does not work.  Copy local file to remote.
  ;;(dolist (quoted (if tramp--test-expensive-test '(nil t) '(nil)))
  (let (quoted)
    (let ((tmp-name1 (tramp--test-make-temp-name nil quoted))
	  (tmp-name2 (tramp--test-make-temp-name nil quoted))
	  (tmp-name3 (tramp--test-make-temp-name 'local quoted)))
      ;; Both files are remote.
      (unwind-protect
	  (progn
	    ;; Two files with same ACLs.
	    (write-region "foo" nil tmp-name1)
	    (should (file-exists-p tmp-name1))
	    (should (file-acl tmp-name1))
	    (copy-file tmp-name1 tmp-name2 nil nil nil 'preserve-permissions)
	    (should (file-acl tmp-name2))
	    (should (string-equal (file-acl tmp-name1) (file-acl tmp-name2)))
	    ;; Different permissions mean different ACLs.
	    (set-file-modes tmp-name1 #o777)
	    (set-file-modes tmp-name2 #o444)
	    (should-not
	     (string-equal (file-acl tmp-name1) (file-acl tmp-name2)))
	    ;; Copy ACL.
	    (should (set-file-acl tmp-name2 (file-acl tmp-name1)))
	    (should (string-equal (file-acl tmp-name1) (file-acl tmp-name2)))
	    ;; An invalid ACL does not harm.
	    (should-not (set-file-acl tmp-name2 "foo")))

	;; Cleanup.
	(ignore-errors (delete-file tmp-name1))
	(ignore-errors (delete-file tmp-name2)))

      ;; Remote and local file.
      (unwind-protect
	  (when (and (file-acl temporary-file-directory)
		     (not (tramp--test-windows-nt-or-smb-p)))
	    ;; Two files with same ACLs.
	    (write-region "foo" nil tmp-name1)
	    (should (file-exists-p tmp-name1))
	    (should (file-acl tmp-name1))
	    (copy-file tmp-name1 tmp-name3 nil nil nil 'preserve-permissions)
	    (should (file-acl tmp-name3))
	    (should (string-equal (file-acl tmp-name1) (file-acl tmp-name3)))
	    ;; Different permissions mean different ACLs.
	    (set-file-modes tmp-name1 #o777)
	    (set-file-modes tmp-name3 #o444)
	    (should-not
	     (string-equal (file-acl tmp-name1) (file-acl tmp-name3)))
<<<<<<< HEAD
	    ;; Copy ACL.
            (file-acl tmp-name1) (file-acl tmp-name3)
	    (should (string-equal (file-acl tmp-name1) (file-acl tmp-name3))))
=======
	    ;; Copy ACL.  Since we don't know whether Emacs is built
	    ;; with local ACL support, we must check it.
	    (when (set-file-acl tmp-name3 (file-acl tmp-name1))
	      (should (string-equal (file-acl tmp-name1) (file-acl tmp-name3))))
>>>>>>> fc5b8f10

	    ;; Two files with same ACLs.
	    (delete-file tmp-name1)
	    (copy-file tmp-name3 tmp-name1 nil nil nil 'preserve-permissions)
	    (should (file-acl tmp-name1))
	    (should (string-equal (file-acl tmp-name1) (file-acl tmp-name3)))
	    ;; Different permissions mean different ACLs.
	    (set-file-modes tmp-name1 #o777)
	    (set-file-modes tmp-name3 #o444)
	    (should-not
	     (string-equal (file-acl tmp-name1) (file-acl tmp-name3)))
	    ;; Copy ACL.
	    (set-file-acl tmp-name1 (file-acl tmp-name3))
	    (should (string-equal (file-acl tmp-name1) (file-acl tmp-name3))))

	;; Cleanup.
	(ignore-errors (delete-file tmp-name1))
	(ignore-errors (delete-file tmp-name3))))))

(ert-deftest tramp-test25-file-selinux ()
  "Check `file-selinux-context' and `set-file-selinux-context'."
  (skip-unless (tramp--test-enabled))
  (skip-unless
   (not (equal (file-selinux-context tramp-test-temporary-file-directory)
	       '(nil nil nil nil))))

  ;; TODO: The quoted case does not work.  Copy local file to remote.
  ;;(dolist (quoted (if tramp--test-expensive-test '(nil t) '(nil)))
  (let (quoted)
    (let ((tmp-name1 (tramp--test-make-temp-name nil quoted))
	  (tmp-name2 (tramp--test-make-temp-name nil quoted))
	  (tmp-name3 (tramp--test-make-temp-name 'local quoted)))
      ;; Both files are remote.
      (unwind-protect
	  (progn
	    ;; Two files with same SELinux context.
	    (write-region "foo" nil tmp-name1)
	    (should (file-exists-p tmp-name1))
	    (should (file-selinux-context tmp-name1))
	    (copy-file tmp-name1 tmp-name2)
	    (should (file-selinux-context tmp-name2))
	    (should
	     (equal
	      (file-selinux-context tmp-name1)
	      (file-selinux-context tmp-name2)))
	    ;; Check different SELinux context.  We cannot support
	    ;; different ranges in this test; let's assume the most
	    ;; likely one.
	    (let ((context (file-selinux-context tmp-name1)))
	      (when (and (string-equal (nth 3 context) "s0")
			 (setcar (nthcdr 3 context) "s0:c0")
			 (set-file-selinux-context tmp-name1 context))
		(should-not
		 (equal
		  (file-selinux-context tmp-name1)
		  (file-selinux-context tmp-name2)))))
	    ;; Copy SELinux context.
	    (should
	     (set-file-selinux-context
	      tmp-name2 (file-selinux-context tmp-name1)))
	    (should
	     (equal
	      (file-selinux-context tmp-name1)
	      (file-selinux-context tmp-name2)))
	    ;; An invalid SELinux context does not harm.
	    (should-not (set-file-selinux-context tmp-name2 "foo")))

	;; Cleanup.
	(ignore-errors (delete-file tmp-name1))
	(ignore-errors (delete-file tmp-name2)))

      ;; Remote and local file.
      (unwind-protect
	  (when (and (not
		      (or (equal (file-selinux-context temporary-file-directory)
				 '(nil nil nil nil))
			  (tramp--test-windows-nt-or-smb-p)))
		     ;; Both users shall use the same SELinux context.
		     (string-equal
		      (let ((default-directory temporary-file-directory))
			(shell-command-to-string "id -Z"))
		      (let ((default-directory
			      tramp-test-temporary-file-directory))
			(shell-command-to-string "id -Z"))))

	    ;; Two files with same SELinux context.
	    (write-region "foo" nil tmp-name1)
	    (should (file-exists-p tmp-name1))
	    (should (file-selinux-context tmp-name1))
	    (copy-file tmp-name1 tmp-name3)
	    (should (file-selinux-context tmp-name3))
	    ;; We cannot expect that copying over file system
	    ;; boundaries keeps SELinux context.  So we copy it
	    ;; explicitly.
	    (should
	     (set-file-selinux-context
	      tmp-name3 (file-selinux-context tmp-name1)))
	    (should
	     (equal
	      (file-selinux-context tmp-name1)
	      (file-selinux-context tmp-name3)))
	    ;; Check different SELinux context.  We cannot support
	    ;; different ranges in this test; let's assume the most
	    ;; likely one.
	    (let ((context (file-selinux-context tmp-name1)))
	      (when (and (string-equal (nth 3 context) "s0")
			 (setcar (nthcdr 3 context) "s0:c0")
			 (set-file-selinux-context tmp-name1 context))
		(should-not
		 (equal
		  (file-selinux-context tmp-name1)
		  (file-selinux-context tmp-name3)))))
	    ;; Copy SELinux context.
	    (should
	     (set-file-selinux-context
	      tmp-name3 (file-selinux-context tmp-name1)))
	    (should
	     (equal
	      (file-selinux-context tmp-name1)
	      (file-selinux-context tmp-name3)))

	    ;; Two files with same SELinux context.
	    (delete-file tmp-name1)
	    (copy-file tmp-name3 tmp-name1)
	    (should (file-selinux-context tmp-name1))
	    ;; We cannot expect that copying over file system
	    ;; boundaries keeps SELinux context.  So we copy it
	    ;; explicitly.
	    (should
	     (set-file-selinux-context
	      tmp-name1 (file-selinux-context tmp-name3)))
	    (should
	     (equal
	      (file-selinux-context tmp-name1)
	      (file-selinux-context tmp-name3)))
	    ;; Check different SELinux context.  We cannot support
	    ;; different ranges in this test; let's assume the most
	    ;; likely one.
	    (let ((context (file-selinux-context tmp-name3)))
	      (when (and (string-equal (nth 3 context) "s0")
			 (setcar (nthcdr 3 context) "s0:c0")
			 (set-file-selinux-context tmp-name3 context))
		(should-not
		 (equal
		  (file-selinux-context tmp-name1)
		  (file-selinux-context tmp-name3)))))
	    ;; Copy SELinux context.
	    (should
	     (set-file-selinux-context
	      tmp-name1 (file-selinux-context tmp-name3)))
	    (should
	     (equal
	      (file-selinux-context tmp-name1)
	      (file-selinux-context tmp-name3))))

	;; Cleanup.
	(ignore-errors (delete-file tmp-name1))
	(ignore-errors (delete-file tmp-name3))))))

(ert-deftest tramp-test26-file-name-completion ()
  "Check `file-name-completion' and `file-name-all-completions'."
  (skip-unless (tramp--test-enabled))

  ;; Method and host name in completion mode.  This kind of completion
  ;; does not work on MS Windows.
  (when (not (memq system-type '(cygwin windows-nt)))
    (let ((method (file-remote-p tramp-test-temporary-file-directory 'method))
	  (host (file-remote-p tramp-test-temporary-file-directory 'host))
          (orig-syntax tramp-syntax))
      (when (and (stringp host) (string-match tramp-host-with-port-regexp host))
	(setq host (match-string 1 host)))

      (unwind-protect
          (dolist
	      (syntax
	       (if tramp--test-expensive-test
		   (tramp-syntax-values) `(,orig-syntax)))
            (tramp-change-syntax syntax)
            (let ;; This is needed for the `simplified' syntax.
                ((method-marker
                  (if (zerop (length tramp-method-regexp))
                      "" tramp-default-method-marker))
                 ;; This is needed for the `separate' syntax.
                 (prefix-format (substring tramp-prefix-format 1)))
              ;; Complete method name.
	      (unless (or (zerop (length method))
                          (zerop (length tramp-method-regexp)))
	        (should
	         (member
		  (concat prefix-format method tramp-postfix-method-format)
		  (file-name-all-completions
                   (concat prefix-format (substring method 0 1)) "/"))))
              ;; Complete host name for default method.  With gvfs
              ;; based methods, host name will be determined as
              ;; host.local, so we omit the test.
	      (let ((tramp-default-method (or method tramp-default-method)))
		(unless (or (zerop (length host))
			    (tramp--test-gvfs-p tramp-default-method))
		  (should
		   (member
		    (concat
                     prefix-format method-marker tramp-postfix-method-format
                     host tramp-postfix-host-format)
		    (file-name-all-completions
		     (concat
                      prefix-format method-marker tramp-postfix-method-format
                      (substring host 0 1))
                     "/")))))
              ;; Complete host name.
	      (unless (or (zerop (length method))
                          (zerop (length tramp-method-regexp))
                          (zerop (length host))
			  (tramp--test-gvfs-p method))
	        (should
	         (member
		  (concat
                   prefix-format method tramp-postfix-method-format
                   host tramp-postfix-host-format)
		  (file-name-all-completions
		   (concat prefix-format method tramp-postfix-method-format)
                   "/"))))))

	;; Cleanup.
        (tramp-change-syntax orig-syntax))))

  (dolist (n-e '(nil t))
    (dolist (quoted (if tramp--test-expensive-test '(nil t) '(nil)))
      (let ((non-essential n-e)
	    (tmp-name (tramp--test-make-temp-name nil quoted)))

	(unwind-protect
	    (progn
	      ;; Local files.
	      (make-directory tmp-name)
	      (should (file-directory-p tmp-name))
	      (write-region "foo" nil (expand-file-name "foo" tmp-name))
	      (should (file-exists-p (expand-file-name "foo" tmp-name)))
	      (write-region "bar" nil (expand-file-name "bold" tmp-name))
	      (should (file-exists-p (expand-file-name "bold" tmp-name)))
	      (make-directory (expand-file-name "boz" tmp-name))
	      (should (file-directory-p (expand-file-name "boz" tmp-name)))
	      (should (equal (file-name-completion "fo" tmp-name) "foo"))
	      (should (equal (file-name-completion "foo" tmp-name) t))
	      (should (equal (file-name-completion "b" tmp-name) "bo"))
	      (should-not (file-name-completion "a" tmp-name))
	      (should
	       (equal
		(file-name-completion "b" tmp-name 'file-directory-p) "boz/"))
	      (should
	       (equal (file-name-all-completions "fo" tmp-name) '("foo")))
	      (should
	       (equal
		(sort (file-name-all-completions "b" tmp-name) 'string-lessp)
		'("bold" "boz/")))
	      (should-not (file-name-all-completions "a" tmp-name))
	      ;; `completion-regexp-list' restricts the completion to
	      ;; files which match all expressions in this list.
	      (let ((completion-regexp-list
		     `(,directory-files-no-dot-files-regexp "b")))
		(should
		 (equal (file-name-completion "" tmp-name) "bo"))
		(should
		 (equal
		  (sort (file-name-all-completions "" tmp-name) 'string-lessp)
		  '("bold" "boz/"))))
	      ;; `file-name-completion' ignores file names that end in
	      ;; any string in `completion-ignored-extensions'.
	      (let ((completion-ignored-extensions '(".ext")))
		(write-region "foo" nil (expand-file-name "foo.ext" tmp-name))
		(should (file-exists-p (expand-file-name "foo.ext" tmp-name)))
		(should (equal (file-name-completion "fo" tmp-name) "foo"))
		(should (equal (file-name-completion "foo" tmp-name) t))
		(should
		 (equal (file-name-completion "foo." tmp-name) "foo.ext"))
		(should (equal (file-name-completion "foo.ext" tmp-name) t))
		;; `file-name-all-completions' is not affected.
		(should
		 (equal
		  (sort (file-name-all-completions "" tmp-name) 'string-lessp)
		  '("../" "./" "bold" "boz/" "foo" "foo.ext")))))

	  ;; Cleanup.
	  (ignore-errors (delete-directory tmp-name 'recursive)))))))

(ert-deftest tramp-test27-load ()
  "Check `load'."
  (skip-unless (tramp--test-enabled))

  (dolist (quoted (if tramp--test-expensive-test '(nil t) '(nil)))
    (let ((tmp-name (tramp--test-make-temp-name nil quoted)))
      (unwind-protect
	  (progn
	    (load tmp-name 'noerror 'nomessage)
	    (should-not (featurep 'tramp-test-load))
	    (write-region "(provide 'tramp-test-load)" nil tmp-name)
	    ;; `load' in lread.c does not pass `must-suffix'.  Why?
	    ;;(should-error
	    ;; (load tmp-name nil 'nomessage 'nosuffix 'must-suffix)
	    ;; :type 'file-error)
	    (load tmp-name nil 'nomessage 'nosuffix)
	    (should (featurep 'tramp-test-load)))

	;; Cleanup.
	(ignore-errors
	  (and (featurep 'tramp-test-load) (unload-feature 'tramp-test-load))
	  (delete-file tmp-name))))))

(ert-deftest tramp-test28-process-file ()
  "Check `process-file'."
  :tags '(:expensive-test)
  (skip-unless (tramp--test-enabled))
  (skip-unless (or (tramp--test-adb-p) (tramp--test-sh-p)))

  (dolist (quoted (if tramp--test-expensive-test '(nil t) '(nil)))
    (let* ((tmp-name (tramp--test-make-temp-name nil quoted))
	   (fnnd (file-name-nondirectory tmp-name))
	   (default-directory tramp-test-temporary-file-directory)
	   kill-buffer-query-functions)
      (unwind-protect
	  (progn
	    ;; We cannot use "/bin/true" and "/bin/false"; those paths
	    ;; do not exist on hydra.
	    (should (zerop (process-file "true")))
	    (should-not (zerop (process-file "false")))
	    (should-not (zerop (process-file "binary-does-not-exist")))
	    (with-temp-buffer
	      (write-region "foo" nil tmp-name)
	      (should (file-exists-p tmp-name))
	      (should (zerop (process-file "ls" nil t nil fnnd)))
	      ;; `ls' could produce colorized output.
	      (goto-char (point-min))
	      (while
		  (re-search-forward tramp-display-escape-sequence-regexp nil t)
		(replace-match "" nil nil))
	      (should (string-equal (format "%s\n" fnnd) (buffer-string)))
	      (should-not (get-buffer-window (current-buffer) t))

	      ;; Second run. The output must be appended.
	      (goto-char (point-max))
	      (should (zerop (process-file "ls" nil t t fnnd)))
	      ;; `ls' could produce colorized output.
	      (goto-char (point-min))
	      (while
		  (re-search-forward tramp-display-escape-sequence-regexp nil t)
		(replace-match "" nil nil))
	      (should
	       (string-equal (format "%s\n%s\n" fnnd fnnd) (buffer-string)))
	      ;; A non-nil DISPLAY must not raise the buffer.
	      (should-not (get-buffer-window (current-buffer) t))))

	;; Cleanup.
	(ignore-errors (delete-file tmp-name))))))

(ert-deftest tramp-test29-start-file-process ()
  "Check `start-file-process'."
  :tags '(:expensive-test)
  (skip-unless (tramp--test-enabled))
  (skip-unless (tramp--test-sh-p))

  (dolist (quoted (if tramp--test-expensive-test '(nil t) '(nil)))
    (let ((default-directory tramp-test-temporary-file-directory)
	  (tmp-name (tramp--test-make-temp-name nil quoted))
	  kill-buffer-query-functions proc)
      (unwind-protect
	  (with-temp-buffer
	    (setq proc (start-file-process "test1" (current-buffer) "cat"))
	    (should (processp proc))
	    (should (equal (process-status proc) 'run))
	    (process-send-string proc "foo")
	    (process-send-eof proc)
	    ;; Read output.
	    (with-timeout (10 (ert-fail "`start-file-process' timed out"))
	      (while (< (- (point-max) (point-min)) (length "foo"))
		(accept-process-output proc 0.1)))
	    (should (string-equal (buffer-string) "foo")))

	;; Cleanup.
	(ignore-errors (delete-process proc)))

      (unwind-protect
	  (with-temp-buffer
	    (write-region "foo" nil tmp-name)
	    (should (file-exists-p tmp-name))
	    (setq proc
		  (start-file-process
		   "test2" (current-buffer)
		   "cat" (file-name-nondirectory tmp-name)))
	    (should (processp proc))
	    ;; Read output.
	    (with-timeout (10 (ert-fail "`start-file-process' timed out"))
	      (while (< (- (point-max) (point-min)) (length "foo"))
		(accept-process-output proc 0.1)))
	    (should (string-equal (buffer-string) "foo")))

	;; Cleanup.
	(ignore-errors
	  (delete-process proc)
	  (delete-file tmp-name)))

      (unwind-protect
	  (with-temp-buffer
	    (setq proc (start-file-process "test3" (current-buffer) "cat"))
	    (should (processp proc))
	    (should (equal (process-status proc) 'run))
	    (set-process-filter
	     proc
	     (lambda (p s) (with-current-buffer (process-buffer p) (insert s))))
	    (process-send-string proc "foo")
	    (process-send-eof proc)
	    ;; Read output.
	    (with-timeout (10 (ert-fail "`start-file-process' timed out"))
	      (while (< (- (point-max) (point-min)) (length "foo"))
		(accept-process-output proc 0.1)))
	    (should (string-equal (buffer-string) "foo")))

	;; Cleanup.
	(ignore-errors (delete-process proc))))))

(ert-deftest tramp-test30-interrupt-process ()
  "Check `interrupt-process'."
  :tags '(:expensive-test)
  (skip-unless (tramp--test-enabled))
  (skip-unless (tramp--test-sh-p))
  ;; Since Emacs 26.1.
  (skip-unless (boundp 'interrupt-process-functions))

  (let ((default-directory tramp-test-temporary-file-directory)
	kill-buffer-query-functions proc)
    (unwind-protect
	(with-temp-buffer
	  (setq proc (start-file-process "test" (current-buffer) "sleep" "10"))
	  (should (processp proc))
	  (should (process-live-p proc))
	  (should (equal (process-status proc) 'run))
	  (should (numberp (process-get proc 'remote-pid)))
	  (should (interrupt-process proc))
	  ;; Let the process accept the interrupt.
          (accept-process-output proc 1 nil 0)
	  (should-not (process-live-p proc))
	  ;; An interrupted process cannot be interrupted, again.
	  (should-error (interrupt-process proc) :type 'error))

      ;; Cleanup.
      (ignore-errors (delete-process proc)))))

(ert-deftest tramp-test31-shell-command ()
  "Check `shell-command'."
  :tags '(:expensive-test)
  (skip-unless (tramp--test-enabled))
  (skip-unless (tramp--test-sh-p))

  (dolist (quoted (if tramp--test-expensive-test '(nil t) '(nil)))
    (let ((tmp-name (tramp--test-make-temp-name nil quoted))
	  (default-directory tramp-test-temporary-file-directory)
	  ;; Suppress nasty messages.
	  (inhibit-message t)
	  kill-buffer-query-functions)
      (unwind-protect
	  (with-temp-buffer
	    (write-region "foo" nil tmp-name)
	    (should (file-exists-p tmp-name))
	    (shell-command
	     (format "ls %s" (file-name-nondirectory tmp-name))
	     (current-buffer))
	    ;; `ls' could produce colorized output.
	    (goto-char (point-min))
	    (while
		(re-search-forward tramp-display-escape-sequence-regexp nil t)
	      (replace-match "" nil nil))
	    (should
	     (string-equal
	      (format "%s\n" (file-name-nondirectory tmp-name))
	      (buffer-string))))

	;; Cleanup.
	(ignore-errors (delete-file tmp-name)))

      (unwind-protect
	  (with-temp-buffer
	    (write-region "foo" nil tmp-name)
	    (should (file-exists-p tmp-name))
	    (async-shell-command
	     (format "ls %s" (file-name-nondirectory tmp-name))
	     (current-buffer))
	    ;; Read output.
	    (with-timeout (10 (ert-fail "`async-shell-command' timed out"))
	      (while (< (- (point-max) (point-min))
			(1+ (length (file-name-nondirectory tmp-name))))
		(accept-process-output
		 (get-buffer-process (current-buffer)) 0.1)))
	    ;; `ls' could produce colorized output.
	    (goto-char (point-min))
	    (while
		(re-search-forward tramp-display-escape-sequence-regexp nil t)
	      (replace-match "" nil nil))
	    ;; There might be a nasty "Process *Async Shell* finished" message.
	    (goto-char (point-min))
	    (forward-line)
	    (narrow-to-region (point-min) (point))
	    (should
	     (string-equal
	      (format "%s\n" (file-name-nondirectory tmp-name))
	      (buffer-string))))

	;; Cleanup.
	(ignore-errors (delete-file tmp-name)))

      (unwind-protect
	  (with-temp-buffer
	    (write-region "foo" nil tmp-name)
	    (should (file-exists-p tmp-name))
	    (async-shell-command "read line; ls $line" (current-buffer))
	    (process-send-string
	     (get-buffer-process (current-buffer))
	     (format "%s\n" (file-name-nondirectory tmp-name)))
	    ;; Read output.
	    (with-timeout (10 (ert-fail "`async-shell-command' timed out"))
	      (while (< (- (point-max) (point-min))
			(1+ (length (file-name-nondirectory tmp-name))))
		(accept-process-output
		 (get-buffer-process (current-buffer)) 0.1)))
	    ;; `ls' could produce colorized output.
	    (goto-char (point-min))
	    (while
		(re-search-forward tramp-display-escape-sequence-regexp nil t)
	      (replace-match "" nil nil))
	    ;; There might be a nasty "Process *Async Shell* finished" message.
	    (goto-char (point-min))
	    (forward-line)
	    (narrow-to-region (point-min) (point))
	    (should
	     (string-equal
	      (format "%s\n" (file-name-nondirectory tmp-name))
	      (buffer-string))))

	;; Cleanup.
	(ignore-errors (delete-file tmp-name))))))

(defun tramp--test-shell-command-to-string-asynchronously (command)
  "Like `shell-command-to-string', but for asynchronous processes."
  (with-temp-buffer
    (async-shell-command command (current-buffer))
    (with-timeout (10)
      (while (get-buffer-process (current-buffer))
	(accept-process-output (get-buffer-process (current-buffer)) 0.1)))
    (accept-process-output nil 0.1)
    (buffer-substring-no-properties (point-min) (point-max))))

;; This test is inspired by Bug#23952.
(ert-deftest tramp-test32-environment-variables ()
  "Check that remote processes set / unset environment variables properly."
  :tags '(:expensive-test)
  (skip-unless (tramp--test-enabled))
  (skip-unless (tramp--test-sh-p))

  (dolist (this-shell-command-to-string
	   '(;; Synchronously.
	     shell-command-to-string
	     ;; Asynchronously.
	     tramp--test-shell-command-to-string-asynchronously))

    (let ((default-directory tramp-test-temporary-file-directory)
	  (shell-file-name "/bin/sh")
	  (envvar (concat "VAR_" (upcase (md5 (current-time-string)))))
	  kill-buffer-query-functions)

      (unwind-protect
	  ;; Set a value.
	  (let ((process-environment
		 (cons (concat envvar "=foo") process-environment)))
	    ;; Default value.
	    (should
	     (string-match
	      "foo"
	      (funcall
	       this-shell-command-to-string
	       (format "echo -n ${%s:?bla}" envvar))))))

      (unwind-protect
	  ;; Set the empty value.
	  (let ((process-environment
		 (cons (concat envvar "=") process-environment)))
	    ;; Value is null.
	    (should
	     (string-match
	      "bla"
	      (funcall
	       this-shell-command-to-string
	       (format "echo -n ${%s:?bla}" envvar))))
	    ;; Variable is set.
	    (should
	     (string-match
	      (regexp-quote envvar)
	      (funcall this-shell-command-to-string "set")))))

      ;; We force a reconnect, in order to have a clean environment.
      (tramp-cleanup-connection
       (tramp-dissect-file-name tramp-test-temporary-file-directory)
       'keep-debug 'keep-password)
      (unwind-protect
	  ;; Unset the variable.
	  (let ((tramp-remote-process-environment
		 (cons (concat envvar "=foo")
		       tramp-remote-process-environment)))
	    ;; Set the initial value, we want to unset below.
	    (should
	     (string-match
	      "foo"
	      (funcall
	       this-shell-command-to-string
	       (format "echo -n ${%s:?bla}" envvar))))
	    (let ((process-environment
		   (cons envvar process-environment)))
	      ;; Variable is unset.
	      (should
	       (string-match
		"bla"
		(funcall
		 this-shell-command-to-string
		 (format "echo -n ${%s:?bla}" envvar))))
	      ;; Variable is unset.
	      (should-not
	       (string-match
		(regexp-quote envvar)
		(funcall this-shell-command-to-string "set")))))))))

;; This test is inspired by Bug#27009.
(ert-deftest tramp-test32-environment-variables-and-port-numbers ()
  "Check that two connections with separate ports are different."
  (skip-unless (tramp--test-enabled))
  ;; We test it only for the mock-up connection; otherwise there might
  ;; be problems with the used ports.
  (skip-unless
   (and
    (eq tramp-syntax 'default)
    (string-equal
     "mock" (file-remote-p tramp-test-temporary-file-directory 'method))))

  ;; We force a reconnect, in order to have a clean environment.
  (dolist (dir `(,tramp-test-temporary-file-directory
		 "/mock:localhost#11111:" "/mock:localhost#22222:"))
    (tramp-cleanup-connection
     (tramp-dissect-file-name dir) 'keep-debug 'keep-password))

  (unwind-protect
      (dolist (port '(11111 22222))
	(let* ((default-directory
		 (format "/mock:localhost#%d:%s" port temporary-file-directory))
	       (shell-file-name "/bin/sh")
	       (envvar (concat "VAR_" (upcase (md5 (current-time-string)))))
	       ;; We cannot use `process-environment', because this
	       ;; would be applied in `process-file'.
	       (tramp-remote-process-environment
		(cons
		 (format "%s=%d" envvar port)
		 tramp-remote-process-environment)))
	  (should
	   (string-equal
	    (number-to-string port)
	    (shell-command-to-string (format "echo -n $%s" envvar))))))

    ;; Cleanup.
    (dolist (dir '("/mock:localhost#11111:" "/mock:localhost#22222:"))
      (tramp-cleanup-connection (tramp-dissect-file-name dir)))))

;; The functions were introduced in Emacs 26.1.
(ert-deftest tramp-test33-explicit-shell-file-name ()
  "Check that connection-local `explicit-shell-file-name' is set."
  :tags '(:expensive-test)
  (skip-unless (tramp--test-enabled))
  (skip-unless (tramp--test-sh-p))
  ;; Since Emacs 26.1.
  (skip-unless (and (fboundp 'connection-local-set-profile-variables)
		    (fboundp 'connection-local-set-profiles)))

  ;; `connection-local-set-profile-variables' and
  ;; `connection-local-set-profiles' exist since Emacs 26.1.  We don't
  ;; want to see compiler warnings for older Emacsen.
  (let ((default-directory tramp-test-temporary-file-directory)
	explicit-shell-file-name kill-buffer-query-functions)
    (unwind-protect
	(progn
	  ;; `shell-mode' would ruin our test, because it deletes all
	  ;; buffer local variables.
	  (put 'explicit-shell-file-name 'permanent-local t)
	  ;; Declare connection-local variable `explicit-shell-file-name'.
	  (with-no-warnings
	    (connection-local-set-profile-variables
	     'remote-sh
	     '((explicit-shell-file-name . "/bin/sh")
	       (explicit-sh-args . ("-i"))))
	    (connection-local-set-profiles
	     `(:application tramp
	       :protocol ,(file-remote-p default-directory 'method)
	       :user ,(file-remote-p default-directory 'user)
	       :machine ,(file-remote-p default-directory 'host))
	     'remote-sh))

	  ;; Run interactive shell.  Since the default directory is
	  ;; remote, `explicit-shell-file-name' shall be set in order
	  ;; to avoid a question.
	  (with-current-buffer (get-buffer-create "*shell*")
	    (ignore-errors (kill-process (current-buffer)))
	    (should-not explicit-shell-file-name)
	    (call-interactively 'shell)
	    (should explicit-shell-file-name)))

      (put 'explicit-shell-file-name 'permanent-local nil)
      (kill-buffer "*shell*"))))

(ert-deftest tramp-test34-vc-registered ()
  "Check `vc-registered'."
  :tags '(:expensive-test)
  (skip-unless (tramp--test-enabled))
  (skip-unless (tramp--test-sh-p))

  (dolist (quoted (if tramp--test-expensive-test '(nil t) '(nil)))
    (let* ((default-directory tramp-test-temporary-file-directory)
	   (tmp-name1 (tramp--test-make-temp-name nil quoted))
	   (tmp-name2 (expand-file-name "foo" tmp-name1))
	   (tramp-remote-process-environment tramp-remote-process-environment)
	   (vc-handled-backends
	    (with-parsed-tramp-file-name tramp-test-temporary-file-directory nil
	      (cond
	       ((tramp-find-executable
		 v vc-git-program (tramp-get-remote-path v))
		'(Git))
	       ((tramp-find-executable
		 v vc-hg-program (tramp-get-remote-path v))
		'(Hg))
	       ((tramp-find-executable
		 v vc-bzr-program (tramp-get-remote-path v))
		(setq tramp-remote-process-environment
		      (cons (format "BZR_HOME=%s"
				    (file-remote-p tmp-name1 'localname))
			    tramp-remote-process-environment))
		;; We must force a reconnect, in order to activate $BZR_HOME.
		(tramp-cleanup-connection
		 (tramp-dissect-file-name tramp-test-temporary-file-directory)
		 'keep-debug 'keep-password)
		'(Bzr))
	       (t nil))))
	   ;; Suppress nasty messages.
	   (inhibit-message t))
      (skip-unless vc-handled-backends)
      (unless quoted (tramp--test-message "%s" vc-handled-backends))

      (unwind-protect
	  (progn
	    (make-directory tmp-name1)
	    (write-region "foo" nil tmp-name2)
	    (should (file-directory-p tmp-name1))
	    (should (file-exists-p tmp-name2))
	    (should-not (vc-registered tmp-name1))
	    (should-not (vc-registered tmp-name2))

	    (let ((default-directory tmp-name1))
	      ;; Create empty repository, and register the file.
	      ;; Sometimes, creation of repository fails (bzr!); we
	      ;; skip the test then.
	      (condition-case nil
		  (vc-create-repo (car vc-handled-backends))
		(error (skip-unless nil)))
	      ;; The structure of VC-FILESET is not documented.  Let's
	      ;; hope it won't change.
	      (condition-case nil
		  (vc-register
		   (list (car vc-handled-backends)
			 (list (file-name-nondirectory tmp-name2))))
		;; `vc-register' has changed its arguments in Emacs 25.1.
		(error
		 (vc-register
		  nil (list (car vc-handled-backends)
			    (list (file-name-nondirectory tmp-name2))))))
	      ;; vc-git uses an own process sentinel, Tramp's sentinel
	      ;; for flushing the cache isn't used.
	      (dired-uncache (concat (file-remote-p default-directory) "/"))
	      (should (vc-registered (file-name-nondirectory tmp-name2)))))

	;; Cleanup.
	(ignore-errors (delete-directory tmp-name1 'recursive))))))

(ert-deftest tramp-test35-make-auto-save-file-name ()
  "Check `make-auto-save-file-name'."
  (skip-unless (tramp--test-enabled))

  (dolist (quoted (if tramp--test-expensive-test '(nil t) '(nil)))
    (let ((tmp-name1 (tramp--test-make-temp-name nil quoted))
	  (tmp-name2 (tramp--test-make-temp-name nil quoted)))

      (unwind-protect
	  (progn
	    ;; Use default `auto-save-file-name-transforms' mechanism.
	    (let (tramp-auto-save-directory)
	      (with-temp-buffer
		(setq buffer-file-name tmp-name1)
		(should
		 (string-equal
		  (make-auto-save-file-name)
		  ;; This is taken from original `make-auto-save-file-name'.
		  ;; We call `convert-standard-filename', because on
		  ;; MS Windows the (local) colons must be replaced by
		  ;; exclamation marks.
		  (convert-standard-filename
		   (expand-file-name
		    (format
		     "#%s#"
		     (subst-char-in-string
		      ?/ ?! (replace-regexp-in-string "!" "!!" tmp-name1)))
		    temporary-file-directory))))))

	    ;; No mapping.
	    (let (tramp-auto-save-directory auto-save-file-name-transforms)
	      (with-temp-buffer
		(setq buffer-file-name tmp-name1)
		(should
		 (string-equal
		  (make-auto-save-file-name)
		  (funcall
		   (if quoted 'tramp-compat-file-name-quote 'identity)
		   (expand-file-name
		    (format "#%s#" (file-name-nondirectory tmp-name1))
		    tramp-test-temporary-file-directory))))))

            ;; TODO: The following two cases don't work yet.
            (when nil
	    ;; Use default `tramp-auto-save-directory' mechanism.
	    (let ((tramp-auto-save-directory tmp-name2))
	      (with-temp-buffer
		(setq buffer-file-name tmp-name1)
		(should
		 (string-equal
		  (make-auto-save-file-name)
		  ;; This is taken from Tramp.
		  (expand-file-name
		   (format
		    "#%s#"
		    (tramp-subst-strs-in-string
		     '(("_" . "|")
		       ("/" . "_a")
		       (":" . "_b")
		       ("|" . "__")
		       ("[" . "_l")
		       ("]" . "_r"))
		     (tramp-compat-file-name-unquote tmp-name1)))
		   tmp-name2)))
		(should (file-directory-p tmp-name2))))

	    ;; Relative file names shall work, too.
	    (let ((tramp-auto-save-directory "."))
	      (with-temp-buffer
		(setq buffer-file-name tmp-name1
		      default-directory tmp-name2)
		(should
		 (string-equal
		  (make-auto-save-file-name)
		  ;; This is taken from Tramp.
		  (expand-file-name
		   (format
		    "#%s#"
		    (tramp-subst-strs-in-string
		     '(("_" . "|")
		       ("/" . "_a")
		       (":" . "_b")
		       ("|" . "__")
		       ("[" . "_l")
		       ("]" . "_r"))
		     (tramp-compat-file-name-unquote tmp-name1)))
		   tmp-name2)))
		(should (file-directory-p tmp-name2)))))
            ) ;; TODO

	;; Cleanup.
	(ignore-errors (delete-file tmp-name1))
	(ignore-errors (delete-directory tmp-name2 'recursive))))))

(ert-deftest tramp-test36-find-backup-file-name ()
  "Check `find-backup-file-name'."
  (skip-unless (tramp--test-enabled))

  (dolist (quoted (if tramp--test-expensive-test '(nil t) '(nil)))
    (let ((tmp-name1 (tramp--test-make-temp-name nil quoted))
	  (tmp-name2 (tramp--test-make-temp-name nil quoted))
	  ;; These settings are not used by Tramp, so we ignore them.
	  version-control delete-old-versions
	  (kept-old-versions (default-toplevel-value 'kept-old-versions))
	  (kept-new-versions (default-toplevel-value 'kept-new-versions)))

      (unwind-protect
	  ;; Use default `backup-directory-alist' mechanism.
	  (let (backup-directory-alist tramp-backup-directory-alist)
	    (should
	     (equal
	      (find-backup-file-name tmp-name1)
	      (list
	       (funcall
		(if quoted 'tramp-compat-file-name-quote 'identity)
		(expand-file-name
		 (format "%s~" (file-name-nondirectory tmp-name1))
		 tramp-test-temporary-file-directory)))))))

      (unwind-protect
	  ;; Map `backup-directory-alist'.
	  (let ((backup-directory-alist `(("." . ,tmp-name2)))
		tramp-backup-directory-alist)
	    (should
	     (equal
	      (find-backup-file-name tmp-name1)
	      (list
	       (funcall
		(if quoted 'tramp-compat-file-name-quote 'identity)
		(expand-file-name
		 (format
		  "%s~"
		  ;; This is taken from `make-backup-file-name-1'.
		  (subst-char-in-string
		   ?/ ?! (replace-regexp-in-string "!" "!!" tmp-name1)))
		 tmp-name2)))))
	    ;; The backup directory is created.
	    (should (file-directory-p tmp-name2)))

	;; Cleanup.
	(ignore-errors (delete-directory tmp-name2 'recursive)))

      (unwind-protect
	  ;; Map `tramp-backup-directory-alist'.
	  (let ((tramp-backup-directory-alist `(("." . ,tmp-name2)))
		backup-directory-alist)
	    (should
	     (equal
	      (find-backup-file-name tmp-name1)
	      (list
	       (funcall
		(if quoted 'tramp-compat-file-name-quote 'identity)
		(expand-file-name
		 (format
		  "%s~"
		  ;; This is taken from `make-backup-file-name-1'.
		  (subst-char-in-string
		   ?/ ?! (replace-regexp-in-string "!" "!!" tmp-name1)))
		 tmp-name2)))))
	    ;; The backup directory is created.
	    (should (file-directory-p tmp-name2)))

	;; Cleanup.
	(ignore-errors (delete-directory tmp-name2 'recursive)))

      (unwind-protect
	  ;; Map `tramp-backup-directory-alist' with local file name.
	  (let ((tramp-backup-directory-alist
		 `(("." . ,(file-remote-p tmp-name2 'localname))))
		backup-directory-alist)
	    (should
	     (equal
	      (find-backup-file-name tmp-name1)
	      (list
	       (funcall
		(if quoted 'tramp-compat-file-name-quote 'identity)
		(expand-file-name
		 (format
		  "%s~"
		  ;; This is taken from `make-backup-file-name-1'.
		  (subst-char-in-string
		   ?/ ?! (replace-regexp-in-string "!" "!!" tmp-name1)))
		 tmp-name2)))))
	    ;; The backup directory is created.
	    (should (file-directory-p tmp-name2)))

	;; Cleanup.
	(ignore-errors (delete-directory tmp-name2 'recursive))))))

;; The functions were introduced in Emacs 26.1.
(ert-deftest tramp-test37-make-nearby-temp-file ()
  "Check `make-nearby-temp-file' and `temporary-file-directory'."
  (skip-unless (tramp--test-enabled))
  ;; Since Emacs 26.1.
  (skip-unless
   (and (fboundp 'make-nearby-temp-file) (fboundp 'temporary-file-directory)))

  ;; `make-nearby-temp-file' and `temporary-file-directory' exists
  ;; since Emacs 26.1.  We don't want to see compiler warnings for
  ;; older Emacsen.
  (let ((default-directory tramp-test-temporary-file-directory)
	tmp-file)
    ;; The remote host shall know a temporary file directory.
    (should (stringp (with-no-warnings (temporary-file-directory))))
    (should
     (string-equal
      (file-remote-p default-directory)
      (file-remote-p (with-no-warnings (temporary-file-directory)))))

    ;; The temporary file shall be located on the remote host.
    (setq tmp-file (with-no-warnings (make-nearby-temp-file "tramp-test")))
    (should (file-exists-p tmp-file))
    (should (file-regular-p tmp-file))
    (should
     (string-equal
      (file-remote-p default-directory)
      (file-remote-p tmp-file)))
    (delete-file tmp-file)
    (should-not (file-exists-p tmp-file))

    (setq tmp-file (with-no-warnings (make-nearby-temp-file "tramp-test" 'dir)))
    (should (file-exists-p tmp-file))
    (should (file-directory-p tmp-file))
    (delete-directory tmp-file)
    (should-not (file-exists-p tmp-file))))

(defun tramp--test-emacs26-p ()
  "Check for Emacs version >= 26.1.
Some semantics has been changed for there, w/o new functions or
variables, so we check the Emacs version directly."
  (>= emacs-major-version 26))

(defun tramp--test-adb-p ()
  "Check, whether the remote host runs Android.
This requires restrictions of file name syntax."
  (tramp-adb-file-name-p tramp-test-temporary-file-directory))

(defun tramp--test-docker-p ()
  "Check, whether the docker method is used.
This does not support some special file names."
  (string-equal
   "docker" (file-remote-p tramp-test-temporary-file-directory 'method)))

(defun tramp--test-ftp-p ()
  "Check, whether an FTP-like method is used.
This does not support globbing characters in file names (yet)."
  ;; Globbing characters are ??, ?* and ?\[.
  (string-match
   "ftp$" (file-remote-p tramp-test-temporary-file-directory 'method)))

(defun tramp--test-gvfs-p (&optional method)
  "Check, whether the remote host runs a GVFS based method.
This requires restrictions of file name syntax."
  (or (member method tramp-gvfs-methods)
      (tramp-gvfs-file-name-p tramp-test-temporary-file-directory)))

(defun tramp--test-hpux-p ()
  "Check, whether the remote host runs HP-UX.
Several special characters do not work properly there."
  ;; We must refill the cache.  `file-truename' does it.
  (with-parsed-tramp-file-name
      (file-truename tramp-test-temporary-file-directory) nil
    (string-match "^HP-UX" (tramp-get-connection-property v "uname" ""))))

(defun tramp--test-rsync-p ()
  "Check, whether the rsync method is used.
This does not support special file names."
  (string-equal
   "rsync" (file-remote-p tramp-test-temporary-file-directory 'method)))

(defun tramp--test-sh-p ()
  "Check, whether the remote host runs a based method from tramp-sh.el."
  (eq
   (tramp-find-foreign-file-name-handler tramp-test-temporary-file-directory)
   'tramp-sh-file-name-handler))

(defun tramp--test-windows-nt-and-batch ()
  "Check, whether the locale host runs MS Windows in batch mode.
This does not support special characters."
  (and (eq system-type 'windows-nt) noninteractive))

(defun tramp--test-windows-nt-and-pscp-psftp-p ()
  "Check, whether the locale host runs MS Windows, and ps{cp,ftp} is used.
This does not support utf8 based file transfer."
  (and (eq system-type 'windows-nt)
       (string-match
	(regexp-opt '("pscp" "psftp"))
	(file-remote-p tramp-test-temporary-file-directory 'method))))

(defun tramp--test-windows-nt-or-smb-p ()
  "Check, whether the locale or remote host runs MS Windows.
This requires restrictions of file name syntax."
  (or (eq system-type 'windows-nt)
      (tramp-smb-file-name-p tramp-test-temporary-file-directory)))

(defun tramp--test-check-files (&rest files)
  "Run a simple but comprehensive test over every file in FILES."
  ;; TODO: The quoted case does not work.
  ;;(dolist (quoted (if tramp--test-expensive-test '(nil t) '(nil)))
  (let (quoted)
    ;; We must use `file-truename' for the temporary directory,
    ;; because it could be located on a symlinked directory.  This
    ;; would let the test fail.
    (let* ((tramp-test-temporary-file-directory
	    (file-truename tramp-test-temporary-file-directory))
	   (tmp-name1 (tramp--test-make-temp-name nil quoted))
	   (tmp-name2 (tramp--test-make-temp-name 'local quoted))
	   (files (delq nil files))
	   (process-environment process-environment))
      (unwind-protect
	  (progn
	    (make-directory tmp-name1)
	    (make-directory tmp-name2)

	    (dolist (elt files)
	      (let* ((file1 (expand-file-name elt tmp-name1))
		     (file2 (expand-file-name elt tmp-name2))
		     (file3 (expand-file-name (concat elt "foo") tmp-name1)))
		(write-region elt nil file1)
		(should (file-exists-p file1))

		;; Check file contents.
		(with-temp-buffer
		  (insert-file-contents file1)
		  (should (string-equal (buffer-string) elt)))

		;; Copy file both directions.
		(copy-file file1 (file-name-as-directory tmp-name2))
		(should (file-exists-p file2))
		(delete-file file1)
		(should-not (file-exists-p file1))
		(copy-file file2 (file-name-as-directory tmp-name1))
		(should (file-exists-p file1))

		(tramp--test-ignore-make-symbolic-link-error
		  (make-symbolic-link file1 file3)
		  (should (file-symlink-p file3))
		  (should
		   (string-equal
		    (expand-file-name file1) (file-truename file3)))
		  (should
		   (string-equal
		    (funcall
		     (if quoted 'tramp-compat-file-name-quote 'identity)
		     (car (file-attributes file3)))
		    (file-remote-p (file-truename file1) 'localname)))
		  ;; Check file contents.
		  (with-temp-buffer
		    (insert-file-contents file3)
		    (should (string-equal (buffer-string) elt)))
		  (delete-file file3))))

	    ;; Check file names.
	    (should (equal (directory-files
			    tmp-name1 nil directory-files-no-dot-files-regexp)
			   (sort (copy-sequence files) 'string-lessp)))
	    (should (equal (directory-files
			    tmp-name2 nil directory-files-no-dot-files-regexp)
			   (sort (copy-sequence files) 'string-lessp)))

	    ;; `substitute-in-file-name' could return different
	    ;; values.  For `adb', there could be strange file
	    ;; permissions preventing overwriting a file.  We don't
	    ;; care in this testcase.
	    (dolist (elt files)
	      (let ((file1
		     (substitute-in-file-name (expand-file-name elt tmp-name1)))
		    (file2
		     (substitute-in-file-name
		      (expand-file-name elt tmp-name2))))
		(ignore-errors (write-region elt nil file1))
		(should (file-exists-p file1))
		(ignore-errors (write-region elt nil file2 nil 'nomessage))
		(should (file-exists-p file2))))

	    (should (equal (directory-files
			    tmp-name1 nil directory-files-no-dot-files-regexp)
			   (directory-files
			    tmp-name2 nil directory-files-no-dot-files-regexp)))

	    ;; Check directory creation.  We use a subdirectory "foo"
	    ;; in order to avoid conflicts with previous file name tests.
	    (dolist (elt files)
	      (let* ((elt1 (concat elt "foo"))
		     (file1 (expand-file-name (concat "foo/" elt) tmp-name1))
		     (file2 (expand-file-name elt file1))
		     (file3 (expand-file-name elt1 file1)))
		(make-directory file1 'parents)
		(should (file-directory-p file1))
		(write-region elt nil file2)
		(should (file-exists-p file2))
		(should
		 (equal
		  (directory-files
		   file1 nil directory-files-no-dot-files-regexp)
		  `(,elt)))
		(should
		 (equal
		  (caar (directory-files-and-attributes
			 file1 nil directory-files-no-dot-files-regexp))
		  elt))

		;; Check symlink in `directory-files-and-attributes'.
		;; It does not work in the "smb" case, only relative
		;; symlinks to existing files are shown there.
		(tramp--test-ignore-make-symbolic-link-error
		  (unless
		     (tramp-smb-file-name-p tramp-test-temporary-file-directory)
		    (make-symbolic-link file2 file3)
		    (should (file-symlink-p file3))
		    (should
		     (string-equal
		      (caar (directory-files-and-attributes
			     file1 nil (regexp-quote elt1)))
		      elt1))
		    (should
		     (string-equal
		      (funcall
		       (if quoted 'tramp-compat-file-name-quote 'identity)
		       (cadr (car (directory-files-and-attributes
				   file1 nil (regexp-quote elt1)))))
		      (file-remote-p (file-truename file2) 'localname)))
		    (delete-file file3)
		    (should-not (file-exists-p file3))))

		(delete-file file2)
		(should-not (file-exists-p file2))
		(delete-directory file1)
		(should-not (file-exists-p file1))))

	    ;; Check, that environment variables are set correctly.
	    (when (and tramp--test-expensive-test (tramp--test-sh-p))
	      (dolist (elt files)
		(let ((envvar (concat "VAR_" (upcase (md5 elt))))
		      (default-directory tramp-test-temporary-file-directory)
		      (process-environment process-environment))
		  (setenv envvar elt)
		  ;; The value of PS1 could confuse Tramp's detection
		  ;; of process output.  So we unset it temporarily.
		  (setenv "PS1")
		  (with-temp-buffer
		    (should (zerop (process-file "env" nil t nil)))
		    (goto-char (point-min))
		    (should
		     (re-search-forward
		      (format
		       "^%s=%s$"
		       (regexp-quote envvar)
		       (regexp-quote (getenv envvar))))))))))

	;; Cleanup.
	(ignore-errors (delete-directory tmp-name1 'recursive))
	(ignore-errors (delete-directory tmp-name2 'recursive))))))

(defun tramp--test-special-characters ()
  "Perform the test in `tramp-test38-special-characters*'."
  ;; Newlines, slashes and backslashes in file names are not
  ;; supported.  So we don't test.  And we don't test the tab
  ;; character on Windows or Cygwin, because the backslash is
  ;; interpreted as a path separator, preventing "\t" from being
  ;; expanded to <TAB>.
  (tramp--test-check-files
   (if (or (tramp--test-gvfs-p) (tramp--test-windows-nt-or-smb-p))
       "foo bar baz"
     (if (or (tramp--test-adb-p)
	     (tramp--test-docker-p)
	     (eq system-type 'cygwin))
	 " foo bar baz "
       " foo\tbar baz\t"))
   "$foo$bar$$baz$"
   "-foo-bar-baz-"
   "%foo%bar%baz%"
   "&foo&bar&baz&"
   (unless (or (tramp--test-ftp-p)
	       (tramp--test-gvfs-p)
	       (tramp--test-windows-nt-or-smb-p))
     "?foo?bar?baz?")
   (unless (or (tramp--test-ftp-p)
	       (tramp--test-gvfs-p)
	       (tramp--test-windows-nt-or-smb-p))
     "*foo*bar*baz*")
   (if (or (tramp--test-gvfs-p) (tramp--test-windows-nt-or-smb-p))
       "'foo'bar'baz'"
     "'foo\"bar'baz\"")
   "#foo~bar#baz~"
   (if (or (tramp--test-gvfs-p) (tramp--test-windows-nt-or-smb-p))
       "!foo!bar!baz!"
     "!foo|bar!baz|")
   (if (or (tramp--test-gvfs-p) (tramp--test-windows-nt-or-smb-p))
       ";foo;bar;baz;"
     ":foo;bar:baz;")
   (unless (or (tramp--test-gvfs-p) (tramp--test-windows-nt-or-smb-p))
     "<foo>bar<baz>")
   "(foo)bar(baz)"
   (unless (or (tramp--test-ftp-p) (tramp--test-gvfs-p)) "[foo]bar[baz]")
   "{foo}bar{baz}"))

;; These tests are inspired by Bug#17238.
(ert-deftest tramp-test38-special-characters ()
  "Check special characters in file names."
  (skip-unless (tramp--test-enabled))
  (skip-unless (not (tramp--test-rsync-p)))
  (skip-unless (not (tramp--test-windows-nt-and-pscp-psftp-p)))

  (tramp--test-special-characters))

(ert-deftest tramp-test38-special-characters-with-stat ()
  "Check special characters in file names.
Use the `stat' command."
  :tags '(:expensive-test)
  (skip-unless (tramp--test-enabled))
  (skip-unless (tramp--test-sh-p))
  (skip-unless (not (tramp--test-rsync-p)))
  (skip-unless (not (tramp--test-windows-nt-and-pscp-psftp-p)))
  (with-parsed-tramp-file-name tramp-test-temporary-file-directory nil
    (skip-unless (tramp-get-remote-stat v)))

  (let ((tramp-connection-properties
	 (append
	  `((,(regexp-quote (file-remote-p tramp-test-temporary-file-directory))
	     "perl" nil))
	  tramp-connection-properties)))
    (tramp--test-special-characters)))

(ert-deftest tramp-test38-special-characters-with-perl ()
  "Check special characters in file names.
Use the `perl' command."
  :tags '(:expensive-test)
  (skip-unless (tramp--test-enabled))
  (skip-unless (tramp--test-sh-p))
  (skip-unless (not (tramp--test-rsync-p)))
  (skip-unless (not (tramp--test-windows-nt-and-pscp-psftp-p)))
  (with-parsed-tramp-file-name tramp-test-temporary-file-directory nil
    (skip-unless (tramp-get-remote-perl v)))

  (let ((tramp-connection-properties
	 (append
	  `((,(regexp-quote (file-remote-p tramp-test-temporary-file-directory))
	     "stat" nil)
	    ;; See `tramp-sh-handle-file-truename'.
	    (,(regexp-quote (file-remote-p tramp-test-temporary-file-directory))
	     "readlink" nil))
	  tramp-connection-properties)))
    (tramp--test-special-characters)))

(ert-deftest tramp-test38-special-characters-with-ls ()
  "Check special characters in file names.
Use the `ls' command."
  :tags '(:expensive-test)
  (skip-unless (tramp--test-enabled))
  (skip-unless (tramp--test-sh-p))
  (skip-unless (not (tramp--test-rsync-p)))
  (skip-unless (not (tramp--test-windows-nt-and-batch)))
  (skip-unless (not (tramp--test-windows-nt-and-pscp-psftp-p)))

  (let ((tramp-connection-properties
	 (append
	  `((,(regexp-quote (file-remote-p tramp-test-temporary-file-directory))
	     "perl" nil)
	    (,(regexp-quote (file-remote-p tramp-test-temporary-file-directory))
	     "stat" nil)
	    ;; See `tramp-sh-handle-file-truename'.
	    (,(regexp-quote (file-remote-p tramp-test-temporary-file-directory))
	     "readlink" nil))
	  tramp-connection-properties)))
    (tramp--test-special-characters)))

(defun tramp--test-utf8 ()
  "Perform the test in `tramp-test39-utf8*'."
  (let* ((utf8 (if (and (eq system-type 'darwin)
			(memq 'utf-8-hfs (coding-system-list)))
		   'utf-8-hfs 'utf-8))
	 (coding-system-for-read utf8)
	 (coding-system-for-write utf8)
	 (file-name-coding-system
	  (coding-system-change-eol-conversion utf8 'unix)))
    (tramp--test-check-files
     (unless (tramp--test-hpux-p) "Γυρίστε το Γαλαξία με Ώτο Στοπ")
     (unless (tramp--test-hpux-p)
       "أصبح بوسعك الآن تنزيل نسخة كاملة من موسوعة ويكيبيديا العربية لتصفحها بلا اتصال بالإنترنت")
     "银河系漫游指南系列"
     "Автостопом по гала́ктике")))

(ert-deftest tramp-test39-utf8 ()
  "Check UTF8 encoding in file names and file contents."
  (skip-unless (tramp--test-enabled))
  (skip-unless (not (tramp--test-docker-p)))
  (skip-unless (not (tramp--test-rsync-p)))
  (skip-unless (not (tramp--test-windows-nt-and-batch)))
  (skip-unless (not (tramp--test-windows-nt-and-pscp-psftp-p)))

  (tramp--test-utf8))

(ert-deftest tramp-test39-utf8-with-stat ()
  "Check UTF8 encoding in file names and file contents.
Use the `stat' command."
  :tags '(:expensive-test)
  (skip-unless (tramp--test-enabled))
  (skip-unless (tramp--test-sh-p))
  (skip-unless (not (tramp--test-docker-p)))
  (skip-unless (not (tramp--test-rsync-p)))
  (skip-unless (not (tramp--test-windows-nt-and-batch)))
  (skip-unless (not (tramp--test-windows-nt-and-pscp-psftp-p)))
  (with-parsed-tramp-file-name tramp-test-temporary-file-directory nil
    (skip-unless (tramp-get-remote-stat v)))

  (let ((tramp-connection-properties
	 (append
	  `((,(regexp-quote (file-remote-p tramp-test-temporary-file-directory))
	     "perl" nil))
	  tramp-connection-properties)))
    (tramp--test-utf8)))

(ert-deftest tramp-test39-utf8-with-perl ()
  "Check UTF8 encoding in file names and file contents.
Use the `perl' command."
  :tags '(:expensive-test)
  (skip-unless (tramp--test-enabled))
  (skip-unless (tramp--test-sh-p))
  (skip-unless (not (tramp--test-docker-p)))
  (skip-unless (not (tramp--test-rsync-p)))
  (skip-unless (not (tramp--test-windows-nt-and-batch)))
  (skip-unless (not (tramp--test-windows-nt-and-pscp-psftp-p)))
  (with-parsed-tramp-file-name tramp-test-temporary-file-directory nil
    (skip-unless (tramp-get-remote-perl v)))

  (let ((tramp-connection-properties
	 (append
	  `((,(regexp-quote (file-remote-p tramp-test-temporary-file-directory))
	     "stat" nil)
	    ;; See `tramp-sh-handle-file-truename'.
	    (,(regexp-quote (file-remote-p tramp-test-temporary-file-directory))
	     "readlink" nil))
	  tramp-connection-properties)))
    (tramp--test-utf8)))

(ert-deftest tramp-test39-utf8-with-ls ()
  "Check UTF8 encoding in file names and file contents.
Use the `ls' command."
  :tags '(:expensive-test)
  (skip-unless (tramp--test-enabled))
  (skip-unless (tramp--test-sh-p))
  (skip-unless (not (tramp--test-docker-p)))
  (skip-unless (not (tramp--test-rsync-p)))
  (skip-unless (not (tramp--test-windows-nt-and-batch)))
  (skip-unless (not (tramp--test-windows-nt-and-pscp-psftp-p)))

  (let ((tramp-connection-properties
	 (append
	  `((,(regexp-quote (file-remote-p tramp-test-temporary-file-directory))
	     "perl" nil)
	    (,(regexp-quote (file-remote-p tramp-test-temporary-file-directory))
	     "stat" nil)
	    ;; See `tramp-sh-handle-file-truename'.
	    (,(regexp-quote (file-remote-p tramp-test-temporary-file-directory))
	     "readlink" nil))
	  tramp-connection-properties)))
    (tramp--test-utf8)))

(ert-deftest tramp-test40-file-system-info ()
  "Check that `file-system-info' returns proper values."
  (skip-unless (tramp--test-enabled))
  ;; Since Emacs 27.1.
  (skip-unless (fboundp 'file-system-info))

  ;; `file-system-info' exists since Emacs 27.  We don't
  ;; want to see compiler warnings for older Emacsen.
  (let ((fsi (with-no-warnings
	       (file-system-info tramp-test-temporary-file-directory))))
    (skip-unless fsi)
    (should (and (consp fsi)
		 (= (length fsi) 3)
		 (numberp (nth 0 fsi))
		 (numberp (nth 1 fsi))
		 (numberp (nth 2 fsi))))))

(defun tramp--test-timeout-handler ()
  (interactive)
  (ert-fail (format "`%s' timed out" (ert-test-name (ert-running-test)))))

;; This test is inspired by Bug#16928.
(ert-deftest tramp-test41-asynchronous-requests ()
  "Check parallel asynchronous requests.
Such requests could arrive from timers, process filters and
process sentinels.  They shall not disturb each other."
  :tags '(:expensive-test)
  (skip-unless (tramp--test-enabled))
  (skip-unless (tramp--test-sh-p))

  ;; This test could be blocked on hydra.  So we set a timeout of 300
  ;; seconds, and we send a SIGUSR1 signal after 300 seconds.
  (with-timeout (300 (tramp--test-timeout-handler))
    (define-key special-event-map [sigusr1] 'tramp--test-timeout-handler)
    (tramp--test-instrument-test-case (if (getenv "EMACS_HYDRA_CI") 10 0)
    (let* (;; For the watchdog.
	   (default-directory (expand-file-name temporary-file-directory))
	   (watchdog
            (start-process
             "*watchdog*" nil shell-file-name shell-command-switch
             (format "sleep 300; kill -USR1 %d" (emacs-pid))))
           (tmp-name (tramp--test-make-temp-name))
           (default-directory tmp-name)
           ;; Do not cache Tramp properties.
           (remote-file-name-inhibit-cache t)
           (process-file-side-effects t)
           ;; Suppress nasty messages.
           (inhibit-message t)
	   ;; Do not run delayed timers.
	   (timer-max-repeats 0)
	   ;; Number of asynchronous processes for test.
           (number-proc 10)
           ;; On hydra, timings are bad.
           (timer-repeat
            (cond
             ((getenv "EMACS_HYDRA_CI") 10)
             (t 1)))
           ;; We must distinguish due to performance reasons.
           (timer-operation
            (cond
             ((string-equal "mock" (file-remote-p tmp-name 'method))
              'vc-registered)
             (t 'file-attributes)))
           timer buffers kill-buffer-query-functions)

      (unwind-protect
          (progn
            (make-directory tmp-name)

            ;; Setup a timer in order to raise an ordinary command
            ;; again and again.  `vc-registered' is well suited,
            ;; because there are many checks.
            (setq
             timer
             (run-at-time
              0 timer-repeat
              (lambda ()
                (when buffers
                  (let ((time (float-time))
                        (default-directory tmp-name)
                        (file
                         (buffer-name (nth (random (length buffers)) buffers))))
                    (tramp--test-message
                     "Start timer %s %s" file (current-time-string))
                    (funcall timer-operation file)
                    ;; Adjust timer if it takes too much time.
                    (when (> (- (float-time) time) timer-repeat)
                      (setq timer-repeat (* 1.5 timer-repeat))
                      (setf (timer--repeat-delay timer) timer-repeat)
                      (tramp--test-message "Increase timer %s" timer-repeat))
                    (tramp--test-message
                     "Stop timer %s %s" file (current-time-string)))))))

            ;; Create temporary buffers.  The number of buffers
            ;; corresponds to the number of processes; it could be
            ;; increased in order to make pressure on Tramp.
            (dotimes (_ number-proc)
              (setq buffers (cons (generate-new-buffer "foo") buffers)))

            ;; Open asynchronous processes.  Set process filter and sentinel.
            (dolist (buf buffers)
	      ;; Activate timer.
	      (sit-for 0.01 'nodisp)
              (let ((proc
                     (start-file-process-shell-command
                      (buffer-name buf) buf
                      (concat
                       "(read line && echo $line >$line);"
                       "(read line && cat $line);"
                       "(read line && rm $line)")))
                    (file (expand-file-name (buffer-name buf))))
                ;; Remember the file name.  Add counter.
                (process-put proc 'foo file)
                (process-put proc 'bar 0)
                ;; Add process filter.
                (set-process-filter
                 proc
                 (lambda (proc string)
                   (with-current-buffer (process-buffer proc)
                     (insert string))
                   (unless (zerop (length string))
                     (should (file-attributes (process-get proc 'foo))))))
                ;; Add process sentinel.
                (set-process-sentinel
                 proc
                 (lambda (proc _state)
                   (should-not (file-attributes (process-get proc 'foo)))))))

            ;; Send a string.  Use a random order of the buffers.  Mix
            ;; with regular operation.
            (let ((buffers (copy-sequence buffers)))
              (while buffers
		;; Activate timer.
		(sit-for 0.01 'nodisp)
                (let* ((buf (nth (random (length buffers)) buffers))
                       (proc (get-buffer-process buf))
                       (file (process-get proc 'foo))
                       (count (process-get proc 'bar)))
                  (tramp--test-message
                   "Start action %d %s %s" count buf (current-time-string))
                  ;; Regular operation prior process action.
                  (if (= count 0)
                      (should-not (file-attributes file))
                    (should (file-attributes file)))
                  ;; Send string to process.
                  (process-send-string proc (format "%s\n" (buffer-name buf)))
                  (accept-process-output proc 0.1 nil 0)
                  ;; Give the watchdog a chance.
                  (read-event nil nil 0.01)
                  ;; Regular operation post process action.
                  (if (= count 2)
                      (should-not (file-attributes file))
                    (should (file-attributes file)))
                  (tramp--test-message
                   "Stop action %d %s %s" count buf (current-time-string))
                  (process-put proc 'bar (1+ count))
                  (unless (process-live-p proc)
                    (setq buffers (delq buf buffers))))))

            ;; Checks.  All process output shall exists in the
            ;; respective buffers.  All created files shall be
            ;; deleted.
            (tramp--test-message "Check %s" (current-time-string))
            (dolist (buf buffers)
              (with-current-buffer buf
                (should (string-equal (format "%s\n" buf) (buffer-string)))))
            (should-not
             (directory-files
              tmp-name nil directory-files-no-dot-files-regexp)))

        ;; Cleanup.
        (define-key special-event-map [sigusr1] 'ignore)
        (ignore-errors (quit-process watchdog))
        (dolist (buf buffers)
          (ignore-errors (delete-process (get-buffer-process buf)))
          (ignore-errors (kill-buffer buf)))
        (ignore-errors (cancel-timer timer))
        (ignore-errors (delete-directory tmp-name 'recursive)))))))

(ert-deftest tramp-test42-recursive-load ()
  "Check that Tramp does not fail due to recursive load."
  (skip-unless (tramp--test-enabled))

  (let ((default-directory (expand-file-name temporary-file-directory)))
    (dolist (code
	     (list
	      (format
	       "(expand-file-name %S)" tramp-test-temporary-file-directory)
	      (format
	       "(let ((default-directory %S)) (expand-file-name %S))"
	       tramp-test-temporary-file-directory
	       temporary-file-directory)))
      (should-not
       (string-match
	"Recursive load"
	(shell-command-to-string
	 (format
	  "%s -batch -Q -L %s --eval %s"
	  (expand-file-name invocation-name invocation-directory)
	  (mapconcat 'shell-quote-argument load-path " -L ")
	  (shell-quote-argument code))))))))

(ert-deftest tramp-test43-remote-load-path ()
  "Check that Tramp autoloads its packages with remote `load-path'."
  ;; `tramp-cleanup-all-connections' is autoloaded from tramp-cmds.el.
  ;; It shall still work, when a remote file name is in the
  ;; `load-path'.
  (let ((default-directory (expand-file-name temporary-file-directory))
	(code
	 "(let ((force-load-messages t) \
		(load-path (cons \"/foo:bar:\" load-path))) \
	    (tramp-cleanup-all-connections))"))
    (should
     (string-match
      (format
       "Loading %s"
       (expand-file-name
	"tramp-cmds" (file-name-directory (locate-library "tramp"))))
      (shell-command-to-string
       (format
	"%s -batch -Q -L %s -l tramp-sh --eval %s"
	(expand-file-name invocation-name invocation-directory)
	(mapconcat 'shell-quote-argument load-path " -L ")
	(shell-quote-argument code)))))))

(ert-deftest tramp-test44-delay-load ()
  "Check that Tramp is loaded lazily, only when needed."
  ;; Tramp is neither loaded at Emacs startup, nor when completing a
  ;; non-Tramp file name like "/foo".  Completing a Tramp-alike file
  ;; name like "/foo:" autoloads Tramp, when `tramp-mode' is t.
  (let ((code
	 "(progn \
           (setq tramp-mode %s) \
	   (message \"Tramp loaded: %%s\" (featurep 'tramp)) \
	   (file-name-all-completions \"/foo\" \"/\") \
	   (message \"Tramp loaded: %%s\" (featurep 'tramp)) \
	   (file-name-all-completions \"/foo:\" \"/\") \
	   (message \"Tramp loaded: %%s\" (featurep 'tramp)))"))
    ;; Tramp doesn't load when `tramp-mode' is nil since Emacs 26.1.
    (dolist (tm (if (tramp--test-emacs26-p) '(t nil) '(nil)))
      (should
       (string-match
	(format
       "Tramp loaded: nil[\n\r]+Tramp loaded: nil[\n\r]+Tramp loaded: %s[\n\r]+"
	 tm)
	(shell-command-to-string
	 (format
	  "%s -batch -Q -L %s --eval %s"
	  (expand-file-name invocation-name invocation-directory)
	  (mapconcat 'shell-quote-argument load-path " -L ")
	  (shell-quote-argument (format code tm)))))))))

(ert-deftest tramp-test45-unload ()
  "Check that Tramp and its subpackages unload completely.
Since it unloads Tramp, it shall be the last test to run."
  :tags '(:expensive-test)
  (skip-unless noninteractive)
  ;; The autoloaded Tramp objects are different since Emacs 26.1.  We
  ;; cannot test older Emacsen, therefore.
  (skip-unless (tramp--test-emacs26-p))

  (when (featurep 'tramp)
    (unload-feature 'tramp 'force)
    ;; No Tramp feature must be left.
    (should-not (featurep 'tramp))
    (should-not (all-completions "tramp" (delq 'tramp-tests features)))
    ;; `file-name-handler-alist' must be clean.
    (should-not (all-completions "tramp" (mapcar 'cdr file-name-handler-alist)))
    ;; There shouldn't be left a bound symbol, except buffer-local
    ;; variables, and autoload functions.  We do not regard our test
    ;; symbols, and the Tramp unload hooks.
    (mapatoms
     (lambda (x)
       (and (or (and (boundp x) (null (local-variable-if-set-p x)))
		(and (functionp x) (null (autoloadp (symbol-function x)))))
	    (string-match "^tramp" (symbol-name x))
	    (not (string-match "^tramp--?test" (symbol-name x)))
	    (not (string-match "unload-hook$" (symbol-name x)))
	    (ert-fail (format "`%s' still bound" x)))))
    ;; The defstruct `tramp-file-name' and all its internal functions
    ;; shall be purged.
    (should-not (cl--find-class 'tramp-file-name))
    (mapatoms
     (lambda (x)
       (and (functionp x)
            (string-match "tramp-file-name" (symbol-name x))
            (ert-fail (format "Structure function `%s' still exists" x)))))
    ;; There shouldn't be left a hook function containing a Tramp
    ;; function.  We do not regard the Tramp unload hooks.
    (mapatoms
     (lambda (x)
       (and (boundp x)
	    (string-match "-\\(hook\\|function\\)s?$" (symbol-name x))
	    (not (string-match "unload-hook$" (symbol-name x)))
	    (consp (symbol-value x))
	    (ignore-errors (all-completions "tramp" (symbol-value x)))
	    (ert-fail (format "Hook `%s' still contains Tramp function" x)))))))

;; TODO:

;; * dired-compress-file
;; * dired-uncache
;; * file-name-case-insensitive-p

;; * Work on skipped tests.  Make a comment, when it is impossible.
;; * Fix `tramp-test05-expand-file-name-relative' in `expand-file-name'.
;; * Fix `tramp-test06-directory-file-name' for `ftp'.
;; * Fix `tramp-test29-start-file-process' on MS Windows (`process-send-eof'?).
;; * Fix `tramp-test30-interrupt-process', timeout doesn't work reliably.
;; * Fix Bug#16928 in `tramp-test41-asynchronous-requests'.

(defun tramp-test-all (&optional interactive)
  "Run all tests for \\[tramp]."
  (interactive "p")
  (funcall
   (if interactive 'ert-run-tests-interactively 'ert-run-tests-batch) "^tramp"))

(provide 'tramp-tests)
;;; tramp-tests.el ends here<|MERGE_RESOLUTION|>--- conflicted
+++ resolved
@@ -2983,16 +2983,10 @@
 	    (set-file-modes tmp-name3 #o444)
 	    (should-not
 	     (string-equal (file-acl tmp-name1) (file-acl tmp-name3)))
-<<<<<<< HEAD
-	    ;; Copy ACL.
-            (file-acl tmp-name1) (file-acl tmp-name3)
-	    (should (string-equal (file-acl tmp-name1) (file-acl tmp-name3))))
-=======
 	    ;; Copy ACL.  Since we don't know whether Emacs is built
 	    ;; with local ACL support, we must check it.
 	    (when (set-file-acl tmp-name3 (file-acl tmp-name1))
 	      (should (string-equal (file-acl tmp-name1) (file-acl tmp-name3))))
->>>>>>> fc5b8f10
 
 	    ;; Two files with same ACLs.
 	    (delete-file tmp-name1)
