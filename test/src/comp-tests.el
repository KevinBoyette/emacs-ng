;;; comp-tests.el --- unit tests for src/comp.c      -*- lexical-binding: t; -*-

;; Copyright (C) 2019-2022 Free Software Foundation, Inc.

;; Author: Andrea Corallo <akrl@sdf.org>

;; This file is part of GNU Emacs.

;; GNU Emacs is free software: you can redistribute it and/or modify
;; it under the terms of the GNU General Public License as published by
;; the Free Software Foundation, either version 3 of the License, or
;; (at your option) any later version.

;; GNU Emacs is distributed in the hope that it will be useful,
;; but WITHOUT ANY WARRANTY; without even the implied warranty of
;; MERCHANTABILITY or FITNESS FOR A PARTICULAR PURPOSE.  See the
;; GNU General Public License for more details.

;; You should have received a copy of the GNU General Public License
;; along with GNU Emacs.  If not, see <https://www.gnu.org/licenses/>.

;;; Commentary:

;; Unit tests for src/comp.c.

;;; Code:

(require 'ert)
(require 'ert-x)
(require 'cl-lib)
(require 'comp)
(require 'comp-cstr)

(eval-and-compile
  (defconst comp-test-src (ert-resource-file "comp-test-funcs.el"))
  (defconst comp-test-dyn-src (ert-resource-file "comp-test-funcs-dyn.el")))

(when (native-comp-available-p)
  (message "Compiling tests...")
  (load (native-compile comp-test-src))
  (load (native-compile comp-test-dyn-src)))

;; Load the test code here so the compiler can check the function
;; names used in this file.
(require 'comp-test-funcs comp-test-src)
(require 'comp-test-dyn-funcs comp-test-dyn-src) ;Non-standard feature name!

(defmacro comp-deftest (name args &rest docstring-and-body)
  "Define a test for the native compiler tagging it as :nativecomp."
  (declare (indent defun)
           (doc-string 3))
  `(ert-deftest ,(intern (concat "comp-tests-" (symbol-name name))) ,args
     :tags '(:nativecomp)
     ,@(and (stringp (car docstring-and-body))
            (list (pop docstring-and-body)))
     ;; Some of the tests leave spill files behind -- so create a
     ;; sub-dir where native-comp can do its work, and then delete it
     ;; at the end.
     (ert-with-temp-directory dir
       (let ((temporary-file-directory dir))
         ,@docstring-and-body))))



(ert-deftest comp-tests-bootstrap ()
  "Compile the compiler and load it to compile it-self.
Check that the resulting binaries do not differ."
  :tags '(:expensive-test :nativecomp)
  (ert-with-temp-file comp1-src
    :suffix "-comp-stage1.el"
    (ert-with-temp-file comp2-src
      :suffix "-comp-stage2.el"
      (let* ((byte+native-compile t)     ; FIXME HACK
             (comp-src (expand-file-name "../../../lisp/emacs-lisp/comp.el"
                                     (ert-resource-directory)))
             ;; Can't use debug symbols.
             (native-comp-debug 0))
        (copy-file comp-src comp1-src t)
        (copy-file comp-src comp2-src t)
        (let ((load-no-native t))
          (load (concat comp-src "c") nil nil t t))
        (should-not (subr-native-elisp-p (symbol-function 'native-compile)))
        (message "Compiling stage1...")
        (let* ((t0 (current-time))
               (comp1-eln (native-compile comp1-src)))
          (message "Done in %d secs" (float-time (time-since t0)))
          (load comp1-eln nil nil t t)
          (should (subr-native-elisp-p (symbol-function 'native-compile)))
          (message "Compiling stage2...")
          (let ((t0 (current-time))
                (comp2-eln (native-compile comp2-src)))
            (message "Done in %d secs" (float-time (time-since t0)))
            (message "Comparing %s %s" comp1-eln comp2-eln)
            (should (= (call-process "cmp" nil nil nil comp1-eln comp2-eln) 0))))))))

(comp-deftest provide ()
  "Testing top level provide."
  (should (featurep 'comp-test-funcs)))

(comp-deftest varref ()
  "Testing varref."
  (should (= (comp-tests-varref-f) 3)))

(comp-deftest list ()
  "Testing cons car cdr."
  (should (equal (comp-tests-list-f) '(1 2 3)))
  (should (equal (comp-tests-list2-f 1 2 3) '(1 2 3)))
  (should (= (comp-tests-car-f '(1 . 2)) 1))
  (should (null (comp-tests-car-f nil)))
  (should-error (comp-tests-car-f 3)
                :type 'wrong-type-argument)
  (should (= (comp-tests-cdr-f '(1 . 2)) 2))
  (should (null (comp-tests-cdr-f nil)))
  (should-error (comp-tests-cdr-f 3)
                :type 'wrong-type-argument)
  (should (= (comp-tests-car-safe-f '(1 . 2)) 1))
  (should (null (comp-tests-car-safe-f 'a)))
  (should (= (comp-tests-cdr-safe-f '(1 . 2)) 2))
  (should (null (comp-tests-cdr-safe-f 'a))))

(comp-deftest comp-tests-cons-car-cdr ()
  "Testing cons car cdr."
  (should (= (comp-tests-cons-car-f) 1))
  (should (= (comp-tests-cons-cdr-f 3) 3)))

(comp-deftest varset ()
  "Testing varset."
  (comp-tests-varset0-f)
  (should (= comp-tests-var1 55))

  (should (= (comp-tests-varset1-f) 4))
  (should (= comp-tests-var1 66)))

(comp-deftest length ()
  "Testing length."
  (should (= (comp-tests-length-f) 3)))

(comp-deftest aref-aset ()
  "Testing aref and aset."
  (should (= (comp-tests-aref-aset-f) 100)))

(comp-deftest symbol-value ()
  "Testing aref and aset."
  (should (= (comp-tests-symbol-value-f) 3)))

(comp-deftest concat ()
  "Testing concatX opcodes."
  (should (string= (comp-tests-concat-f "bar") "abcdabcabfoobar")))

(comp-deftest ffuncall ()
  "Test calling conventions."

  ;; (defun comp-tests-ffuncall-caller-f ()
  ;;   (comp-tests-ffuncall-callee-f 1 2 3))

  ;; (should (equal (comp-tests-ffuncall-caller-f) '(1 2 3)))

  ;; ;; After it gets compiled
  ;; (native-compile #'comp-tests-ffuncall-callee-f)
  ;; (should (equal (comp-tests-ffuncall-caller-f) '(1 2 3)))

  ;; ;; Recompiling the caller once with callee already compiled
  ;; (defun comp-tests-ffuncall-caller-f ()
  ;;   (comp-tests-ffuncall-callee-f 1 2 3))
  ;; (should (equal (comp-tests-ffuncall-caller-f) '(1 2 3)))

  (should (equal (comp-tests-ffuncall-callee-optional-f 1 2 3 4)
                 '(1 2 3 4)))
  (should (equal (comp-tests-ffuncall-callee-optional-f 1 2 3)
                 '(1 2 3 nil)))
  (should (equal (comp-tests-ffuncall-callee-optional-f 1 2)
                 '(1 2 nil nil)))

  (should (equal (comp-tests-ffuncall-callee-rest-f 1 2)
                 '(1 2 nil)))
  (should (equal (comp-tests-ffuncall-callee-rest-f 1 2 3)
                 '(1 2 (3))))
  (should (equal (comp-tests-ffuncall-callee-rest-f 1 2 3 4)
                 '(1 2 (3 4))))

  (should (equal (comp-tests-ffuncall-callee-more8-f 1 2 3 4 5 6 7 8 9 10)
                 '(1 2 3 4 5 6 7 8 9 10)))

  (should (equal (comp-tests-ffuncall-callee-more8-rest-f 1 2 3 4 5 6 7 8 9 10 11)
                 '(1 2 3 4 5 6 7 8 9 (10 11))))

  (should (equal (comp-tests-ffuncall-native-f) [nil]))

  (should (equal (comp-tests-ffuncall-native-rest-f) [1 2 3]))

  (should (equal (comp-tests-ffuncall-apply-many-f '(1 2 3))
                 '(1 2 3)))

  (should (= (comp-tests-ffuncall-lambda-f 1) 2)))

(comp-deftest jump-table ()
  "Testing jump tables"
  (should (eq (comp-tests-jump-table-1-f 'x) 'a))
  (should (eq (comp-tests-jump-table-1-f 'y) 'b))
  (should (eq (comp-tests-jump-table-1-f 'xxx) 'c))

  ;; Jump table not with eq as test
  (should (eq (comp-tests-jump-table-2-f "aaa") 'a))
  (should (eq (comp-tests-jump-table-2-f "bbb") 'b)))

(comp-deftest conditionals ()
  "Testing conditionals."
  (should (= (comp-tests-conditionals-1-f t) 1))
  (should (= (comp-tests-conditionals-1-f nil) 2))
  (should (= (comp-tests-conditionals-2-f t) 1340))
  (should (eq (comp-tests-conditionals-2-f nil) nil)))

(comp-deftest fixnum ()
  "Testing some fixnum inline operation."
  (should (= (comp-tests-fixnum-1-minus-f 10) 9))
  (should (= (comp-tests-fixnum-1-minus-f most-negative-fixnum)
             (1- most-negative-fixnum)))
  (should-error (comp-tests-fixnum-1-minus-f 'a)
                :type 'wrong-type-argument)
  (should (= (comp-tests-fixnum-1-plus-f 10) 11))
  (should (= (comp-tests-fixnum-1-plus-f most-positive-fixnum)
             (1+ most-positive-fixnum)))
  (should-error (comp-tests-fixnum-1-plus-f 'a)
                :type 'wrong-type-argument)
  (should (= (comp-tests-fixnum-minus-f 10) -10))
  (should (= (comp-tests-fixnum-minus-f most-negative-fixnum)
             (- most-negative-fixnum)))
  (should-error (comp-tests-fixnum-minus-f 'a)
                :type 'wrong-type-argument))

(comp-deftest type-hints ()
  "Just test compiler hints are transparent in this case."
  ;; FIXME we should really check they are also effective.
  (should (= (comp-tests-hint-fixnum-f 3) 4))
  (should (= (comp-tests-hint-cons-f (cons 1 2)) 1)))

(comp-deftest arith-comp ()
  "Testing arithmetic comparisons."
  (should (eq (comp-tests-eqlsign-f 4 3) nil))
  (should (eq (comp-tests-eqlsign-f 3 3) t))
  (should (eq (comp-tests-eqlsign-f 2 3) nil))
  (should (eq (comp-tests-gtr-f 4 3) t))
  (should (eq (comp-tests-gtr-f 3 3) nil))
  (should (eq (comp-tests-gtr-f 2 3) nil))
  (should (eq (comp-tests-lss-f 4 3) nil))
  (should (eq (comp-tests-lss-f 3 3) nil))
  (should (eq (comp-tests-lss-f 2 3) t))
  (should (eq (comp-tests-les-f 4 3) nil))
  (should (eq (comp-tests-les-f 3 3) t))
  (should (eq (comp-tests-les-f 2 3) t))
  (should (eq (comp-tests-geq-f 4 3) t))
  (should (eq (comp-tests-geq-f 3 3) t))
  (should (eq (comp-tests-geq-f 2 3) nil)))

(comp-deftest setcarcdr ()
  "Testing setcar setcdr."
  (should (equal (comp-tests-setcar-f '(10 . 10) 3) '(3 . 10)))
  (should (equal (comp-tests-setcdr-f '(10 . 10) 3) '(10 . 3)))
  (should-error (comp-tests-setcar-f 3 10)
                :type 'wrong-type-argument)
  (should-error (comp-tests-setcdr-f 3 10)
                :type 'wrong-type-argument))

(comp-deftest bubble-sort ()
  "Run bubble sort."
  (let* ((list1 (mapcar #'random (make-list 1000 most-positive-fixnum)))
         (list2 (copy-sequence list1)))
    (should (equal (comp-bubble-sort-f list1)
                   (sort list2 #'<)))))

(comp-deftest apply ()
  "Test some inlined list functions."
  (should (eq (comp-tests-consp-f '(1)) t))
  (should (eq (comp-tests-consp-f 1) nil))
  (let ((x (cons 1 2)))
    (should (= (comp-tests-setcar2-f x) 3))
    (should (equal x '(3 . 2)))))

(comp-deftest num-inline ()
  "Test some inlined number functions."
  (should (eq (comp-tests-integerp-f 1) t))
  (should (eq (comp-tests-integerp-f '(1)) nil))
  (should (eq (comp-tests-integerp-f 3.5) nil))
  (should (eq (comp-tests-integerp-f (1+ most-negative-fixnum)) t))

  (should (eq (comp-tests-numberp-f 1) t))
  (should (eq (comp-tests-numberp-f 'a) nil))
  (should (eq (comp-tests-numberp-f 3.5) t)))

(comp-deftest stack ()
  "Test some stack operation."
  (should (= (comp-tests-discardn-f 10) 2))
  (should (string= (with-temp-buffer
                      (comp-tests-insertn-f "a" "b" "c" "d")
                      (buffer-string))
                   "abcd")))

(comp-deftest non-locals ()
  "Test non locals."
  (should (string= (comp-tests-condition-case-0-f)
                   "arith-error Arithmetic error catched"))
  (should (string= (comp-tests-condition-case-1-f)
                   "error Foo catched"))
  (should (= (comp-tests-catch-f
              (lambda () (throw 'foo 3)))
             3))
  (should (= (catch 'foo
               (comp-tests-throw-f 3)))))

(comp-deftest gc ()
  "Try to do some longer computation to let the GC kick in."
  (dotimes (_ 100000)
    (comp-tests-cons-cdr-f 3))
  (should (= (comp-tests-cons-cdr-f 3) 3)))

(comp-deftest buffer ()
  (should (string= (comp-tests-buff0-f) "foo")))

(comp-deftest lambda-return ()
  (let ((f (comp-tests-lambda-return-f)))
    (should (subr-native-elisp-p f))
    (should (= (funcall f 3) 4))))

(comp-deftest recursive ()
  (should (= (comp-tests-fib-f 10) 55)))

(comp-deftest macro ()
  "Just check we can define macros"
  (should (macrop (symbol-function 'comp-tests-macro-m))))

(comp-deftest string-trim ()
  (should (string= (comp-tests-string-trim-f "dsaf ") "dsaf")))

(comp-deftest trampoline-removal ()
  ;; This tests that we can call primitives with no dedicated bytecode.
  ;; At speed >= 2 the trampoline will not be used.
  (should (hash-table-p (comp-tests-trampoline-removal-f))))

(comp-deftest signal ()
  (should (equal (condition-case err
                     (comp-tests-signal-f)
                   (t err))
                 '(foo . t))))

(comp-deftest func-call-removal ()
  ;; See `comp-propagate-insn' `comp-function-call-remove'.
  (should (= (comp-tests-func-call-removal-f) 1)))

(comp-deftest doc ()
  (should (string= (documentation #'comp-tests-doc-f)
                   "A nice docstring."))
  ;; Check a preloaded function, we can't use `comp-tests-doc-f' now
  ;; as this is loaded manually with no .elc.
  (should (string-match "\\.*.elc\\'" (symbol-file #'error))))

(comp-deftest interactive-form ()
  (should (equal (interactive-form #'comp-test-interactive-form0-f)
                 '(interactive "D")))
  (should (equal (interactive-form #'comp-test-interactive-form1-f)
                 '(interactive '(1 2))))
  (should (equal (interactive-form #'comp-test-interactive-form2-f)
                 '(interactive nil)))
  (should (cl-every #'commandp '(comp-test-interactive-form0-f
                                 comp-test-interactive-form1-f
                                 comp-test-interactive-form2-f)))
  (should-not (commandp #'comp-tests-doc-f)))

(declare-function comp-tests-free-fun-f nil)

(comp-deftest free-fun ()
  "Check we are able to compile a single function."
  (eval '(defun comp-tests-free-fun-f ()
           "Some doc."
           (interactive)
           3)
        t)
  (native-compile #'comp-tests-free-fun-f)

  (should (subr-native-elisp-p (symbol-function 'comp-tests-free-fun-f)))
  (should (= (comp-tests-free-fun-f) 3))
  (should (string= (documentation #'comp-tests-free-fun-f)
                   "Some doc."))
  (should (commandp #'comp-tests-free-fun-f))
  (should (equal (interactive-form #'comp-tests-free-fun-f)
                 '(interactive))))

(declare-function comp-tests/free\fun-f nil)

(comp-deftest free-fun-silly-name ()
  "Check we are able to compile a single function."
  (eval '(defun comp-tests/free\fun-f ()) t)
  (native-compile #'comp-tests/free\fun-f)
  (should (subr-native-elisp-p (symbol-function 'comp-tests/free\fun-f))))

(comp-deftest bug-40187 ()
  "Check function name shadowing.
https://lists.gnu.org/archive/html/bug-gnu-emacs/2020-03/msg00914.html."
  (should (eq (comp-test-40187-1-f) 'foo))
  (should (eq (comp-test-40187-2-f) 'bar)))

(comp-deftest speed--1 ()
  "Check that at speed -1 we do not native compile."
  (should (= (comp-test-speed--1-f) 3))
  (should-not (subr-native-elisp-p (symbol-function 'comp-test-speed--1-f))))

(comp-deftest bug-42360 ()
  "<https://lists.gnu.org/archive/html/bug-gnu-emacs/2020-07/msg00418.html>."
  (should (string= (comp-test-42360-f "Nel mezzo del " 18 0 32 "yyy" nil)
                   "Nel mezzo del     yyy")))

(comp-deftest bug-44968 ()
  "<https://lists.gnu.org/archive/html/bug-gnu-emacs/2020-11/msg02357.html>"
  (comp-test-44968-f "/tmp/test/foo" "/tmp"))

(comp-deftest bug-45342 ()
  "Preserve multibyte immediate strings.
<https://lists.gnu.org/archive/html/bug-gnu-emacs/2020-12/msg01771.html>"
  (should (string= " ➊" (comp-test-45342-f 1))))

(comp-deftest assume-double-neg ()
  "In fwprop assumptions (not (not (member x))) /= (member x)."
  (should-not (comp-test-assume-double-neg-f "bar" "foo")))

(comp-deftest assume-in-loop-1 ()
  "Broken call args assumptions lead to infinite loop."
  (should (equal (comp-test-assume-in-loop-1-f "cd") '("cd"))))

(comp-deftest bug-45376-1 ()
  "<https://lists.gnu.org/archive/html/bug-gnu-emacs/2020-12/msg01883.html>"
  (should (equal (comp-test-45376-1-f) '(1 0))))

(comp-deftest bug-45376-2 ()
  "<https://lists.gnu.org/archive/html/bug-gnu-emacs/2020-12/msg01883.html>"
  (should (equal (comp-test-45376-2-f) '(0 2 1 0 1 0 1 0 0 0 0 0))))

(defvar comp-test-primitive-advice)
(comp-deftest primitive-advice ()
  "Test effectiveness of primitive advising."
  (let (comp-test-primitive-advice
        (f (lambda (&rest args)
             (setq comp-test-primitive-advice args))))
    (advice-add #'+ :before f)
    (unwind-protect
        (progn
          (should (= (comp-test-primitive-advice-f 3 4) 7))
          (should (equal comp-test-primitive-advice '(3 4))))
      (advice-remove #'+ f))))

(defvar comp-test-primitive-redefine-args)
(comp-deftest primitive-redefine ()
  "Test effectiveness of primitive redefinition."
  (cl-letf ((comp-test-primitive-redefine-args nil)
            ((symbol-function '-)
             (lambda (&rest args)
	       (setq comp-test-primitive-redefine-args args)
               'xxx)))
    (should (eq (comp-test-primitive-redefine-f 10 2) 'xxx))
    (should (equal comp-test-primitive-redefine-args '(10 2)))))

(comp-deftest compile-forms ()
  "Verify lambda form native compilation."
  (should-error (native-compile '(+ 1 foo)))
  (let ((lexical-binding t)
        (f (native-compile '(lambda (x) (1+ x)))))
    (should (subr-native-elisp-p f))
    (should (= (funcall f 2) 3)))
  (let* ((lexical-binding nil)
         (f (native-compile '(lambda (x) (1+ x)))))
    (should (subr-native-elisp-p f))
    (should (= (funcall f 2) 3))))

(comp-deftest comp-test-defsubst ()
  ;; Bug#42664, Bug#43280, Bug#44209.
  (should-not (subr-native-elisp-p (symbol-function 'comp-test-defsubst-f))))

(comp-deftest primitive-redefine-compile-44221 ()
  "Test the compiler still works while primitives are redefined (bug#44221)."
  (cl-letf (((symbol-function 'delete-region)
             (lambda (_ _))))
    (should (subr-native-elisp-p
             (native-compile
              '(lambda ()
                 (delete-region (point-min) (point-max))))))))

(comp-deftest and-3 ()
  (should (= (comp-test-and-3-f t) 2))
  (should (null (comp-test-and-3-f '(1 2)))))

(comp-deftest copy-insn ()
  (should (equal (comp-test-copy-insn-f '(1 2 3 (4 5 6)))
                 '(1 2 3 (4 5 6))))
  (should (null (comp-test-copy-insn-f nil))))

(comp-deftest cond-rw-1 ()
  "Check cond-rw does not break target blocks with multiple predecessor."
  (should (null (comp-test-cond-rw-1-2-f))))

(comp-deftest not-cons-1 ()
  (should-not (comp-test-not-cons-f nil)))

(comp-deftest 45576-1 ()
  "Functionp satisfies also symbols.
<https://lists.gnu.org/archive/html/bug-gnu-emacs/2021-01/msg00029.html>."
  (should (eq (comp-test-45576-f) 'eval)))

(comp-deftest 45635-1 ()
  "<https://lists.gnu.org/archive/html/bug-gnu-emacs/2021-01/msg00158.html>."
  (should (string= (comp-test-45635-f :height 180 :family "PragmataPro Liga")
                   "PragmataPro Liga")))

<<<<<<< HEAD
(comp-deftest 45603-1 ()
  "<https://lists.gnu.org/archive/html/bug-gnu-emacs/2020-12/msg01994.html>"
  (load (native-compile (ert-resource-file "comp-test-45603.el")))
  (should (fboundp 'comp-test-45603--file-local-name)))

=======
>>>>>>> 9db6817d
(comp-deftest 46670-1 ()
  "<https://lists.gnu.org/archive/html/bug-gnu-emacs/2021-02/msg01413.html>"
  (should (string= (comp-test-46670-2-f "foo") "foo"))
  (should (equal (subr-type (symbol-function 'comp-test-46670-2-f))
                 '(function (t) t))))

(comp-deftest 46824-1 ()
  "<https://lists.gnu.org/archive/html/bug-gnu-emacs/2021-02/msg01949.html>"
  (should (equal (comp-test-46824-1-f) nil)))

(comp-deftest comp-test-47868-1 ()
  "Verify string hash consing strategy.

<https://lists.gnu.org/archive/html/bug-gnu-emacs/2021-04/msg00921.html>"
  (should-not (equal-including-properties (comp-test-47868-1-f)
                                          (comp-test-47868-2-f)))
  (should (eq (comp-test-47868-1-f) (comp-test-47868-3-f)))
  (should (eq (comp-test-47868-2-f) (comp-test-47868-4-f))))

(comp-deftest 48029-1 ()
  "<https://lists.gnu.org/archive/html/bug-gnu-emacs/2022-07/msg00666.html>"
  (should (subr-native-elisp-p
           (symbol-function 'comp-test-48029-nonascii-žžž-f))))


;;;;;;;;;;;;;;;;;;;;;
;; Tromey's tests. ;;
;;;;;;;;;;;;;;;;;;;;;

(comp-deftest consp ()
  (should-not (comp-test-consp 23))
  (should-not (comp-test-consp nil))
  (should (comp-test-consp '(1 . 2))))

(comp-deftest listp ()
  (should-not (comp-test-listp 23))
  (should (comp-test-listp nil))
  (should (comp-test-listp '(1 . 2))))

(comp-deftest stringp ()
  (should-not (comp-test-stringp 23))
  (should-not (comp-test-stringp nil))
  (should (comp-test-stringp "hi")))

(comp-deftest symbolp ()
  (should-not (comp-test-symbolp 23))
  (should-not (comp-test-symbolp "hi"))
  (should (comp-test-symbolp 'whatever)))

(comp-deftest integerp ()
  (should (comp-test-integerp 23))
  (should-not (comp-test-integerp 57.5))
  (should-not (comp-test-integerp "hi"))
  (should-not (comp-test-integerp 'whatever)))

(comp-deftest numberp ()
  (should (comp-test-numberp 23))
  (should (comp-test-numberp 57.5))
  (should-not (comp-test-numberp "hi"))
  (should-not (comp-test-numberp 'whatever)))

(comp-deftest add1 ()
  (should (eq (comp-test-add1 23) 24))
  (should (eq (comp-test-add1 -17) -16))
  (should (eql (comp-test-add1 1.0) 2.0))
  (should-error (comp-test-add1 nil)
                :type 'wrong-type-argument))

(comp-deftest sub1 ()
  (should (eq (comp-test-sub1 23) 22))
  (should (eq (comp-test-sub1 -17) -18))
  (should (eql (comp-test-sub1 1.0) 0.0))
  (should-error (comp-test-sub1 nil)
                :type 'wrong-type-argument))

(comp-deftest negate ()
  (should (eq (comp-test-negate 23) -23))
  (should (eq (comp-test-negate -17) 17))
  (should (eql (comp-test-negate 1.0) -1.0))
  (should-error (comp-test-negate nil)
                :type 'wrong-type-argument))

(comp-deftest not ()
  (should (eq (comp-test-not 23) nil))
  (should (eq (comp-test-not nil) t))
  (should (eq (comp-test-not t) nil)))

(comp-deftest bobp-and-eobp ()
  (with-temp-buffer
    (should (comp-test-bobp))
    (should (comp-test-eobp))
    (insert "hi")
    (goto-char (point-min))
    (should (eq (comp-test-point-min) (point-min)))
    (should (eq (comp-test-point) (point-min)))
    (should (comp-test-bobp))
    (should-not (comp-test-eobp))
    (goto-char (point-max))
    (should (eq (comp-test-point-max) (point-max)))
    (should (eq (comp-test-point) (point-max)))
    (should-not (comp-test-bobp))
    (should (comp-test-eobp))))

(comp-deftest car-cdr ()
  (let ((pair '(1 . b)))
    (should (eq (comp-test-car pair) 1))
    (should (eq (comp-test-car nil) nil))
    (should-error (comp-test-car 23)
                  :type 'wrong-type-argument)
    (should (eq (comp-test-cdr pair) 'b))
    (should (eq (comp-test-cdr nil) nil))
    (should-error (comp-test-cdr 23)
                  :type 'wrong-type-argument)))

(comp-deftest car-cdr-safe ()
  (let ((pair '(1 . b)))
    (should (eq (comp-test-car-safe pair) 1))
    (should (eq (comp-test-car-safe nil) nil))
    (should (eq (comp-test-car-safe 23) nil))
    (should (eq (comp-test-cdr-safe pair) 'b))
    (should (eq (comp-test-cdr-safe nil) nil))
    (should (eq (comp-test-cdr-safe 23) nil))))

(comp-deftest eq ()
  (should (comp-test-eq 'a 'a))
  (should (comp-test-eq 5 5))
  (should-not (comp-test-eq 'a 'b)))

(comp-deftest if ()
  (should (eq (comp-test-if 'a 'b) 'a))
  (should (eq (comp-test-if 0 23) 0))
  (should (eq (comp-test-if nil 'b) 'b)))

(comp-deftest and ()
  (should (eq (comp-test-and 'a 'b) 'b))
  (should (eq (comp-test-and 0 23) 23))
  (should (eq (comp-test-and nil 'b) nil)))

(comp-deftest or ()
  (should (eq (comp-test-or 'a 'b) 'a))
  (should (eq (comp-test-or 0 23) 0))
  (should (eq (comp-test-or nil 'b) 'b)))

(comp-deftest save-excursion ()
  (with-temp-buffer
    (comp-test-save-excursion)
    (should (eq (point) (point-min)))
    (should (eq (comp-test-current-buffer) (current-buffer)))))

(comp-deftest > ()
  (should (eq (comp-test-> 0 23) nil))
  (should (eq (comp-test-> 23 0) t)))

(comp-deftest catch ()
  (should (eq (comp-test-catch 0 1 2 3 4) nil))
  (should (eq (comp-test-catch 20 21 22 23 24 25 26 27 28) 24)))

(comp-deftest memq ()
  (should (equal (comp-test-memq 0 '(5 4 3 2 1 0)) '(0)))
  (should (eq (comp-test-memq 72 '(5 4 3 2 1 0)) nil)))

(comp-deftest listN ()
  (should (equal (comp-test-listN 57)
                 '(57 57 57 57 57 57 57 57 57 57 57 57 57 57 57 57))))

(comp-deftest concatN ()
  (should (equal (comp-test-concatN "x") "xxxxxx")))

(comp-deftest opt-rest ()
  (should (equal (comp-test-opt-rest 1) '(1 nil nil)))
  (should (equal (comp-test-opt-rest 1 2) '(1 2 nil)))
  (should (equal (comp-test-opt-rest 1 2 3) '(1 2 (3))))
  (should (equal (comp-test-opt-rest 1 2 56 57 58)
                 '(1 2 (56 57 58)))))

(comp-deftest opt ()
  (should (equal (comp-test-opt 23) '(23)))
  (should (equal (comp-test-opt 23 24) '(23 . 24)))
  (should-error (comp-test-opt)
                :type 'wrong-number-of-arguments)
  (should-error (comp-test-opt nil 24 97)
                :type 'wrong-number-of-arguments))

(comp-deftest unwind-protect ()
  (comp-test-unwind-protect 'ignore)
  (should (eq comp-test-up-val 999))
  (condition-case nil
      (comp-test-unwind-protect (lambda () (error "HI")))
    (error
     nil))
  (should (eq comp-test-up-val 999)))


;;;;;;;;;;;;;;;;;;;;;;;;;;;;;;
;; Tests for dynamic scope. ;;
;;;;;;;;;;;;;;;;;;;;;;;;;;;;;;

(comp-deftest dynamic-ffuncall ()
  "Test calling convention for dynamic binding."

  (should (equal (comp-tests-ffuncall-callee-dyn-f 1 2)
                 '(1 2)))

  (should (equal (comp-tests-ffuncall-callee-opt-dyn-f 1 2 3 4)
                 '(1 2 3 4)))
  (should (equal (comp-tests-ffuncall-callee-opt-dyn-f 1 2 3)
                 '(1 2 3 nil)))
  (should (equal (comp-tests-ffuncall-callee-opt-dyn-f 1 2)
                 '(1 2 nil nil)))

  (should (equal (comp-tests-ffuncall-callee-rest-dyn-f 1 2)
                 '(1 2 nil)))
  (should (equal (comp-tests-ffuncall-callee-rest-dyn-f 1 2 3)
                 '(1 2 (3))))
  (should (equal (comp-tests-ffuncall-callee-rest-dyn-f 1 2 3 4)
                 '(1 2 (3 4))))

  (should (equal (comp-tests-ffuncall-callee-opt-rest-dyn-f 1 2)
                 '(1 2 nil nil)))
  (should (equal (comp-tests-ffuncall-callee-opt-rest-dyn-f 1 2 3)
                 '(1 2 3 nil)))
  (should (equal (comp-tests-ffuncall-callee-opt-rest-dyn-f 1 2 3 4)
                 '(1 2 3 (4)))))

(comp-deftest dynamic-arity ()
  "Test func-arity on dynamic scope functions."
  (should (equal '(2 . 2)
                 (func-arity #'comp-tests-ffuncall-callee-dyn-f)))
  (should (equal '(2 . 4)
                 (func-arity #'comp-tests-ffuncall-callee-opt-dyn-f)))
  (should (equal '(2 . many)
                 (func-arity #'comp-tests-ffuncall-callee-rest-dyn-f)))
  (should (equal '(2 . many)
                 (func-arity #'comp-tests-ffuncall-callee-opt-rest-dyn-f))))

(comp-deftest dynamic-help-arglist ()
  "Test `help-function-arglist' works on lisp/d (bug#42572)."
  (should (equal (help-function-arglist
                  (symbol-function 'comp-tests-ffuncall-callee-opt-rest-dyn-f)
                  t)
                 '(a b &optional c &rest d))))

(comp-deftest cl-macro-exp ()
  "Verify CL macro expansion (bug#42088)."
  (should (equal (comp-tests-cl-macro-exp-f) '(a b))))

(comp-deftest cl-uninterned-arg-parse-f ()
  "Verify the parsing of a lambda list with uninterned symbols (bug#42120)."
  (should (equal (comp-tests-cl-uninterned-arg-parse-f 1 2)
                 '(1 2))))


;;;;;;;;;;;;;;;;;;;;;;;;;;;;;;;;
;; Middle-end specific tests. ;;
;;;;;;;;;;;;;;;;;;;;;;;;;;;;;;;;

(defun comp-tests-mentioned-p-1 (x insn)
  (cl-loop for y in insn
           when (cond
                 ((consp y) (comp-tests-mentioned-p x y))
                 ((and (comp-mvar-p y) (comp-cstr-imm-vld-p y))
                  (equal (comp-cstr-imm y) x))
                 (t (equal x y)))
             return t))

(defun comp-tests-mentioned-p (x insn)
  "Check if X is actively mentioned in INSN."
  (unless (eq (car-safe insn)
              'comment)
    (comp-tests-mentioned-p-1 x insn)))

(defun comp-tests-map-checker (func-name checker)
  "Apply CHECKER to each insn of FUNC-NAME.
Return a list of results."
  (cl-loop
    with func-c-name = (comp-c-func-name (or func-name 'anonymous-lambda) "F" t)
    with f = (gethash func-c-name (comp-ctxt-funcs-h comp-ctxt))
    for bb being each hash-value of (comp-func-blocks f)
    nconc
    (cl-loop
     for insn in (comp-block-insns bb)
     collect (funcall checker insn))))

(defun comp-tests-tco-checker (_)
  "Check that inside `comp-tests-tco-f' we have no recursion."
  (should
   (cl-notany
    #'identity
    (comp-tests-map-checker
     'comp-tests-tco-f
     (lambda (insn)
       (or (comp-tests-mentioned-p 'comp-tests-tco-f insn)
           (comp-tests-mentioned-p (comp-c-func-name 'comp-tests-tco-f "F" t)
                                   insn)))))))

(declare-function comp-tests-tco-f nil)

(comp-deftest tco ()
  "Check for tail recursion elimination."
  (let ((native-comp-speed 3)
        ;; Disable ipa-pure otherwise `comp-tests-tco-f' gets
        ;; optimized-out.
        (comp-disabled-passes '(comp-ipa-pure))
        (comp-post-pass-hooks '((comp-tco comp-tests-tco-checker)
                                (comp-final comp-tests-tco-checker))))
    (eval '(defun comp-tests-tco-f (a b count)
             (if (= count 0)
                 b
               (comp-tests-tco-f (+ a b) a (- count 1))))
          t)
    (native-compile #'comp-tests-tco-f)
    (should (subr-native-elisp-p (symbol-function 'comp-tests-tco-f)))
    (should (= (comp-tests-tco-f 1 0 10) 55))))

(defun comp-tests-fw-prop-checker-1 (_)
  "Check that inside `comp-tests-fw-prop-f' `concat' and `length' are folded."
  (should
   (cl-notany
    #'identity
    (comp-tests-map-checker
     'comp-tests-fw-prop-1-f
     (lambda (insn)
       (or (comp-tests-mentioned-p 'concat insn)
           (comp-tests-mentioned-p 'length insn)))))))

(declare-function comp-tests-fw-prop-1-f nil)

(comp-deftest fw-prop-1 ()
  "Some tests for forward propagation."
  (let ((native-comp-speed 2)
        (comp-post-pass-hooks '((comp-final comp-tests-fw-prop-checker-1))))
    (eval '(defun comp-tests-fw-prop-1-f ()
             (let* ((a "xxx")
	            (b "yyy")
	            (c (concat a b))) ; <= has to optimize
               (length c))) ; <= has to optimize
          t)
    (native-compile #'comp-tests-fw-prop-1-f)
    (should (subr-native-elisp-p (symbol-function 'comp-tests-fw-prop-1-f)))
    (should (= (comp-tests-fw-prop-1-f) 6))))

(defun comp-tests-check-ret-type-spec (func-form ret-type)
  (let ((lexical-binding t)
        (native-comp-speed 2)
        (f-name (cl-second func-form)))
    (eval func-form t)
    (native-compile f-name)
    (should (equal (cl-third (subr-type (symbol-function f-name)))
                   ret-type))))

(cl-eval-when (compile eval load)
  (defconst comp-tests-type-spec-tests
    `(
      ;; 1
      ((defun comp-tests-ret-type-spec-f (x)
         x)
       t)

      ;; 2
      ((defun comp-tests-ret-type-spec-f ()
         1)
       (integer 1 1))

      ;; 3
      ((defun comp-tests-ret-type-spec-f (x)
         (if x 1 3))
       (or (integer 1 1) (integer 3 3)))

      ;; 4
      ((defun comp-tests-ret-type-spec-f (x)
         (let (y)
           (if x
               (setf y 1)
             (setf y 2))
           y))
       (integer 1 2))

      ;; 5
      ((defun comp-tests-ret-type-spec-f (x)
         (let (y)
           (if x
               (setf y 1)
             (setf y 3))
           y))
       (or (integer 1 1) (integer 3 3)))

      ;; 6
      ((defun comp-tests-ret-type-spec-f (x)
         (if x
             (list x)
           3))
       (or cons (integer 3 3)))

      ;; 7
      ((defun comp-tests-ret-type-spec-f (x)
         (if x
             'foo
           3))
       (or (member foo) (integer 3 3)))

      ;; 8
      ((defun comp-tests-ret-type-spec-f (x)
         (if (eq x 3)
             x
           'foo))
       (or (member foo) (integer 3 3)))

      ;; 9
      ((defun comp-tests-ret-type-spec-f (x)
         (if (eq 3 x)
             x
           'foo))
       (or (member foo) (integer 3 3)))

      ;; 10
      ((defun comp-tests-ret-type-spec-f (x)
         (if (eql x 3)
             x
           'foo))
       (or (member foo) (integer 3 3)))

      ;; 11
      ((defun comp-tests-ret-type-spec-f (x)
         (if (eql 3 x)
             x
           'foo))
       (or (member foo) (integer 3 3)))

      ;; 12
      ((defun comp-tests-ret-type-spec-f (x)
         (if (eql x 3)
             'foo
           x))
       (not (integer 3 3)))

      ;; 13
      ((defun comp-tests-ret-type-spec-f (x y)
         (if (= x y)
             x
           'foo))
       (or (member foo) marker number))

      ;; 14
      ((defun comp-tests-ret-type-spec-f (x)
         (comp-hint-fixnum x))
       (integer ,most-negative-fixnum ,most-positive-fixnum))

      ;; 15
      ((defun comp-tests-ret-type-spec-f (x)
         (comp-hint-cons x))
       cons)

      ;; 16
      ((defun comp-tests-ret-type-spec-f (x)
         (let (y)
           (when x
             (setf y 4))
           y))
       (or null (integer 4 4)))

      ;; 17
      ((defun comp-tests-ret-type-spec-f ()
         (let (x
               (y 3))
           (setf x y)
           y))
       (integer 3 3))

      ;; 18
      ((defun comp-tests-ret-type-spec-f (x)
         (let ((y 3))
           (when x
             (setf y x))
           y))
       t)

      ;; 19
      ((defun comp-tests-ret-type-spec-f (x y)
         (eq x y))
       boolean)

      ;; 20
      ((defun comp-tests-ret-type-spec-f (x)
         (when x
           'foo))
       (or (member foo) null))

      ;; 21
      ((defun comp-tests-ret-type-spec-f (x)
         (unless x
           'foo))
       (or (member foo) null))

      ;; 22
      ((defun comp-tests-ret-type-spec-f (x)
	 (when (> x 3)
	   x))
       (or null float (integer 4 *)))

      ;; 23
      ((defun comp-tests-ret-type-spec-f (x)
	 (when (>= x 3)
	   x))
       (or null float (integer 3 *)))

      ;; 24
      ((defun comp-tests-ret-type-spec-f (x)
	 (when (< x 3)
	   x))
       (or null float (integer * 2)))

      ;; 25
      ((defun comp-tests-ret-type-spec-f (x)
	 (when (<= x 3)
	   x))
       (or null float (integer * 3)))

      ;; 26
      ((defun comp-tests-ret-type-spec-f (x)
	 (when (> 3 x)
	   x))
       (or null float (integer * 2)))

      ;; 27
      ((defun comp-tests-ret-type-spec-f (x)
	 (when (>= 3 x)
	   x))
       (or null float (integer * 3)))

      ;; 28
      ((defun comp-tests-ret-type-spec-f (x)
	 (when (< 3 x)
	   x))
       (or null float (integer 4 *)))

      ;; 29
      ((defun comp-tests-ret-type-spec-f (x)
	 (when (<= 3 x)
	   x))
       (or null float (integer 3 *)))

      ;; 30
      ((defun comp-tests-ret-type-spec-f (x)
         (let ((y 3))
	   (when (> x y)
	     x)))
       (or null float (integer 4 *)))

      ;; 31
      ((defun comp-tests-ret-type-spec-f (x)
         (let ((y 3))
	   (when (> y x)
	     x)))
       (or null float (integer * 2)))

      ;; 32
      ((defun comp-tests-ret-type-spec-f (x)
         (when (and (> x 3)
		    (< x 10))
	   x))
       (or null float (integer 4 9)))

      ;; 33
      ((defun comp-tests-ret-type-spec-f (x)
         (when (or (> x 3)
                   (< x 10))
	   x))
       (or null float integer))

      ;; 34
      ((defun comp-tests-ret-type-spec-f (x)
         (when (or (< x 3)
                   (> x 10))
	   x))
       (or null float (integer * 2) (integer 11 *)))

      ;; 35 No float range support.
      ((defun comp-tests-ret-type-spec-f (x)
	 (when (> x 1.0)
	   x))
       (or null marker number))

      ;; 36
      ((defun comp-tests-ret-type-spec-f (x y)
         (when (and (> x 3)
                    (> y 2))
           (+ x y)))
       (or null float (integer 7 *)))

      ;; 37
      ;; SBCL: (OR REAL NULL)
      ((defun comp-tests-ret-type-spec-f (x y)
         (when (and (<= x 3)
                    (<= y 2))
           (+ x y)))
       (or null float (integer * 5)))

      ;; 38
      ((defun comp-tests-ret-type-spec-f (x y)
         (when (and (< 1 x 5)
	            (< 1 y 5))
           (+ x y)))
       (or null float (integer 4 8)))

      ;; 39
      ;; SBCL gives: (OR REAL NULL)
      ((defun comp-tests-ret-type-spec-f (x y)
	 (when (and (<= 1 x 10)
		    (<= 2 y 3))
	   (+ x y)))
       (or null float (integer 3 13)))

      ;; 40
      ;; SBCL: (OR REAL NULL)
      ((defun comp-tests-ret-type-spec-f (x y)
	 (when (and (<= 1 x 10)
		    (<= 2 y 3))
	   (- x y)))
       (or null float (integer -2 8)))

      ;; 41
      ((defun comp-tests-ret-type-spec-f (x y)
         (when (and (<= 1 x)
                    (<= 2 y 3))
           (- x y)))
       (or null float (integer -2 *)))

      ;; 42
      ((defun comp-tests-ret-type-spec-f (x y)
         (when (and (<= 1 x 10)
                    (<= 2 y))
           (- x y)))
       (or null float (integer * 8)))

      ;; 43
      ((defun comp-tests-ret-type-spec-f (x y)
	 (when (and (<= x 10)
		    (<= 2 y))
	   (- x y)))
       (or null float (integer * 8)))

      ;; 44
      ((defun comp-tests-ret-type-spec-f (x y)
         (when (and (<= x 10)
                    (<= y 3))
           (- x y)))
       (or null float integer))

      ;; 45
      ((defun comp-tests-ret-type-spec-f (x y)
         (when (and (<= 2 x)
                    (<= 3 y))
           (- x y)))
       (or null float integer))

      ;; 46
      ;; SBCL: (OR (RATIONAL (6) (30)) (SINGLE-FLOAT 6.0 30.0)
      ;;           (DOUBLE-FLOAT 6.0d0 30.0d0) NULL)
      ((defun comp-tests-ret-type-spec-f (x y z i j k)
         (when (and (< 1 x 5)
	            (< 1 y 5)
	            (< 1 z 5)
	            (< 1 i 5)
	            (< 1 j 5)
	            (< 1 k 5))
           (+ x y z i j k)))
       (or null float (integer 12 24)))

      ;; 47
      ((defun comp-tests-ret-type-spec-f (x)
         (when (<= 1 x 5)
           (1+ x)))
       (or null float (integer 2 6)))

      ;;48
      ((defun comp-tests-ret-type-spec-f (x)
         (when (<= 1 x 5)
           (1- x)))
       (or null float (integer 0 4)))

      ;; 49
      ((defun comp-tests-ret-type-spec-f ()
         (error "Foo"))
       nil)

      ;; 50
      ((defun comp-tests-ret-type-spec-f (x)
         (if (stringp x)
	     x
           'bar))
       (or (member bar) string))

      ;; 51
      ((defun comp-tests-ret-type-spec-f (x)
         (if (stringp x)
             'bar
           x))
       (not string))

      ;; 52
      ((defun comp-tests-ret-type-spec-f (x)
         (if (integerp x)
             x
           'bar))
       (or (member bar) integer))

      ;; 53
      ((defun comp-tests-ret-type-spec-f (x)
         (when (integerp x)
           x))
       (or null integer))

      ;; 54
      ((defun comp-tests-ret-type-spec-f (x)
         (unless (symbolp x)
           x))
       t)

      ;; 55
      ((defun comp-tests-ret-type-spec-f (x)
         (unless (integerp x)
           x))
       (not integer))

      ;; 56
      ((defun comp-tests-ret-type-spec-f (x)
         (cl-ecase x
           (1 (message "one"))
           (5 (message "five")))
         x)
       t
       ;; FIXME improve `comp-cond-cstrs-target-mvar' to cross block
       ;; boundary if necessary as this should return:
       ;; (or (integer 1 1) (integer 5 5))
       )

      ;; 57
      ((defun comp-tests-ret-type-spec-f (x)
         (unless (or (eq x 'foo)
	             (eql x 3))
           (error "Not foo or 3"))
         x)
       (or (member foo) (integer 3 3)))

      ;;58
      ((defun comp-tests-ret-type-spec-f (x y)
         (if (and (natnump x)
                  (natnump y)
                  (<= x y))
             x
           (error "")))
       (integer 0 *))

      ;; 59
      ((defun comp-tests-ret-type-spec-f (x y)
         (if (and (>= x 3)
                  (<= y 10)
                  (<= x y))
             x
           (error "")))
       (or float (integer 3 10)))

      ;; 60
      ((defun comp-tests-ret-type-spec-f (x y)
		    (if (and (<= x 10)
			     (>= y 3)
			     (>= x y))
             x
           (error "")))
       (or float (integer 3 10)))

      ;; 61
      ((defun comp-tests-ret-type-spec-f (x)
	 (if (= x 1.0)
             x
           (error "")))
       (or (member 1.0) (integer 1 1)))

      ;; 62
      ((defun comp-tests-ret-type-spec-f (x)
	 (if (= x 1.0)
             x
           (error "")))
       (or (member 1.0) (integer 1 1)))

      ;; 63
      ((defun comp-tests-ret-type-spec-f (x)
	 (if (= x 1.1)
             x
           (error "")))
       (member 1.1))

      ;; 64
      ((defun comp-tests-ret-type-spec-f (x)
	 (if (= x 1)
             x
           (error "")))
       (or (member 1.0) (integer 1 1)))

      ;; 65
      ((defun comp-tests-ret-type-spec-f (x)
	 (if (= x 1)
             x
           (error "")))
       (or (member 1.0) (integer 1 1)))

      ;; 66
      ((defun comp-tests-ret-type-spec-f (x)
	 (if (eql x 0.0)
	     x
	   (error "")))
       float)

      ;; 67
      ((defun comp-tests-ret-type-spec-f (x)
	 (if (equal x '(1 2 3))
	     x
	   (error "")))
       cons)

      ;; 68
      ((defun comp-tests-ret-type-spec-f (x)
	 (if (and (floatp x)
	          (= x 1))
             x
           (error "")))
       ;; Conservative (see cstr relax in `comp-cstr-=').
       (or (member 1.0) (integer 1 1)))

      ;; 69
      ((defun comp-tests-ret-type-spec-f (x)
	 (if (and (integer x)
	          (= x 1))
             x
           (error "")))
       ;; Conservative (see cstr relax in `comp-cstr-=').
       (or (member 1.0) (integer 1 1)))

      ;; 70
      ((defun comp-tests-ret-type-spec-f (x y)
	 (if (and (floatp x)
	          (integerp y)
	          (= x y))
             x
           (error "")))
       (or float integer))

      ;; 71
      ((defun comp-tests-ret-type-spec-f (x)
         (if (= x 0.0)
             x
           (error "")))
       (or (member -0.0 0.0) (integer 0 0)))

      ;; 72
      ((defun comp-tests-ret-type-spec-f (x)
         (unless (= x 0.0)
           (error ""))
         (unless (eql x -0.0)
           (error ""))
         x)
       float)

      ;; 73
      ((defun comp-tests-ret-type-spec-f (x)
         (when (eql x 1.0)
	   (error ""))
         x)
       t)

      ;; 74
      ((defun comp-tests-ret-type-spec-f (x)
         (if (eq x 0)
	     (error "")
	   (1+ x)))
       number)))

  (defun comp-tests-define-type-spec-test (number x)
    `(comp-deftest ,(intern (format "ret-type-spec-%d" number)) ()
                   ,(format "Type specifier test number %d." number)
                   (let ((comp-ctxt (make-comp-cstr-ctxt)))
                     (comp-tests-check-ret-type-spec ',(car x) ',(cadr x))))))

(defmacro comp-tests-define-type-spec-tests ()
  "Define all type specifier tests."
  `(progn
     ,@(cl-loop
        for test in comp-tests-type-spec-tests
        for n from 1
        collect (comp-tests-define-type-spec-test n test))))

(comp-tests-define-type-spec-tests)

(defun comp-tests-pure-checker-1 (_)
  "Check that inside `comp-tests-pure-caller-f' `comp-tests-pure-callee-f' is
folded."
  (should
   (cl-notany
    #'identity
    (comp-tests-map-checker
     'comp-tests-pure-caller-f
     (lambda (insn)
       (or (comp-tests-mentioned-p 'comp-tests-pure-callee-f insn)
           (comp-tests-mentioned-p (comp-c-func-name
                                    'comp-tests-pure-callee-f "F" t)
                                   insn)))))))

(defun comp-tests-pure-checker-2 (_)
  "Check that `comp-tests-pure-fibn-f' is folded."
  (should
   (cl-notany
    #'identity
    (comp-tests-map-checker
     'comp-tests-pure-fibn-entry-f
     (lambda (insn)
       (or (comp-tests-mentioned-p 'comp-tests-pure-fibn-f insn)
           (comp-tests-mentioned-p (comp-c-func-name 'comp-tests-pure-fibn-f "F" t)
                                   insn)))))))

(comp-deftest pure ()
  "Some tests for pure functions optimization."
  (let ((native-comp-speed 3)
        (comp-post-pass-hooks '((comp-final comp-tests-pure-checker-1
                                            comp-tests-pure-checker-2))))
    (load (native-compile (ert-resource-file "comp-test-pure.el")))
    (declare-function comp-tests-pure-caller-f nil)
    (declare-function comp-tests-pure-fibn-entry-f nil)

    (should (subr-native-elisp-p (symbol-function 'comp-tests-pure-caller-f)))
    (should (= (comp-tests-pure-caller-f) 4))

    (should (subr-native-elisp-p (symbol-function 'comp-tests-pure-fibn-entry-f)))
    (should (= (comp-tests-pure-fibn-entry-f) 6765))))

(defvar comp-tests-cond-rw-checked-function nil
  "Function to be checked.")
(defun comp-tests-cond-rw-checker-val (_)
  "Check we manage to propagate the correct return value."
  (should
   (cl-some
    #'identity
    (comp-tests-map-checker
     comp-tests-cond-rw-checked-function
     (lambda (insn)
       (pcase insn
         (`(return ,mvar)
          (and (comp-cstr-imm-vld-p mvar)
               (eql (comp-cstr-imm mvar) 123)))))))))

(defvar comp-tests-cond-rw-expected-type nil
  "Type to expect in `comp-tests-cond-rw-checker-type'.")
(defun comp-tests-cond-rw-checker-type (_)
  "Check we manage to propagate the correct return type."
  (should
   (cl-some
    #'identity
    (comp-tests-map-checker
     comp-tests-cond-rw-checked-function
     (lambda (insn)
       (pcase insn
         (`(return ,mvar)
          (equal (comp-mvar-typeset mvar)
                 comp-tests-cond-rw-expected-type))))))))

;;; comp-tests.el ends here<|MERGE_RESOLUTION|>--- conflicted
+++ resolved
@@ -509,14 +509,6 @@
   (should (string= (comp-test-45635-f :height 180 :family "PragmataPro Liga")
                    "PragmataPro Liga")))
 
-<<<<<<< HEAD
-(comp-deftest 45603-1 ()
-  "<https://lists.gnu.org/archive/html/bug-gnu-emacs/2020-12/msg01994.html>"
-  (load (native-compile (ert-resource-file "comp-test-45603.el")))
-  (should (fboundp 'comp-test-45603--file-local-name)))
-
-=======
->>>>>>> 9db6817d
 (comp-deftest 46670-1 ()
   "<https://lists.gnu.org/archive/html/bug-gnu-emacs/2021-02/msg01413.html>"
   (should (string= (comp-test-46670-2-f "foo") "foo"))
