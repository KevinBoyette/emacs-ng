### @configure_input@

# Copyright (C) 2010-2021 Free Software Foundation, Inc.

# This file is part of GNU Emacs.

# GNU Emacs is free software: you can redistribute it and/or modify
# it under the terms of the GNU General Public License as published by
# the Free Software Foundation, either version 3 of the License, or
# (at your option) any later version.

# GNU Emacs is distributed in the hope that it will be useful,
# but WITHOUT ANY WARRANTY; without even the implied warranty of
# MERCHANTABILITY or FITNESS FOR A PARTICULAR PURPOSE.  See the
# GNU General Public License for more details.

# You should have received a copy of the GNU General Public License
# along with GNU Emacs.  If not, see <https://www.gnu.org/licenses/>.

### Commentary:

## Some targets:
## check: re-run all tests, writing to .log files.
## check-maybe: run all tests which are outdated with their .log file
## or the source files they are testing.
## filename.log: run tests from filename.el(c) if .log file needs updating
## filename: re-run tests from filename.el(c), with no logging

### Code:

SHELL = @SHELL@

srcdir = @srcdir@
abs_top_srcdir = @abs_top_srcdir@
top_builddir = @top_builddir@
VPATH = $(srcdir)

FIND_DELETE = @FIND_DELETE@
MKDIR_P = @MKDIR_P@
CC = @CC@
CFLAGS = @CFLAGS@
PROFILING_CFLAGS = @PROFILING_CFLAGS@
WARN_CFLAGS = @WARN_CFLAGS@
WERROR_CFLAGS = @WERROR_CFLAGS@
CPPFLAGS = @CPPFLAGS@
SO = @MODULES_SUFFIX@

SEPCHAR = @SEPCHAR@

HAVE_NATIVE_COMP = @HAVE_NATIVE_COMP@

REPLACE_FREE = @REPLACE_FREE@

-include ${top_builddir}/src/verbose.mk

# Load any GNU ELPA dependencies that are present, for optional tests.
GNU_ELPA_DIRECTORY ?= $(srcdir)/../../elpa
# Keep elpa_dependencies dependency-ordered.
elpa_dependencies = \
	url-http-ntlm/url-http-ntlm.el \
	web-server/web-server.el
elpa_els = $(addprefix $(GNU_ELPA_DIRECTORY)/packages/,$(elpa_dependencies))
elpa_opts = $(foreach el,$(elpa_els),$(and $(wildcard $(el)),-L $(dir $(el)) -l $(el)))

# We never change directory before running Emacs, so a relative file
# name is fine, and makes life easier.  If we need to change
# directory, we can use emacs --chdir.
EMACS = ../src/emacs

EMACS_EXTRAOPT =

# Command line flags for Emacs.
# Apparently MSYS bash would convert "-L :" to "-L ;" anyway,
# but we might as well be explicit.
EMACSOPT = --no-init-file --no-site-file --no-site-lisp -L "$(SEPCHAR)$(srcdir)" $(elpa_opts) $(EMACS_EXTRAOPT)

# Prevent any settings in the user environment causing problems.
unexport EMACSDATA EMACSDOC EMACSPATH GREP_OPTIONS XDG_CONFIG_HOME

# To run tests under a debugger, set this to eg: "gdb --args".
GDB =

# Whether a timeout shall be given, writing possibly a core dump.
ifneq (${EMACS_TEST_TIMEOUT},)
TEST_TIMEOUT = timeout -s ABRT ${EMACS_TEST_TIMEOUT}
endif

# Set this to 'yes' to run the tests in an interactive instance.
TEST_INTERACTIVE ?= no

ifeq ($(TEST_INTERACTIVE),yes)
TEST_RUN_ERT = --eval '(ert (quote ${SELECTOR_ACTUAL}))'
else
TEST_RUN_ERT = --batch --eval '(ert-run-tests-batch-and-exit (quote ${SELECTOR_ACTUAL}))' ${WRITE_LOG}
endif

# Whether to run tests from .el files in preference to .elc, we do
# this by default since it gives nicer stacktraces.
# If you just want a pass/fail, setting this to no is much faster.
export TEST_LOAD_EL ?= \
    $(if $(findstring $(MAKECMDGOALS), all check check-maybe),no,yes)

# Additional settings for ert.
ert_opts += $(elpa_opts)

# Maximum length of lines in ert backtraces; nil for no limit.
# (if empty, use the default ert-batch-backtrace-right-margin).
TEST_BACKTRACE_LINE_LENGTH =

ifneq (${TEST_BACKTRACE_LINE_LENGTH},)
ert_opts += --eval '(setq ert-batch-backtrace-right-margin ${TEST_BACKTRACE_LINE_LENGTH})'
endif

ifeq (@HAVE_MODULES@, yes)
MODULES_EMACSOPT := --module-assertions
else
MODULES_EMACSOPT :=
endif

# The actual Emacs command run in the targets below.
# Prevent any setting of EMACSLOADPATH in user environment causing problems,
# and prevent locals to influence the text of the errors we expect to receive.
emacs = LANG=C EMACSLOADPATH= 		   \
 EMACS_TEST_DIRECTORY=$(abspath $(srcdir)) \
 $(GDB) $(TEST_TIMEOUT) "$(EMACS)" $(MODULES_EMACSOPT) $(EMACSOPT)

# Set HOME to a nonexistent directory to prevent tests from accessing
# it accidentally (e.g., popping up a gnupg dialog if ~/.authinfo.gpg
# exists, or writing to ~/.bzr.log when running bzr commands).
# NOTE if the '/nonexistent' name is changed `normal-top-level' in
# startup.el must be updated too.
TEST_HOME = /nonexistent

test_module_dir := src/emacs-module-resources

.PHONY: all check

all: check

ifeq ($(HAVE_NATIVE_COMP),yes)
SELECTOR_DEFAULT = (not (or (tag :expensive-test) (tag :unstable)))
SELECTOR_EXPENSIVE = (not (tag :unstable))
SELECTOR_ALL = t
else
SELECTOR_DEFAULT = (not (or (tag :expensive-test) (tag :unstable) (tag :nativecomp)))
SELECTOR_EXPENSIVE = (not (or (tag :unstable) (tag :nativecomp)))
SELECTOR_ALL = (not (tag :nativecomp))
endif
ifdef SELECTOR
SELECTOR_ACTUAL=$(SELECTOR)
else ifndef MAKECMDGOALS
SELECTOR_ACTUAL=$(SELECTOR_DEFAULT)
else ifeq ($(MAKECMDGOALS),all)
SELECTOR_ACTUAL=$(SELECTOR_DEFAULT)
else ifeq ($(MAKECMDGOALS),check)
SELECTOR_ACTUAL=$(SELECTOR_DEFAULT)
else ifeq ($(MAKECMDGOALS),check-maybe)
SELECTOR_ACTUAL=$(SELECTOR_DEFAULT)
else
SELECTOR_ACTUAL=$(SELECTOR_EXPENSIVE)
endif

## Byte-compile all test files to test for errors.
%.elc: %.el
	$(AM_V_ELC)$(emacs) --batch -f batch-byte-compile $<

## Save logs, and show logs for failed tests.
WRITE_LOG = > $@ 2>&1 || { STAT=$$?; cat $@; exit $$STAT; }
## On Hydra or Emba, always show logs for certain problematic tests.
ifdef EMACS_HYDRA_CI
lisp/net/tramp-tests.log \
: WRITE_LOG = 2>&1 | tee $@
endif
ifdef EMACS_EMBA_CI
lisp/filenotify-tests.log lisp/net/tramp-tests.log src/emacs-module-tests.log \
: WRITE_LOG = 2>&1 | tee $@
endif

ifeq ($(TEST_LOAD_EL), yes)
testloadfile = $*.el
else
testloadfile = $*
endif

%.log: %.elc
	$(AM_V_at)${MKDIR_P} $(dir $@)
	$(AM_V_GEN)HOME=$(TEST_HOME) $(emacs) \
	  -l ert ${ert_opts} -l $(testloadfile) \
	  $(TEST_RUN_ERT)

ifeq (@HAVE_MODULES@, yes)
maybe_exclude_module_tests :=
else
maybe_exclude_module_tests := -name emacs-module-tests.el -prune -o
endif

## Optional list of .el files to exclude from testing.
## Intended for use in automated testing where one or more files
## has some problem and needs to be excluded.
## To avoid writing full name, can use eg %foo-tests.el.
EXCLUDE_TESTS =

## To speed up parallel builds, put these slow test files (which can
## take longer than all the rest combined) at the start of the list.
SLOW_TESTS = ${srcdir}/lisp/net/tramp-tests.el

ELFILES := $(sort $(shell find ${srcdir} -name manual -prune -o \
		-name data -prune -o \
		-name "*resources" -prune -o \
		${maybe_exclude_module_tests} \
		-name "*.el" ! -name ".*" -print))

$(foreach slow,${SLOW_TESTS},$(eval ELFILES:= ${slow} $(filter-out ${slow},${ELFILES})))

$(foreach exclude,${EXCLUDE_TESTS},$(eval ELFILES:= $(filter-out ${exclude},${ELFILES})))

## .log files may be in a different directory for out of source builds
LOGFILES := $(patsubst %.el,%.log, \
		$(patsubst $(srcdir)/%,%,$(ELFILES)))
TESTS := $(LOGFILES:.log=)

## If we have to interrupt a hanging test, preserve the log so we can
## see what the problem was.
.PRECIOUS: %.log

## Stop make deleting these as intermediate files.
.SECONDARY: ${ELFILES:.el=.elc} $(test_module_dir)/*.o

.PHONY: ${TESTS}

define test_template
  ## A test FOO-tests depends on the source file with the similar
  ## name, unless FOO itself contains the string '-tests/'.
  ## The similar name is FOO.c if FOO begins with '{lib-,}src/', FOO.el
  ## otherwise.  Although this heuristic does not identify all the
  ## dependencies, it is better than nothing.
  ifeq (,$(patsubst %-tests,,$(1))$(findstring -tests/,$(1)))
    $(1).log: $(patsubst %-tests,$(srcdir)/../%,$(1))$(if \
					$(patsubst src/%,,$(patsubst lib-src/%,,$(1))),.el,.c)
    $(notdir $(1).log): $(1).log
  endif

  ## Short aliases that always re-run the tests, with no logging.
  ## Define both with and without the directory name for ease of use.
  .PHONY: $(1) $(notdir $(1))
  $(1):
	@test ! -f $(1).log || mv $(1).log $(1).log~
	@$(MAKE) $(1).log WRITE_LOG=
  $(notdir $(1)): $(1)
endef

$(foreach test,${TESTS},$(eval $(call test_template,${test})))

## Get the tests for only a specific directory.
SUBDIRS = $(sort $(shell cd ${srcdir} && find lib-src lisp misc src -type d \
                 ! \( -path "*resources*" -o -path "*auto-save-list" \) -print))
SUBDIR_TARGETS =

define subdir_template
  SUBDIR_TARGETS += check-$(subst /,-,$(1))
  .PHONY: check-$(subst /,-,$(1))
  check-$(subst /,-,$(1)):
	@${MAKE} check LOGFILES="$(patsubst %.el,%.log, \
		$(patsubst $(srcdir)/%,%,$(wildcard ${srcdir}/$(1)/*.el)))"
endef

$(foreach subdir, $(SUBDIRS), $(eval $(call subdir_template,$(subdir))))

ifeq (@HAVE_MODULES@, yes)
# -fPIC is a no-op on Windows, but causes a compiler warning
ifeq ($(SO),.dll)
FPIC_CFLAGS =
else
FPIC_CFLAGS = -fPIC
endif

GMP_H = @GMP_H@
LIBGMP = @LIBGMP@

MODULE_CFLAGS = -I../src -I$(srcdir)/../src -I../lib -I$(srcdir)/../lib \
  $(FPIC_CFLAGS) $(PROFILING_CFLAGS) \
  $(WARN_CFLAGS) $(WERROR_CFLAGS) $(CFLAGS)

test_module = $(test_module_dir)/mod-test${SO}
src/emacs-module-tests.log src/emacs-module-tests.elc: $(test_module)

FREE_SOURCE_0 =
FREE_SOURCE_1 = $(srcdir)/../lib/free.c

# In the compilation command, we can't use any object or archive file
# as source because those are not compiled with -fPIC.  Therefore we
# use only source files.
$(test_module): $(test_module:${SO}=.c) ../src/emacs-module.h
	$(AM_V_at)${MKDIR_P} $(dir $@)
	$(AM_V_CCLD)$(CC) -shared $(CPPFLAGS) $(MODULE_CFLAGS) $(LDFLAGS) \
	  -o $@ $< $(LIBGMP) \
	  $(and $(GMP_H),$(srcdir)/../lib/mini-gmp-gnulib.c) \
	  $(FREE_SOURCE_$(REPLACE_FREE)) \
	  $(srcdir)/../lib/timespec.c $(srcdir)/../lib/gettime.c
endif

src/emacs-tests.log: ../lib-src/seccomp-filter.c

## Check that there is no 'automated' subdirectory, which would
## indicate an incomplete merge from an older version of Emacs where
## the tests were arranged differently.
.PHONY: check-no-automated-subdir
check-no-automated-subdir:
	${AM_V_at}test ! -d $(srcdir)/automated

## Rerun all default tests.
check: mostlyclean check-no-automated-subdir
	@${MAKE} check-doit SELECTOR="${SELECTOR_ACTUAL}"

## Rerun all default and expensive tests.
.PHONY: check-expensive
check-expensive: mostlyclean check-no-automated-subdir
	@${MAKE} check-doit SELECTOR="${SELECTOR_EXPENSIVE}"

## Run all tests, regardless of tag.
.PHONY: check-all
check-all: mostlyclean check-no-automated-subdir
	@${MAKE} check-doit SELECTOR="${SELECTOR_ALL}"

## Re-run all tests which are outdated. A test is outdated if its
## logfile is out-of-date with either the test file, or the source
## files that the tests depend on.  See test_template.
.PHONY: check-maybe
check-maybe: check-no-automated-subdir
	@${MAKE} check-doit SELECTOR="${SELECTOR_ACTUAL}"

## Run the tests.
.PHONY: check-doit
## We can't put LOGFILES as prerequisites, because that would stop the
## summarizing step from running when there is an error.
check-doit:
ifeq ($(TEST_INTERACTIVE), yes)
	HOME=$(TEST_HOME) $(emacs) \
	  -l ert ${ert_opts} \
	  $(patsubst %,-l %,$(if $(findstring $(TEST_LOAD_EL),yes),$ELFILES,$(ELFILES:.el=))) \
	  $(TEST_RUN_ERT)
else
	-@${MAKE} -k ${LOGFILES}
	@$(emacs) --batch -l ert --eval \
	"(ert-summarize-tests-batch-and-exit ${SUMMARIZE_TESTS})" ${LOGFILES}
endif

.PHONY: mostlyclean clean bootstrap-clean distclean maintainer-clean

mostlyclean:
	-@for f in ${LOGFILES}; do test ! -f $$f || mv $$f $$f~; done
	rm -f ./*.tmp

clean:
	find . '(' -name '*.log' -o -name '*.log~' ')' $(FIND_DELETE)
	rm -f ${srcdir}/lisp/gnus/mml-sec-resources/random_seed
	rm -f $(test_module_dir)/*.o $(test_module_dir)/*.so \
	  $(test_module_dir)/*.dll

bootstrap-clean: clean
	find $(srcdir) -name '*.elc' $(FIND_DELETE)

distclean: clean
	rm -f Makefile

maintainer-clean: distclean bootstrap-clean

.PHONY: check-declare

check-declare:
<<<<<<< HEAD
	$(emacs) -l check-declare \
	  --eval '(check-declare-directory "$(srcdir)")'

.PHONY: subdirs subdir-targets generate-test-jobs

subdirs:
	@echo $(SUBDIRS)

subdir-targets:
	@echo $(SUBDIR_TARGETS)

generate-test-jobs:
	@$(MAKE) -C infra generate-test-jobs SUBDIRS="$(SUBDIRS)"
=======
	$(emacs) --batch -l check-declare \
	  --eval '(check-declare-directory "$(srcdir)")'
>>>>>>> e3427faf
<|MERGE_RESOLUTION|>--- conflicted
+++ resolved
@@ -368,8 +368,7 @@
 .PHONY: check-declare
 
 check-declare:
-<<<<<<< HEAD
-	$(emacs) -l check-declare \
+	$(emacs) --batch -l check-declare \
 	  --eval '(check-declare-directory "$(srcdir)")'
 
 .PHONY: subdirs subdir-targets generate-test-jobs
@@ -381,8 +380,4 @@
 	@echo $(SUBDIR_TARGETS)
 
 generate-test-jobs:
-	@$(MAKE) -C infra generate-test-jobs SUBDIRS="$(SUBDIRS)"
-=======
-	$(emacs) --batch -l check-declare \
-	  --eval '(check-declare-directory "$(srcdir)")'
->>>>>>> e3427faf
+	@$(MAKE) -C infra generate-test-jobs SUBDIRS="$(SUBDIRS)"