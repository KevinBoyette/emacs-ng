Known Problems with GNU Emacs

Copyright (C) 1987-1989, 1993-1999, 2001-2015 Free Software Foundation, Inc.
See the end of the file for license conditions.


This file describes various problems that have been encountered
in compiling, installing and running GNU Emacs.  Try doing C-c C-t
and browsing through the outline headers.  (See C-h m for help on
Outline mode.)  Information about systems that are no longer supported,
and old Emacs releases, has been removed.  Consult older versions of
this file if you are interested in that information.

* Mule-UCS doesn't work in Emacs 23 onwards

It's completely redundant now, as far as we know.

* Emacs startup failures

** Emacs fails to start, complaining about missing fonts.

A typical error message might be something like

  No fonts match `-*-fixed-medium-r-*--6-*-*-*-*-*-iso8859-1'

This happens because some X resource specifies a bad font family for
Emacs to use.  The possible places where this specification might be are:

  - in your ~/.Xdefaults file

  - client-side X resource file, such as  ~/Emacs or
    /usr/share/X11/app-defaults/Emacs

One of these files might have bad or malformed specification of a
fontset that Emacs should use.  To fix the problem, you need to find
the problematic line(s) and correct them.

** Emacs aborts while starting up, only when run without X.

This problem often results from compiling Emacs with GCC when GCC was
installed incorrectly.  The usual error in installing GCC is to
specify --includedir=/usr/include.  Installation of GCC makes
corrected copies of the system header files.  GCC is supposed to use
the corrected copies in preference to the original system headers.
Specifying --includedir=/usr/include causes the original system header
files to be used.  On some systems, the definition of ioctl in the
original system header files is invalid for ANSI C and causes Emacs
not to work.

The fix is to reinstall GCC, and this time do not specify --includedir
when you configure it.  Then recompile Emacs.  Specifying --includedir
is appropriate only in very special cases and it should *never* be the
same directory where system header files are kept.

** Emacs does not start, complaining that it cannot open termcap database file.

If your system uses Terminfo rather than termcap (most modern
systems do), this could happen if the proper version of
ncurses is not visible to the Emacs configure script (i.e. it
cannot be found along the usual path the linker looks for
libraries).  It can happen because your version of ncurses is
obsolete, or is available only in form of binaries.

The solution is to install an up-to-date version of ncurses in
the developer's form (header files, static libraries and
symbolic links); in some GNU/Linux distributions (e.g. Debian)
it constitutes a separate package.

** Emacs 20 and later fails to load Lisp files at startup.

The typical error message might be like this:

  "Cannot open load file: fontset"

This could happen if you compress the file lisp/subdirs.el.  That file
tells Emacs what are the directories where it should look for Lisp
files.  Emacs cannot work with subdirs.el compressed, since the
Auto-compress mode it needs for this will not be loaded until later,
when your .emacs file is processed.  (The package `fontset.el' is
required to set up fonts used to display text on window systems, and
it's loaded very early in the startup procedure.)

Similarly, any other .el file for which there's no corresponding .elc
file could fail to load if it is compressed.

The solution is to uncompress all .el files that don't have a .elc file.

Another possible reason for such failures is stale *.elc files
lurking somewhere on your load-path -- see the next section.

** Emacs prints an error at startup after upgrading from an earlier version.

An example of such an error is:

  x-complement-fontset-spec: "Wrong type argument: stringp, nil"

This can be another symptom of stale *.elc files in your load-path.
The following command will print any duplicate Lisp files that are
present in load-path:

    emacs -batch -f list-load-path-shadows

If this command prints any file names, some of these files are stale,
and should be deleted or their directories removed from your
load-path.

* Crash bugs

** Emacs crashes when running in a terminal, if compiled with GCC 4.5.0

This version of GCC is buggy: see

  http://debbugs.gnu.org/6031
  http://gcc.gnu.org/bugzilla/show_bug.cgi?id=43904

You can work around this error in gcc-4.5 by omitting sibling call
optimization.  To do this, configure Emacs with

 CFLAGS="-g -O2 -fno-optimize-sibling-calls" ./configure

** Emacs compiled with GCC 4.6.1 crashes on MS-Windows when C-g is pressed

This is known to happen when Emacs is compiled with MinGW GCC 4.6.1
with the -O2 option (which is the default in the Windows build).  The
reason is a bug in MinGW GCC 4.6.1; to work around, either add the
`-fno-omit-frame-pointer' switch to GCC or compile without
optimizations (`--no-opt' switch to the configure.bat script).

** Emacs crashes in x-popup-dialog.

This can happen if the dialog widget cannot find the font it wants to
use.  You can work around the problem by specifying another font with
an X resource--for example, `Emacs.dialog*.font: 9x15' (or any font that
happens to exist on your X server).

** Emacs crashes when you use Bibtex mode.

This happens if your system puts a small limit on stack size.  You can
prevent the problem by using a suitable shell command (often `ulimit')
to raise the stack size limit before you run Emacs.

Patches to raise the stack size limit automatically in `main'
(src/emacs.c) on various systems would be greatly appreciated.

** Error message `Symbol's value as variable is void: x', followed by
a segmentation fault and core dump.

This has been tracked to a bug in tar!  People report that tar erroneously
added a line like this at the beginning of files of Lisp code:

   x FILENAME, N bytes, B tape blocks

If your tar has this problem, install GNU tar--if you can manage to
untar it :-).

** Emacs can crash when displaying PNG images with transparency.

This is due to a bug introduced in ImageMagick 6.8.2-3.  The bug should
be fixed in ImageMagick 6.8.3-10.  See <URL:http://debbugs.gnu.org/13867>.

** Crashes when displaying GIF images in Emacs built with version
libungif-4.1.0 are resolved by using version libungif-4.1.0b1.
Configure checks for the correct version, but this problem could occur
if a binary built against a shared libungif is run on a system with an
older version.

** Emacs aborts inside the function `tparam1'.

This can happen if Emacs was built without terminfo support, but the
terminal's capabilities use format that is only supported by terminfo.
If your system has ncurses installed, this might happen if your
version of ncurses is broken; upgrading to a newer version of ncurses
and reconfiguring and rebuilding Emacs should solve this.

All modern systems support terminfo, so even if ncurses is not the
problem, you should look for a way to configure Emacs so that it uses
terminfo when built.

** Emacs crashes when using some version of the Exceed X server.

Upgrading to a newer version of Exceed has been reported to prevent
these crashes.  You should consider switching to a free X server, such
as Xming or Cygwin/X.

** Emacs crashes with SIGSEGV in XtInitializeWidgetClass.

It crashes on X, but runs fine when called with option "-nw".

This has been observed when Emacs is linked with GNU ld but without passing
the -z nocombreloc flag.  Emacs normally knows to pass the -z nocombreloc
flag when needed, so if you come across a situation where the flag is
necessary but missing, please report it via M-x report-emacs-bug.

On platforms such as Solaris, you can also work around this problem by
configuring your compiler to use the native linker instead of GNU ld.

** When Emacs is compiled with Gtk+, closing a display kills Emacs.

There is a long-standing bug in GTK that prevents it from recovering
from disconnects: http://bugzilla.gnome.org/show_bug.cgi?id=85715.

Thus, for instance, when Emacs is run as a server on a text terminal,
and an X frame is created, and the X server for that frame crashes or
exits unexpectedly, Emacs must exit to prevent a GTK error that would
result in an endless loop.

If you need Emacs to be able to recover from closing displays, compile
it with the Lucid toolkit instead of GTK.

** Emacs crashes when you try to view a file with complex characters.

For example, the etc/HELLO file (as shown by C-h h).
The message "symbol lookup error: /usr/bin/emacs: undefined symbol: OTF_open"
is shown in the terminal from which you launched Emacs.
This problem only happens when you use a graphical display (ie not
with -nw) and compiled Emacs with the "libotf" library for complex
text handling.

This problem occurs because unfortunately there are two libraries
called "libotf".  One is the library for handling OpenType fonts,
http://www.m17n.org/libotf/, which is the one that Emacs expects.
The other is a library for Open Trace Format, and is used by some
versions of the MPI message passing interface for parallel
programming.

For example, on RHEL6 GNU/Linux, the OpenMPI rpm provides a version
of "libotf.so" in /usr/lib/openmpi/lib.  This directory is not
normally in the ld search path, but if you want to use OpenMPI,
you must issue the command "module load openmpi".  This adds
/usr/lib/openmpi/lib to LD_LIBRARY_PATH.  If you then start Emacs from
the same shell, you will encounter this crash.
Ref: <URL:https://bugzilla.redhat.com/show_bug.cgi?id=844776>

There is no good solution to this problem if you need to use both
OpenMPI and Emacs with libotf support.  The best you can do is use a
wrapper shell script (or function) "emacs" that removes the offending
element from LD_LIBRARY_PATH before starting emacs proper.
Or you could recompile Emacs with an -Wl,-rpath option that
gives the location of the correct libotf.

* General runtime problems

** Lisp problems

*** Changes made to .el files do not take effect.

You may have forgotten to recompile them into .elc files.
Then the old .elc files will be loaded, and your changes
will not be seen.  To fix this, do M-x byte-recompile-directory
and specify the directory that contains the Lisp files.

Emacs prints a warning when loading a .elc file which is older
than the corresponding .el file.

Alternatively, if you set the option `load-prefer-newer' non-nil,
Emacs will load whichever version of a file is the newest.

*** Watch out for the EMACSLOADPATH environment variable

EMACSLOADPATH overrides which directories the function "load" will search.

If you observe strange problems, check for this variable in your
environment.

*** Using epop3.el package causes Emacs to signal an error.

The error message might be something like this:

  "Lisp nesting exceeds max-lisp-eval-depth"

This happens because epop3 redefines the function gethash, which is a
built-in primitive beginning with Emacs 21.1.  We don't have a patch
for epop3 that fixes this, but perhaps a newer version of epop3
corrects that.

*** Buffers from `with-output-to-temp-buffer' get set up in Help mode.

Changes in Emacs 20.4 to the hooks used by that function cause
problems for some packages, specifically BBDB.  See the function's
documentation for the hooks involved.  BBDB 2.00.06 fixes the problem.

*** The Hyperbole package causes *Help* buffers not to be displayed in
Help mode due to setting `temp-buffer-show-hook' rather than using
`add-hook'.  Using `(add-hook 'temp-buffer-show-hook 'help-mode-finish)'
after loading Hyperbole should fix this.

** Keyboard problems

*** Unable to enter the M-| key on some German keyboards.
Some users have reported that M-| suffers from "keyboard ghosting".
This can't be fixed by Emacs, as the keypress never gets passed to it
at all (as can be verified using "xev").  You can work around this by
typing `ESC |' instead.

*** "Compose Character" key does strange things when used as a Meta key.

If you define one key to serve as both Meta and Compose Character, you
will get strange results.  In previous Emacs versions, this "worked"
in that the key acted as Meta--that's because the older Emacs versions
did not try to support Compose Character.  Now Emacs tries to do
character composition in the standard X way.  This means that you
must pick one meaning or the other for any given key.

You can use both functions (Meta, and Compose Character) if you assign
them to two different keys.

*** C-z just refreshes the screen instead of suspending Emacs.

You are probably using a shell that doesn't support job control, even
though the system itself is capable of it.  Either use a different shell,
or set the variable `cannot-suspend' to a non-nil value.

** Mailers and other helper programs

*** movemail compiled with POP support can't connect to the POP server.

Make sure that the `pop' entry in /etc/services, or in the services
NIS map if your machine uses NIS, has the same port number as the
entry on the POP server.  A common error is for the POP server to be
listening on port 110, the assigned port for the POP3 protocol, while
the client is trying to connect on port 109, the assigned port for the
old POP protocol.

*** RMAIL gets error getting new mail.

RMAIL gets new mail from /usr/spool/mail/$USER using a program
called `movemail'.  This program interlocks with /bin/mail using
the protocol defined by /bin/mail.

There are two different protocols in general use.  One of them uses
the `flock' system call.  The other involves creating a lock file;
`movemail' must be able to write in /usr/spool/mail in order to do
this.  You control which one is used by defining, or not defining,
the macro MAIL_USE_FLOCK in config.h.
IF YOU DON'T USE THE FORM OF INTERLOCKING THAT IS NORMAL ON YOUR
SYSTEM, YOU CAN LOSE MAIL!

If your system uses the lock file protocol, and fascist restrictions
prevent ordinary users from writing the lock files in /usr/spool/mail,
you may need to make `movemail' setgid to a suitable group such as
`mail'.  To do this,  use the following commands (as root) after doing the
make install.

        chgrp mail movemail
        chmod 2755 movemail

Installation normally copies movemail from the build directory to an
installation directory which is usually under /usr/local/lib.  The
installed copy of movemail is usually in the directory
/usr/local/lib/emacs/VERSION/TARGET.  You must change the group and
mode of the installed copy; changing the group and mode of the build
directory copy is ineffective.

*** rcs2log gives you the awk error message "too many fields".

This is due to an arbitrary limit in certain versions of awk.
The solution is to use gawk (GNU awk).

** Problems with hostname resolution

*** Emacs does not know your host's fully-qualified domain name.

For example, (system-name) returns some variation on
"localhost.localdomain", rather the name you were expecting.

You need to configure your machine with a fully qualified domain name,
(i.e., a name with at least one "."), either in /etc/hostname
or wherever your system calls for specifying this.

If you cannot fix the configuration, you can set the Lisp variable
mail-host-address to the value you want.

** NFS

*** Emacs says it has saved a file, but the file does not actually
appear on disk.

This can happen on certain systems when you are using NFS, if the
remote disk is full.  It is due to a bug in NFS (or certain NFS
implementations), and there is apparently nothing Emacs can do to
detect the problem.  Emacs checks the failure codes of all the system
calls involved in writing a file, including `close'; but in the case
where the problem occurs, none of those system calls fails.

** PSGML conflicts with sgml-mode.

PSGML package uses the same names of some variables (like keymap)
as built-in sgml-mode.el because it was created as a replacement
of that package.  The conflict will be shown if you load
sgml-mode.el before psgml.el.  E.g. this could happen if you edit
HTML page and then start to work with SGML or XML file.  html-mode
(from sgml-mode.el) is used for HTML file and loading of psgml.el
(for sgml-mode or xml-mode) will cause an error.

** PCL-CVS

*** Lines are not updated or new lines are added in the buffer upon commit.

When committing files located higher in the hierarchy than the examined
directory, some versions of the CVS program return an ambiguous message
from which PCL-CVS cannot extract the full location of the committed
files.  As a result, the corresponding lines in the PCL-CVS buffer are
not updated with the new revision of these files, and new lines are
added to the top-level directory.

This can happen with CVS versions 1.12.8 and 1.12.9.  Upgrade to CVS
1.12.10 or newer to fix this problem.

** Miscellaneous problems

*** Editing files with very long lines is slow.

For example, simply moving through a file that contains hundreds of
thousands of characters per line is slow, and consumes a lot of CPU.
This is a known limitation of Emacs with no solution at this time.

*** Emacs uses 100% of CPU time

This was a known problem with some old versions of the Semantic package.
The solution was to upgrade Semantic to version 2.0pre4 (distributed
with CEDET 1.0pre4) or later.  Note that Emacs includes Semantic since
23.2, and this issue does not apply to the included version.

*** Self-documentation messages are garbled.

This means that the file `etc/DOC' doesn't properly correspond
with the Emacs executable.  Redumping Emacs and then installing the
corresponding pair of files should fix the problem.

*** Programs running under terminal emulator do not recognize `emacs'
terminal type.

The cause of this is a shell startup file that sets the TERMCAP
environment variable.  The terminal emulator uses that variable to
provide the information on the special terminal type that Emacs emulates.

Rewrite your shell startup file so that it does not change TERMCAP
in such a case.  You could use the following conditional which sets
it only if it is undefined.

    if ( ! ${?TERMCAP} ) setenv TERMCAP ~/my-termcap-file

Or you could set TERMCAP only when you set TERM--which should not
happen in a non-login shell.

*** In Shell mode, you get a ^M at the end of every line.

This happens to people who use tcsh, because it is trying to be too
smart.  It sees that the Shell uses terminal type `unknown' and turns
on the flag to output ^M at the end of each line.  You can fix the
problem by adding this to your .cshrc file:

    if ($?EMACS) then
        if ("$EMACS" =~ /*) then
            unset edit
            stty  -icrnl -onlcr -echo susp ^Z
        endif
    endif

<<<<<<< HEAD
=======
*** Emacs startup on GNU/Linux systems (and possibly other systems) is slow.

This can happen if the system is misconfigured and Emacs can't get the
full qualified domain name, FQDN.  You should have your FQDN in the
/etc/hosts file, something like this:

127.0.0.1	localhost
129.187.137.82	nuc04.t30.physik.tu-muenchen.de	nuc04

The way to set this up may vary on non-GNU systems.

*** Visiting files in some auto-mounted directories causes Emacs to print
`Error reading dir-locals: (file-error "Read error" "is a directory" ...'

This can happen if the auto-mounter mistakenly reports that
.dir-locals.el exists and is a directory.  There is nothing Emacs can
do about this, but you can avoid the issue by adding a suitable entry
to the variable `locate-dominating-stop-dir-regexp'.  For example, if
the problem relates to "/smb/.dir-locals.el", set that variable
to a new value where you replace "net\\|afs" with "net\\|afs\\|smb".
(The default value already matches common auto-mount prefixes.)
See http://lists.gnu.org/archive/html/help-gnu-emacs/2015-02/msg00461.html .

>>>>>>> ad89f850
*** Attempting to visit remote files via ange-ftp fails.

If the error message is "ange-ftp-file-modtime: Specified time is not
representable", then this could happen when `lukemftp' is used as the
ftp client.  This was reported to happen on Debian GNU/Linux, kernel
version 2.4.3, with `lukemftp' 1.5-5, but might happen on other
systems as well.  To avoid this problem, switch to using the standard
ftp client.  On a Debian system, type

  update-alternatives --config ftp

and then choose /usr/bin/netkit-ftp.

*** Dired is very slow.

This could happen if invocation of the `df' program takes a long
time.  Possible reasons for this include:

  - ClearCase mounted filesystems (VOBs) that sometimes make `df'
    response time extremely slow (dozens of seconds);

  - slow automounters on some old versions of Unix;

  - slow operation of some versions of `df'.

To work around the problem, you could either (a) set the variable
`directory-free-space-program' to nil, and thus prevent Emacs from
invoking `df'; (b) use `df' from the GNU Fileutils package; or
(c) use CVS, which is Free Software, instead of ClearCase.

*** ps-print commands fail to find prologue files ps-prin*.ps.

This can happen if you use an old version of X-Symbol package: it
defines compatibility functions which trick ps-print into thinking it
runs in XEmacs, and look for the prologue files in a wrong directory.

The solution is to upgrade X-Symbol to a later version.

*** On systems with shared libraries you might encounter run-time errors
from the dynamic linker telling you that it is unable to find some
shared libraries, for instance those for Xaw3d or image support.
These errors mean Emacs has been linked with a library whose shared
library is not in the default search path of the dynamic linker.

Similar problems could prevent Emacs from building, since the build
process invokes Emacs several times.

On many systems, it is possible to set LD_LIBRARY_PATH in your
environment to specify additional directories where shared libraries
can be found.

Other systems allow to set LD_RUN_PATH in a similar way, but before
Emacs is linked.  With LD_RUN_PATH set, the linker will include a
specified run-time search path in the executable.

On some systems, Emacs can crash due to problems with dynamic
linking.  Specifically, on SGI Irix 6.5, crashes were reported with
backtraces like this:

  (dbx) where
   0 strcmp(0xf49239d, 0x4031184, 0x40302b4, 0x12, 0xf0000000, 0xf4923aa, 0x0, 0x492ddb2) ["/xlv22/ficus-jan23/work/irix/lib/libc/libc_n32_M3_ns/strings/strcmp.s":35, 0xfb7e480]
   1 general_find_symbol(0xf49239d, 0x0, 0x0, 0x0, 0xf0000000, 0xf4923aa, 0x0, 0x492ddb2)
 ["/comp2/mtibuild/v73/workarea/v7.3/rld/rld.c":2140, 0xfb65a98]
   2 resolve_symbol(0xf49239d, 0x4031184, 0x0, 0xfbdd438, 0x0, 0xf4923aa, 0x0, 0x492ddb2)
 ["/comp2/mtibuild/v73/workarea/v7.3/rld/rld.c":1947, 0xfb657e4]
   3 lazy_text_resolve(0xd18, 0x1a3, 0x40302b4, 0x12, 0xf0000000, 0xf4923aa, 0x0, 0x492ddb2)
 ["/comp2/mtibuild/v73/workarea/v7.3/rld/rld.c":997, 0xfb64d44]
   4 _rld_text_resolve(0x0, 0x0, 0x0, 0x0, 0x0, 0x0, 0x0, 0x0)
 ["/comp2/mtibuild/v73/workarea/v7.3/rld/rld_bridge.s":175, 0xfb6032c]

(`rld' is the dynamic linker.)  We don't know why this
happens, but setting the environment variable LD_BIND_NOW to 1 (which
forces the dynamic linker to bind all shared objects early on) seems
to work around the problem.

Please refer to the documentation of your dynamic linker for details.

*** When you run Ispell from Emacs, it reports a "misalignment" error.

This can happen if you compiled the Ispell program to use ASCII
characters only and then try to use it from Emacs with non-ASCII
characters, like Latin-1.  The solution is to recompile Ispell with
support for 8-bit characters.

To see whether your Ispell program supports 8-bit characters, type
this at your shell's prompt:

     ispell -vv

and look in the output for the string "NO8BIT".  If Ispell says
"!NO8BIT (8BIT)", your speller supports 8-bit characters; otherwise it
does not.

To rebuild Ispell with 8-bit character support, edit the local.h file
in the Ispell distribution and make sure it does _not_ define NO8BIT.
Then rebuild the speller.

Another possible cause for "misalignment" error messages is that the
version of Ispell installed on your machine is old.  Upgrade.

Yet another possibility is that you are trying to spell-check a word
in a language that doesn't fit the dictionary you choose for use by
Ispell.  (Ispell can only spell-check one language at a time, because
it uses a single dictionary.)  Make sure that the text you are
spelling and the dictionary used by Ispell conform to each other.

If your spell-checking program is Aspell, it has been reported that if
you have a personal configuration file (normally ~/.aspell.conf), it
can cause this error.  Remove that file, execute `ispell-kill-ispell'
in Emacs, and then try spell-checking again.

* Runtime problems related to font handling

** Characters are displayed as empty boxes or with wrong font under X.

*** This can occur when two different versions of FontConfig are used.
For example, XFree86 4.3.0 has one version and Gnome usually comes
with a newer version.  Emacs compiled with Gtk+ will then use the
newer version.  In most cases the problem can be temporarily fixed by
stopping the application that has the error (it can be Emacs or any
other application), removing ~/.fonts.cache-1, and then start the
application again.  If removing ~/.fonts.cache-1 and restarting
doesn't help, the application with problem must be recompiled with the
same version of FontConfig as the rest of the system uses.  For KDE,
it is sufficient to recompile Qt.

*** Some fonts have a missing glyph and no default character.  This is
known to occur for character number 160 (no-break space) in some
fonts, such as Lucida but Emacs sets the display table for the unibyte
and Latin-1 version of this character to display a space.

*** Some of the fonts called for in your fontset may not exist on your
X server.

Each X font covers just a fraction of the characters that Emacs
supports.  To display the whole range of Emacs characters requires
many different fonts, collected into a fontset.  You can remedy the
problem by installing additional fonts.

The intlfonts distribution includes a full spectrum of fonts that can
display all the characters Emacs supports.  The etl-unicode collection
of fonts (available from <URL:ftp://ftp.x.org/contrib/fonts/>) includes
fonts that can display many Unicode characters; they can also be used
by ps-print and ps-mule to print Unicode characters.

** Under X, some characters appear improperly aligned in their lines.

You may have bad fonts.

** Under X, an unexpected monospace font is used as the default font.

When compiled with XFT, Emacs tries to use a default font named
"monospace".  This is a "virtual font", which the operating system
(Fontconfig) redirects to a suitable font such as DejaVu Sans Mono.
On some systems, there exists a font that is actually named Monospace,
which takes over the virtual font.  This is considered an operating
system bug; see

http://lists.gnu.org/archive/html/emacs-devel/2008-10/msg00696.html

If you encounter this problem, set the default font to a specific font
in your .Xresources or initialization file.  For instance, you can put
the following in your .Xresources:

Emacs.font: DejaVu Sans Mono 12

** Certain fonts make each line take one pixel more than it should.

This is because these fonts contain characters a little taller than
the font's nominal height.  Emacs needs to make sure that lines do not
overlap.

** Font Lock displays portions of the buffer in incorrect faces.

By far the most frequent cause of this is a parenthesis `(' or a brace
`{' in column zero.  Font Lock assumes that such a paren is outside of
any comment or string.  This is of course not true in general, but the
vast majority of well-formatted program source files don't have such
parens, and therefore this assumption is used to allow optimizations
in Font Lock's syntactical analysis.  These optimizations avoid some
pathological cases where jit-lock, the Just-in-Time fontification
introduced with Emacs 21.1, could significantly slow down scrolling
through the buffer, especially scrolling backwards, and also jumping
to the end of a very large buffer.

Beginning with version 22.1, a parenthesis or a brace in column zero
is highlighted in bold-red face if it is inside a string or a comment,
to indicate that it could interfere with Font Lock (and also with
indentation) and should be moved or escaped with a backslash.

If you don't use large buffers, or have a very fast machine which
makes the delays insignificant, you can avoid the incorrect
fontification by setting the variable
`font-lock-beginning-of-syntax-function' to a nil value.  (This must
be done _after_ turning on Font Lock.)

Another alternative is to avoid a paren in column zero.  For example,
in a Lisp string you could precede the paren with a backslash.

** Emacs pauses for several seconds when changing the default font.

This has been reported for fvwm 2.2.5 and the window manager of KDE
2.1.  The reason for the pause is Xt waiting for a ConfigureNotify
event from the window manager, which the window manager doesn't send.
Xt stops waiting after a default timeout of usually 5 seconds.

A workaround for this is to add something like

emacs.waitForWM: false

to your X resources.  Alternatively, add `(wait-for-wm . nil)' to a
frame's parameter list, like this:

   (modify-frame-parameters nil '((wait-for-wm . nil)))

(this should go into your `.emacs' file).

** Underlines appear at the wrong position.

This is caused by fonts having a wrong UNDERLINE_POSITION property.
Examples are the font 7x13 on XFree prior to version 4.1, or the jmk
neep font from the Debian xfonts-jmk package prior to version 3.0.17.
To circumvent this problem, set x-use-underline-position-properties
to nil in your `.emacs'.

To see what is the value of UNDERLINE_POSITION defined by the font,
type `xlsfonts -lll FONT' and look at the font's UNDERLINE_POSITION property.

** When using Exceed, fonts sometimes appear too tall.

When the display is set to an Exceed X-server and fonts are specified
(either explicitly with the -fn option or implicitly with X resources)
then the fonts may appear "too tall".  The actual character sizes are
correct but there is too much vertical spacing between rows,  which
gives the appearance of "double spacing".

To prevent this, turn off the Exceed's "automatic font substitution"
feature (in the font part of the configuration window).

** Subscript/superscript text in TeX is hard to read.

If `tex-fontify-script' is non-nil, tex-mode displays
subscript/superscript text in the faces subscript/superscript, which
are smaller than the normal font and lowered/raised.  With some fonts,
nested superscripts (say) can be hard to read.  Switching to a
different font, or changing your antialiasing setting (on an LCD
screen), can both make the problem disappear.  Alternatively, customize
the following variables: tex-font-script-display (how much to
lower/raise); tex-suscript-height-ratio (how much smaller than
normal); tex-suscript-height-minimum (minimum height).

* Internationalization problems

** M-{ does not work on a Spanish PC keyboard.

Many Spanish keyboards seem to ignore that combination.  Emacs can't
do anything about it.

** International characters aren't displayed under X.

*** Missing X fonts

XFree86 4 contains many fonts in iso10646-1 encoding which have
minimal character repertoires (whereas the encoding part of the font
name is meant to be a reasonable indication of the repertoire
according to the XLFD spec).  Emacs may choose one of these to display
characters from the mule-unicode charsets and then typically won't be
able to find the glyphs to display many characters.  (Check with C-u
C-x = .)  To avoid this, you may need to use a fontset which sets the
font for the mule-unicode sets explicitly.  E.g. to use GNU unifont,
include in the fontset spec:

mule-unicode-2500-33ff:-gnu-unifont-*-iso10646-1,\
mule-unicode-e000-ffff:-gnu-unifont-*-iso10646-1,\
mule-unicode-0100-24ff:-gnu-unifont-*-iso10646-1

** The UTF-8/16/7 coding systems don't encode CJK (Far Eastern) characters.

Emacs directly supports the Unicode BMP whose code points are in the
ranges 0000-33ff and e000-ffff, and indirectly supports the parts of
CJK characters belonging to these legacy charsets:

    GB2312, Big5, JISX0208, JISX0212, JISX0213-1, JISX0213-2, KSC5601

The latter support is done in Utf-Translate-Cjk mode (turned on by
default).   Which Unicode CJK characters are decoded into which Emacs
charset is decided by the current language environment.  For instance,
in Chinese-GB, most of them are decoded into chinese-gb2312.

If you read UTF-8 data with code points outside these ranges, the
characters appear in the buffer as raw bytes of the original UTF-8
(composed into a single quasi-character) and they will be written back
correctly as UTF-8, assuming you don't break the composed sequences.
If you read such characters from UTF-16 or UTF-7 data, they are
substituted with the Unicode `replacement character', and you lose
information.

** Accented ISO-8859-1 characters are displayed as | or _.

Try other font set sizes (S-mouse-1).  If the problem persists with
other sizes as well, your text is corrupted, probably through software
that is not 8-bit clean.  If the problem goes away with another font
size, it's probably because some fonts pretend to be ISO-8859-1 fonts
when they are really ASCII fonts.  In particular the schumacher-clean
fonts have this bug in some versions of X.

To see what glyphs are included in a font, use `xfd', like this:

  xfd -fn -schumacher-clean-medium-r-normal--12-120-75-75-c-60-iso8859-1

If this shows only ASCII glyphs, the font is indeed the source of the problem.

The solution is to remove the corresponding lines from the appropriate
`fonts.alias' file, then run `mkfontdir' in that directory, and then run
`xset fp rehash'.

** The `oc-unicode' package doesn't work with Emacs 21.

This package tries to define more private charsets than there are free
slots now.  The current built-in Unicode support is actually more
flexible.  (Use option `utf-translate-cjk-mode' if you need CJK
support.)  Files encoded as emacs-mule using oc-unicode aren't
generally read correctly by Emacs 21.

* X runtime problems

** X keyboard problems

*** You "lose characters" after typing Compose Character key.

This is because the Compose Character key is defined as the keysym
Multi_key, and Emacs (seeing that) does the proper X
character-composition processing.  If you don't want your Compose key
to do that, you can redefine it with xmodmap.

For example, here's one way to turn it into a Meta key:

    xmodmap -e "keysym Multi_key = Meta_L"

If all users at your site of a particular keyboard prefer Meta to
Compose, you can make the remapping happen automatically by adding the
xmodmap command to the xdm setup script for that display.

*** Using X Windows, control-shift-leftbutton makes Emacs hang.

Use the shell command `xset bc' to make the old X Menu package work.

*** C-SPC fails to work on Fedora GNU/Linux (or with fcitx input method).

Fedora Core 4 steals the C-SPC key by default for the `iiimx' program
which is the input method for some languages.  It blocks Emacs users
from using the C-SPC key for `set-mark-command'.

One solutions is to remove the `<Ctrl>space' from the `Iiimx' file
which can be found in the `/usr/lib/X11/app-defaults' directory.
However, that requires root access.

Another is to specify `Emacs*useXIM: false' in your X resources.

Another is to build Emacs with the `--without-xim' configure option.

The same problem happens on any other system if you are using fcitx
(Chinese input method) which by default use C-SPC for toggling.  If
you want to use fcitx with Emacs, you have two choices.  Toggle fcitx
by another key (e.g. C-\) by modifying ~/.fcitx/config, or be
accustomed to use C-@ for `set-mark-command'.

*** Link-time optimization with clang doesn't work on Fedora 20.

As of May 2014, Fedora 20 has broken LLVMgold.so plugin support in clang
(tested with clang-3.4-6.fc20) - `clang --print-file-name=LLVMgold.so'
prints `LLVMgold.so' instead of full path to plugin shared library, and
`clang -flto' is unable to find the plugin with the following error:

/bin/ld: error: /usr/bin/../lib/LLVMgold.so: could not load plugin library:
/usr/bin/../lib/LLVMgold.so: cannot open shared object file: No such file
or directory

The only way to avoid this is to build your own clang from source code
repositories, as described at http://clang.llvm.org/get_started.html.

*** M-SPC seems to be ignored as input.

See if your X server is set up to use this as a command
for character composition.

*** The S-C-t key combination doesn't get passed to Emacs on X.

This happens because some X configurations assign the Ctrl-Shift-t
combination the same meaning as the Multi_key.  The offending
definition is in the file `...lib/X11/locale/iso8859-1/Compose'; there
might be other similar combinations which are grabbed by X for similar
purposes.

We think that this can be countermanded with the `xmodmap' utility, if
you want to be able to bind one of these key sequences within Emacs.

*** Under X, C-v and/or other keys don't work.

These may have been intercepted by your window manager.
See the WM's documentation for how to change this.

*** Clicking C-mouse-2 in the scroll bar doesn't split the window.

This currently doesn't work with scroll-bar widgets (and we don't know
a good way of implementing it with widgets).  If Emacs is configured
--without-toolkit-scroll-bars, C-mouse-2 on the scroll bar does work.

*** Inability to send an Alt-modified key, when Emacs is communicating
directly with an X server.

If you have tried to bind an Alt-modified key as a command, and it
does not work to type the command, the first thing you should check is
whether the key is getting through to Emacs.  To do this, type C-h c
followed by the Alt-modified key.  C-h c should say what kind of event
it read.  If it says it read an Alt-modified key, then make sure you
have made the key binding correctly.

If C-h c reports an event that doesn't have the Alt modifier, it may
be because your X server has no key for the Alt modifier.  The X
server that comes from MIT does not set up the Alt modifier by default.

If your keyboard has keys named Alt, you can enable them as follows:

    xmodmap -e 'add mod2 = Alt_L'
    xmodmap -e 'add mod2 = Alt_R'

If the keyboard has just one key named Alt, then only one of those
commands is needed.  The modifier `mod2' is a reasonable choice if you
are using an unmodified MIT version of X.  Otherwise, choose any
modifier bit not otherwise used.

If your keyboard does not have keys named Alt, you can use some other
keys.  Use the keysym command in xmodmap to turn a function key (or
some other 'spare' key) into Alt_L or into Alt_R, and then use the
commands show above to make them modifier keys.

Note that if you have Alt keys but no Meta keys, Emacs translates Alt
into Meta.  This is because of the great importance of Meta in Emacs.

** Window-manager and toolkit-related problems

*** Metacity: Resizing Emacs or ALT-Tab causes X to be unresponsive.

This happens sometimes when using Metacity.  Resizing Emacs or ALT-Tab:bing
makes the system unresponsive to the mouse or the keyboard.  Killing Emacs
or shifting out from X and back again usually cures it (i.e. Ctrl-Alt-F1
and then Alt-F7).  A bug for it is here:
https://bugs.launchpad.net/ubuntu/+source/metacity/+bug/231034.
Note that a permanent fix seems to be to disable "assistive technologies".

*** Gnome: Emacs receives input directly from the keyboard, bypassing XIM.

This seems to happen when gnome-settings-daemon version 2.12 or later
is running.  If gnome-settings-daemon is not running, Emacs receives
input through XIM without any problem.  Furthermore, this seems only
to happen in *.UTF-8 locales; zh_CN.GB2312 and zh_CN.GBK locales, for
example, work fine.  A bug report has been filed in the Gnome
bugzilla: http://bugzilla.gnome.org/show_bug.cgi?id=357032

*** Gnome: Emacs's xterm-mouse-mode doesn't work on the Gnome terminal.

A symptom of this bug is that double-clicks insert a control sequence
into the buffer.  The reason this happens is an apparent
incompatibility of the Gnome terminal with Xterm, which also affects
other programs using the Xterm mouse interface.  A problem report has
been filed.

*** KDE: When running on KDE, colors or fonts are not as specified for Emacs,
or messed up.

For example, you could see background you set for Emacs only in the
empty portions of the Emacs display, while characters have some other
background.

This happens because KDE's defaults apply its color and font
definitions even to applications that weren't compiled for KDE.  The
solution is to uncheck the "Apply fonts and colors to non-KDE apps"
option in Preferences->Look&Feel->Style (KDE 2).  In KDE 3, this option
is in the "Colors" section, rather than "Style".

Alternatively, if you do want the KDE defaults to apply to other
applications, but not to Emacs, you could modify the file `Emacs.ad'
(should be in the `/usr/share/apps/kdisplay/app-defaults/' directory)
so that it doesn't set the default background and foreground only for
Emacs.  For example, make sure the following resources are either not
present or commented out:

   Emacs.default.attributeForeground
   Emacs.default.attributeBackground
   Emacs*Foreground
   Emacs*Background

It is also reported that a bug in the gtk-engines-qt engine can cause this if
Emacs is compiled with Gtk+.
The bug is fixed in version 0.7 or newer of gtk-engines-qt.

*** KDE: Emacs hangs on KDE when a large portion of text is killed.

This is caused by a bug in the KDE applet `klipper' which periodically
requests the X clipboard contents from applications.  Early versions
of klipper don't implement the ICCCM protocol for large selections,
which leads to Emacs being flooded with selection requests.  After a
while, Emacs may print a message:

  Timed out waiting for property-notify event

A workaround is to not use `klipper'.  An upgrade to the `klipper' that
comes with KDE 3.3 or later also solves the problem.

*** CDE: Frames may cover dialogs they created when using CDE.

This can happen if you have "Allow Primary Windows On Top" enabled which
seems to be the default in the Common Desktop Environment.
To change, go in to "Desktop Controls" -> "Window Style Manager"
and uncheck "Allow Primary Windows On Top".

*** Xaw3d : When using Xaw3d scroll bars without arrows, the very first mouse
click in a scroll bar might be ignored by the scroll bar widget.  This
is probably a bug in Xaw3d; when Xaw3d is compiled with arrows, the
problem disappears.

*** Xaw: There are known binary incompatibilities between Xaw, Xaw3d, neXtaw,
XawM and the few other derivatives of Xaw.  So when you compile with
one of these, it may not work to dynamically link with another one.
For example, strange problems, such as Emacs exiting when you type
"C-x 1", were reported when Emacs compiled with Xaw3d and libXaw was
used with neXtaw at run time.

The solution is to rebuild Emacs with the toolkit version you actually
want to use, or set LD_PRELOAD to preload the same toolkit version you
built Emacs with.

*** Open Motif: Problems with file dialogs in Emacs built with Open Motif.

When Emacs 21 is built with Open Motif 2.1, it can happen that the
graphical file dialog boxes do not work properly.  The "OK", "Filter"
and "Cancel" buttons do not respond to mouse clicks.  Dragging the
file dialog window usually causes the buttons to work again.

As a workaround, you can try building Emacs using Motif or LessTif instead.

Another workaround is not to use the mouse to trigger file prompts,
but to use the keyboard.  This way, you will be prompted for a file in
the minibuffer instead of a graphical file dialog.

*** LessTif: Problems in Emacs built with LessTif.

The problems seem to depend on the version of LessTif and the Motif
emulation for which it is set up.

Only the Motif 1.2 emulation seems to be stable enough in LessTif.
LessTif 0.92-17's Motif 1.2 emulation seems to work okay on FreeBSD.
On GNU/Linux systems, lesstif-0.92.6 configured with "./configure
--enable-build-12 --enable-default-12" is reported to be the most
successful.  The binary GNU/Linux package
lesstif-devel-0.92.0-1.i386.rpm was reported to have problems with
menu placement.

On some systems, Emacs occasionally locks up, grabbing all mouse and
keyboard events.  We don't know what causes these problems; they are
not reproducible by Emacs developers.

*** Motif: The Motif version of Emacs paints the screen a solid color.

This has been observed to result from the following X resource:

   Emacs*default.attributeFont:	-*-courier-medium-r-*-*-*-140-*-*-*-*-iso8859-*

That the resource has this effect indicates a bug in something, but we
do not know what.  If it is an Emacs bug, we hope someone can
explain what the bug is so we can fix it.  In the mean time, removing
the resource prevents the problem.

** General X problems

*** Redisplay using X is much slower than previous Emacs versions.

We've noticed that certain X servers draw the text much slower when
scroll bars are on the left.  We don't know why this happens.  If this
happens to you, you can work around it by putting the scroll bars
on the right (as they were in Emacs 19).

Here's how to do this:

  (set-scroll-bar-mode 'right)

If you're not sure whether (or how much) this problem affects you,
try that and see how much difference it makes.  To set things back
to normal, do

  (set-scroll-bar-mode 'left)

*** Error messages about undefined colors on X.

The messages might say something like this:

   Unable to load color "grey95"

(typically, in the `*Messages*' buffer), or something like this:

  Error while displaying tooltip: (error Undefined color lightyellow)

These problems could happen if some other X program has used up too
many colors of the X palette, leaving Emacs with insufficient system
resources to load all the colors it needs.

A solution is to exit the offending X programs before starting Emacs.

"undefined color" messages can also occur if the RgbPath entry in the
X configuration file is incorrect, or the rgb.txt file is not where
X expects to find it.

*** Improving performance with slow X connections.

There are several ways to improve this performance, any subset of which can
be carried out at the same time:

1) If you don't need X Input Methods (XIM) for entering text in some
   language you use, you can improve performance on WAN links by using
   the X resource useXIM to turn off use of XIM.  This does not affect
   the use of Emacs's own input methods, which are part of the Leim
   package.

2) If the connection is very slow, you might also want to consider
   switching off scroll bars, menu bar, and tool bar.  Adding the
   following forms to your .emacs file will accomplish that, but only
   after the initial frame is displayed:

    (scroll-bar-mode -1)
    (menu-bar-mode -1)
    (tool-bar-mode -1)

   For still quicker startup, put these X resources in your .Xdefaults
   file:

    Emacs.verticalScrollBars: off
    Emacs.menuBar: off
    Emacs.toolBar: off

3) Use ssh to forward the X connection, and enable compression on this
   forwarded X connection (ssh -XC remotehostname emacs ...).

4) Use lbxproxy on the remote end of the connection.  This is an interface
   to the low bandwidth X extension in most modern X servers, which
   improves performance dramatically, at the slight expense of correctness
   of the X protocol.  lbxproxy achieves the performance gain by grouping
   several X requests in one TCP packet and sending them off together,
   instead of requiring a round-trip for each X request in a separate
   packet.  The switches that seem to work best for emacs are:
    -noatomsfile  -nowinattr  -cheaterrors -cheatevents
   Note that the -nograbcmap option is known to cause problems.
   For more about lbxproxy, see:
   http://www.xfree86.org/4.3.0/lbxproxy.1.html

5) If copying and killing is slow, try to disable the interaction with the
   native system's clipboard by adding these lines to your .emacs file:
     (setq interprogram-cut-function nil)
     (setq interprogram-paste-function nil)

*** Emacs gives the error, Couldn't find per display information.

This can result if the X server runs out of memory because Emacs uses
a large number of fonts.  On systems where this happens, C-h h is
likely to cause it.

We do not know of a way to prevent the problem.

*** Emacs does not notice when you release the mouse.

There are reports that this happened with (some) Microsoft mice and
that replacing the mouse made it stop.

*** You can't select from submenus (in the X toolkit version).

On certain systems, mouse-tracking and selection in top-level menus
works properly with the X toolkit, but neither of them works when you
bring up a submenu (such as Bookmarks or Compare or Apply Patch, in
the Files menu).

This works on most systems.  There is speculation that the failure is
due to bugs in old versions of X toolkit libraries, but no one really
knows.  If someone debugs this and finds the precise cause, perhaps a
workaround can be found.

*** An error message such as `X protocol error: BadMatch (invalid
parameter attributes) on protocol request 93'.

This comes from having an invalid X resource, such as
   emacs*Cursor:   black
(which is invalid because it specifies a color name for something
that isn't a color.)

The fix is to correct your X resources.

*** Slow startup on X11R6 with X windows.

If Emacs takes two minutes to start up on X11R6, see if your X
resources specify any Adobe fonts.  That causes the type-1 font
renderer to start up, even if the font you asked for is not a type-1
font.

One way to avoid this problem is to eliminate the type-1 fonts from
your font path, like this:

        xset -fp /usr/X11R6/lib/X11/fonts/Type1/

*** Pull-down menus appear in the wrong place, in the toolkit version of Emacs.

An X resource of this form can cause the problem:

   Emacs*geometry:	80x55+0+0

This resource is supposed to apply, and does apply, to the menus
individually as well as to Emacs frames.  If that is not what you
want, rewrite the resource.

To check thoroughly for such resource specifications, use `xrdb
-query' to see what resources the X server records, and also look at
the user's ~/.Xdefaults and ~/.Xdefaults-* files.

*** Emacs running under X Windows does not handle mouse clicks.
*** `emacs -geometry 80x20' finds a file named `80x20'.

One cause of such problems is having (setq term-file-prefix nil) in
your .emacs file.  Another cause is a bad value of EMACSLOADPATH in
the environment.

*** X Windows doesn't work if DISPLAY uses a hostname.

People have reported kernel bugs in certain systems that cause Emacs
not to work with X Windows if DISPLAY is set using a host name.  But
the problem does not occur if DISPLAY is set to `unix:0.0'.  I think
the bug has to do with SIGIO or FIONREAD.

You may be able to compensate for the bug by doing (set-input-mode nil nil).
However, that has the disadvantage of turning off interrupts, so that
you are unable to quit out of a Lisp program by typing C-g.

*** Prevent double pastes in X

The problem:  a region, such as a command, is pasted twice when you copy
it with your mouse from GNU Emacs to an xterm or an RXVT shell in X.
The solution:  try the following in your X configuration file,
/etc/X11/xorg.conf  This should enable both PS/2 and USB mice for
single copies.  You do not need any other drivers or options.

    Section "InputDevice"
            Identifier	"Generic Mouse"
            Driver	"mousedev"
            Option	"Device"           "/dev/input/mice"
    EndSection

*** Emacs is slow to exit in X

After you use e.g. C-x C-c to exit, it takes many seconds before the
Emacs window disappears.  If Emacs was started from a terminal, you
see the message:

  Error saving to X clipboard manager.
  If the problem persists, set `x-select-enable-clipboard-manager' to nil.

As the message suggests, this problem occurs when Emacs thinks you
have a clipboard manager program running, but has trouble contacting it.
If you don't want to use a clipboard manager, you can set the
suggested variable.  Or you can make Emacs not wait so long by
reducing the value of `x-selection-timeout', either in .emacs or with
X resources.

Sometimes this problem is due to a bug in your clipboard manager.
Updating to the latest version of the manager can help.
For example, in the Xfce 4.8 desktop environment, the clipboard
manager in versions of xfce4-settings-helper before 4.8.2 is buggy;
https://bugzilla.xfce.org/show_bug.cgi?id=7588 .

*** Warning messages when running in Ubuntu

When you start Emacs you may see something like this:

(emacs:2286): LIBDBUSMENU-GTK-CRITICAL **: watch_submenu: assertion
`GTK_IS_MENU_SHELL(menu)' failed

This happens if the Emacs binary has been renamed.  The cause is the Ubuntu
appmenu concept.  It tries to track Emacs menus and show them in the top
panel, instead of in each Emacs window.  This is not properly implemented,
so it fails for Emacs.  The order of menus is wrong, and things like copy/paste
that depend on what state Emacs is in are usually wrong (i.e. paste disabled
even if you should be able to paste, and similar).

You can get back menus on each frame by starting emacs like this:
% env UBUNTU_MENUPROXY= emacs

* Runtime problems on character terminals

** The meta key does not work on xterm.

Typing M-x rings the terminal bell, and inserts a string like ";120~".
For recent xterm versions (>= 216), Emacs uses xterm's modifyOtherKeys
feature to generate strings for key combinations that are not
otherwise usable.  One circumstance in which this can cause problems
is if you have specified the X resource

  xterm*VT100.Translations

to contain translations that use the meta key.  Then xterm will not
use meta in modified function-keys, which confuses Emacs.  To fix
this, you can remove the X resource or put this in your init file:

  (xterm-remove-modify-other-keys)

** Emacs spontaneously displays "I-search: " at the bottom of the screen.

This means that Control-S/Control-Q (XON/XOFF) "flow control" is being
used.  C-s/C-q flow control is bad for Emacs editors because it takes
away C-s and C-q as user commands.  Since editors do not output long
streams of text without user commands, there is no need for a
user-issuable "stop output" command in an editor; therefore, a
properly designed flow control mechanism would transmit all possible
input characters without interference.  Designing such a mechanism is
easy, for a person with at least half a brain.

There are three possible reasons why flow control could be taking place:

  1) Terminal has not been told to disable flow control
  2) Insufficient padding for the terminal in use
  3) Some sort of terminal concentrator or line switch is responsible

First of all, many terminals have a set-up mode which controls whether
they generate XON/XOFF flow control characters.  This must be set to
"no XON/XOFF" in order for Emacs to work.  (For example, on a VT220
you may select "No XOFF" in the setup menu.)  Sometimes there is an
escape sequence that the computer can send to turn flow control off
and on.  If so, perhaps the termcap `ti' string should turn flow
control off, and the `te' string should turn it on.

Once the terminal has been told "no flow control", you may find it
needs more padding.  The amount of padding Emacs sends is controlled
by the termcap entry for the terminal in use, and by the output baud
rate as known by the kernel.  The shell command `stty' will print
your output baud rate; `stty' with suitable arguments will set it if
it is wrong.  Setting to a higher speed causes increased padding.  If
the results are wrong for the correct speed, there is probably a
problem in the termcap entry.  You must speak to a local Unix wizard
to fix this.  Perhaps you are just using the wrong terminal type.

For terminals that lack a "no flow control" mode, sometimes just
giving lots of padding will prevent actual generation of flow control
codes.  You might as well try it.

If you are really unlucky, your terminal is connected to the computer
through a concentrator which sends XON/XOFF flow control to the
computer, or it insists on sending flow control itself no matter how
much padding you give it.  Unless you can figure out how to turn flow
control off on this concentrator (again, refer to your local wizard),
you are screwed!  You should have the terminal or concentrator
replaced with a properly designed one.  In the mean time, some drastic
measures can make Emacs semi-work.

You can make Emacs ignore C-s and C-q and let the operating system
handle them.  To do this on a per-session basis, just type M-x
enable-flow-control RET.  You will see a message that C-\ and C-^ are
now translated to C-s and C-q.  (Use the same command M-x
enable-flow-control to turn *off* this special mode.  It toggles flow
control handling.)

If C-\ and C-^ are inconvenient for you (for example, if one of them
is the escape character of your terminal concentrator), you can choose
other characters by setting the variables flow-control-c-s-replacement
and flow-control-c-q-replacement.  But choose carefully, since all
other control characters are already used by emacs.

IMPORTANT: if you type C-s by accident while flow control is enabled,
Emacs output will freeze, and you will have to remember to type C-q in
order to continue.

If you work in an environment where a majority of terminals of a
certain type are flow control hobbled, you can use the function
`enable-flow-control-on' to turn on this flow control avoidance scheme
automatically.  Here is an example:

(enable-flow-control-on "vt200" "vt300" "vt101" "vt131")

If this isn't quite correct (e.g. you have a mixture of flow-control hobbled
and good vt200 terminals), you can still run enable-flow-control
manually.

I have no intention of ever redesigning the Emacs command set for the
assumption that terminals use C-s/C-q flow control.  XON/XOFF flow
control technique is a bad design, and terminals that need it are bad
merchandise and should not be purchased.  Now that X is becoming
widespread, XON/XOFF seems to be on the way out.  If you can get some
use out of GNU Emacs on inferior terminals, more power to you, but I
will not make Emacs worse for properly designed systems for the sake
of inferior systems.

** Control-S and Control-Q commands are ignored completely.

For some reason, your system is using brain-damaged C-s/C-q flow
control despite Emacs's attempts to turn it off.  Perhaps your
terminal is connected to the computer through a concentrator
that wants to use flow control.

You should first try to tell the concentrator not to use flow control.
If you succeed in this, try making the terminal work without
flow control, as described in the preceding section.

If that line of approach is not successful, map some other characters
into C-s and C-q using keyboard-translate-table.  The example above
shows how to do this with C-^ and C-\.

** Screen is updated wrong, but only on one kind of terminal.

This could mean that the termcap entry you are using for that
terminal is wrong, or it could mean that Emacs has a bug handing
the combination of features specified for that terminal.

The first step in tracking this down is to record what characters
Emacs is sending to the terminal.  Execute the Lisp expression
(open-termscript "./emacs-script") to make Emacs write all
terminal output into the file ~/emacs-script as well; then do
what makes the screen update wrong, and look at the file
and decode the characters using the manual for the terminal.
There are several possibilities:

1) The characters sent are correct, according to the terminal manual.

In this case, there is no obvious bug in Emacs, and most likely you
need more padding, or possibly the terminal manual is wrong.

2) The characters sent are incorrect, due to an obscure aspect
 of the terminal behavior not described in an obvious way by termcap.

This case is hard.  It will be necessary to think of a way for
Emacs to distinguish between terminals with this kind of behavior
and other terminals that behave subtly differently but are
classified the same by termcap; or else find an algorithm for
Emacs to use that avoids the difference.  Such changes must be
tested on many kinds of terminals.

3) The termcap entry is wrong.

See the file etc/TERMS for information on changes
that are known to be needed in commonly used termcap entries
for certain terminals.

4) The characters sent are incorrect, and clearly cannot be
 right for any terminal with the termcap entry you were using.

This is unambiguously an Emacs bug, and can probably be fixed
in termcap.c, tparam.c, term.c, scroll.c, cm.c or dispnew.c.

** Control-S and Control-Q commands are ignored completely on a net connection.

Some versions of rlogin (and possibly telnet) do not pass flow
control characters to the remote system to which they connect.
On such systems, emacs on the remote system cannot disable flow
control on the local system.  Sometimes `rlogin -8' will avoid this problem.

One way to cure this is to disable flow control on the local host
(the one running rlogin, not the one running rlogind) using the
stty command, before starting the rlogin process.  On many systems,
"stty start u stop u" will do this.  On some systems, use
"stty -ixon" instead.

Some versions of tcsh will prevent even this from working.  One way
around this is to start another shell before starting rlogin, and
issue the stty command to disable flow control from that shell.

If none of these methods work, the best solution is to type
M-x enable-flow-control at the beginning of your emacs session, or
if you expect the problem to continue, add a line such as the
following to your .emacs (on the host running rlogind):

(enable-flow-control-on "vt200" "vt300" "vt101" "vt131")

See the entry about spontaneous display of I-search (above) for more info.

** Output from Control-V is slow.

On many bit-map terminals, scrolling operations are fairly slow.
Often the termcap entry for the type of terminal in use fails
to inform Emacs of this.  The two lines at the bottom of the screen
before a Control-V command are supposed to appear at the top after
the Control-V command.  If Emacs thinks scrolling the lines is fast,
it will scroll them to the top of the screen.

If scrolling is slow but Emacs thinks it is fast, the usual reason is
that the termcap entry for the terminal you are using does not
specify any padding time for the `al' and `dl' strings.  Emacs
concludes that these operations take only as much time as it takes to
send the commands at whatever line speed you are using.  You must
fix the termcap entry to specify, for the `al' and `dl', as much
time as the operations really take.

Currently Emacs thinks in terms of serial lines which send characters
at a fixed rate, so that any operation which takes time for the
terminal to execute must also be padded.  With bit-map terminals
operated across networks, often the network provides some sort of
flow control so that padding is never needed no matter how slow
an operation is.  You must still specify a padding time if you want
Emacs to realize that the operation takes a long time.  This will
cause padding characters to be sent unnecessarily, but they do
not really cost much.  They will be transmitted while the scrolling
is happening and then discarded quickly by the terminal.

Most bit-map terminals provide commands for inserting or deleting
multiple lines at once.  Define the `AL' and `DL' strings in the
termcap entry to say how to do these things, and you will have
fast output without wasted padding characters.  These strings should
each contain a single %-spec saying how to send the number of lines
to be scrolled.  These %-specs are like those in the termcap
`cm' string.

You should also define the `IC' and `DC' strings if your terminal
has a command to insert or delete multiple characters.  These
take the number of positions to insert or delete as an argument.

A `cs' string to set the scrolling region will reduce the amount
of motion you see on the screen when part of the screen is scrolled.

** You type Control-H (Backspace) expecting to delete characters.

Put `stty dec' in your .login file and your problems will disappear
after a day or two.

The choice of Backspace for erasure was based on confusion, caused by
the fact that backspacing causes erasure (later, when you type another
character) on most display terminals.  But it is a mistake.  Deletion
of text is not the same thing as backspacing followed by failure to
overprint.  I do not wish to propagate this confusion by conforming
to it.

For this reason, I believe `stty dec' is the right mode to use,
and I have designed Emacs to go with that.  If there were a thousand
other control characters, I would define Control-h to delete as well;
but there are not very many other control characters, and I think
that providing the most mnemonic possible Help character is more
important than adapting to people who don't use `stty dec'.

If you are obstinate about confusing buggy overprinting with deletion,
you can redefine Backspace in your .emacs file:
  (global-set-key "\b" 'delete-backward-char)
You can probably access  help-command  via f1.

** Colors are not available on a tty or in xterm.

Emacs 21 supports colors on character terminals and terminal
emulators, but this support relies on the terminfo or termcap database
entry to specify that the display supports color.  Emacs looks at the
"Co" capability for the terminal to find out how many colors are
supported; it should be non-zero to activate the color support within
Emacs.  (Most color terminals support 8 or 16 colors.)  If your system
uses terminfo, the name of the capability equivalent to "Co" is
"colors".

In addition to the "Co" capability, Emacs needs the "op" (for
``original pair'') capability, which tells how to switch the terminal
back to the default foreground and background colors.  Emacs will not
use colors if this capability is not defined.  If your terminal entry
doesn't provide such a capability, try using the ANSI standard escape
sequence \E[00m (that is, define a new termcap/terminfo entry and make
it use your current terminal's entry plus \E[00m for the "op"
capability).

Finally, the "NC" capability (terminfo name: "ncv") tells Emacs which
attributes cannot be used with colors.  Setting this capability
incorrectly might have the effect of disabling colors; try setting
this capability to `0' (zero) and see if that helps.

Emacs uses the database entry for the terminal whose name is the value
of the environment variable TERM.  With `xterm', a common terminal
entry that supports color is `xterm-color', so setting TERM's value to
`xterm-color' might activate the color support on an xterm-compatible
emulator.

Beginning with version 22.1, Emacs supports the --color command-line
option which may be used to force Emacs to use one of a few popular
modes for getting colors on a tty.  For example, --color=ansi8 sets up
for using the ANSI-standard escape sequences that support 8 colors.

Some modes do not use colors unless you turn on the Font-lock mode.
Some people have long ago set their `~/.emacs' files to turn on
Font-lock on X only, so they won't see colors on a tty.  The
recommended way of turning on Font-lock is by typing "M-x
global-font-lock-mode RET" or by customizing the variable
`global-font-lock-mode'.

** Unexpected characters inserted into the buffer when you start Emacs.
See e.g. <URL:http://debbugs.gnu.org/11129>

This can happen when you start Emacs in -nw mode in an Xterm.
For example, in the *scratch* buffer, you might see something like:

  0;276;0c

This is more likely to happen if you are using Emacs over a slow
connection, and begin typing before Emacs is ready to respond.

This occurs when Emacs tries to query the terminal to see what
capabilities it supports, and gets confused by the answer.
To avoid it, set xterm-extra-capabilities to a value other than
`check' (the default).  See that variable's documentation (in
term/xterm.el) for more details.

* Runtime problems specific to individual Unix variants

** GNU/Linux

*** GNU/Linux: Process output is corrupted.

There is a bug in Linux kernel 2.6.10 PTYs that can cause emacs to
read corrupted process output.

*** GNU/Linux: Remote access to CVS with SSH causes file corruption.

If you access a remote CVS repository via SSH, files may be corrupted
due to bad interaction between CVS, SSH, and libc.

To fix the problem, save the following script into a file, make it
executable, and set CVS_RSH environment variable to the file name of
the script:

#!/bin/bash
exec 2> >(exec cat >&2 2>/dev/null)
exec ssh "$@"

*** GNU/Linux: Truncated svn annotate output with SSH.
http://debbugs.gnu.org/7791

The symptoms are: you are accessing a svn repository over SSH.
You use vc-annotate on a large (several thousand line) file, and the
result is truncated around the 1000 line mark.  It works fine with
other access methods (eg http), or from outside Emacs.

This may be a similar libc/SSH issue to the one mentioned above for CVS.
A similar workaround seems to be effective: create a script with the
same contents as the one used above for CVS_RSH, and set the SVN_SSH
environment variable to point to it.

*** GNU/Linux: After upgrading to a newer version of Emacs,
the Meta key stops working.

This was reported to happen on a GNU/Linux system distributed by
Mandrake.  The reason is that the previous version of Emacs was
modified by Mandrake to make the Alt key act as the Meta key, on a
keyboard where the Windows key is the one which produces the Meta
modifier.  A user who started using a newer version of Emacs, which
was not hacked by Mandrake, expected the Alt key to continue to act as
Meta, and was astonished when that didn't happen.

The solution is to find out what key on your keyboard produces the Meta
modifier, and use that key instead.  Try all of the keys to the left
and to the right of the space bar, together with the `x' key, and see
which combination produces "M-x" in the echo area.  You can also use
the `xmodmap' utility to show all the keys which produce a Meta
modifier:

         xmodmap -pk | egrep -i "meta|alt"

A more convenient way of finding out which keys produce a Meta modifier
is to use the `xkbprint' utility, if it's available on your system:

         xkbprint 0:0 /tmp/k.ps

This produces a PostScript file `/tmp/k.ps' with a picture of your
keyboard; printing that file on a PostScript printer will show what
keys can serve as Meta.

The `xkeycaps' also shows a visual representation of the current
keyboard settings.  It also allows to modify them.

*** GNU/Linux: slow startup on Linux-based GNU systems.

People using systems based on the Linux kernel sometimes report that
startup takes 10 to 15 seconds longer than `usual'.

This is because Emacs looks up the host name when it starts.
Normally, this takes negligible time; the extra delay is due to
improper system configuration.  This problem can occur for both
networked and non-networked machines.

Here is how to fix the configuration.  It requires being root.

**** Networked Case.

First, make sure the files `/etc/hosts' and `/etc/host.conf' both
exist.  The first line in the `/etc/hosts' file should look like this
(replace HOSTNAME with your host name):

    127.0.0.1      HOSTNAME

Also make sure that the `/etc/host.conf' files contains the following
lines:

    order hosts, bind
    multi on

Any changes, permanent and temporary, to the host name should be
indicated in the `/etc/hosts' file, since it acts a limited local
database of addresses and names (e.g., some SLIP connections
dynamically allocate ip addresses).

**** Non-Networked Case.

The solution described in the networked case applies here as well.
However, if you never intend to network your machine, you can use a
simpler solution: create an empty `/etc/host.conf' file.  The command
`touch /etc/host.conf' suffices to create the file.  The `/etc/hosts'
file is not necessary with this approach.

*** GNU/Linux: Emacs on a tty switches the cursor to large blinking block.

This was reported to happen on some GNU/Linux systems which use
ncurses version 5.0, but could be relevant for other versions as well.
These versions of ncurses come with a `linux' terminfo entry, where
the "cvvis" capability (termcap "vs") is defined as "\E[?25h\E[?8c"
(show cursor, change size).  This escape sequence switches on a
blinking hardware text-mode cursor whose size is a full character
cell.  This blinking cannot be stopped, since a hardware cursor
always blinks.

A work-around is to redefine the "cvvis" capability so that it
enables a *software* cursor.  The software cursor works by inverting
the colors of the character at point, so what you see is a block
cursor that doesn't blink.  For this to work, you need to redefine
the "cnorm" capability as well, so that it operates on the software
cursor instead of the hardware cursor.

To this end, run "infocmp linux > linux-term", edit the file
`linux-term' to make both the "cnorm" and "cvvis" capabilities send
the sequence "\E[?25h\E[?17;0;64c", and then run "tic linux-term" to
produce a modified terminfo entry.

Alternatively, if you want a blinking underscore as your Emacs cursor,
change the "cvvis" capability to send the "\E[?25h\E[?0c" command.

** FreeBSD

*** FreeBSD: Getting a Meta key on the console.

By default, neither Alt nor any other key acts as a Meta key on
FreeBSD, but this can be changed using kbdcontrol(1).  Dump the
current keymap to a file with the command

  $ kbdcontrol -d >emacs.kbd

Edit emacs.kbd, and give the key you want to be the Meta key the
definition `meta'.  For instance, if your keyboard has a ``Windows''
key with scan code 105, change the line for scan code 105 in emacs.kbd
to look like this

  105   meta   meta   meta   meta   meta   meta   meta   meta    O

to make the Windows key the Meta key.  Load the new keymap with

  $ kbdcontrol -l emacs.kbd

** HP-UX

*** HP/UX : Shell mode gives the message, "`tty`: Ambiguous".

christos@theory.tn.cornell.edu says:

The problem is that in your .cshrc you have something that tries to
execute `tty`.  If you are not running the shell on a real tty then
tty will print "not a tty".  Csh expects one word in some places,
but tty is giving it back 3.

The solution is to add a pair of quotes around `tty` to make it a single
word:

if (`tty` == "/dev/console")

should be changed to:

if ("`tty`" == "/dev/console")

Even better, move things that set up terminal sections out of .cshrc
and into .login.

*** HP/UX: `Pid xxx killed due to text modification or page I/O error'.

On HP/UX, you can get that error when the Emacs executable is on an NFS
file system.  HP/UX responds this way if it tries to swap in a page and
does not get a response from the server within a timeout whose default
value is just ten seconds.

If this happens to you, extend the timeout period.

*** HP/UX: The right Alt key works wrong on German HP keyboards (and perhaps
other non-English HP keyboards too).

This is because HP-UX defines the modifiers wrong in X.  Here is a
shell script to fix the problem; be sure that it is run after VUE
configures the X server.

    xmodmap 2> /dev/null - << EOF
    keysym Alt_L = Meta_L
    keysym Alt_R = Meta_R
    EOF

    xmodmap - << EOF
    clear mod1
    keysym Mode_switch = NoSymbol
    add mod1 = Meta_L
    keysym Meta_R = Mode_switch
    add mod2 = Mode_switch
    EOF

*** HP/UX: Emacs does not recognize the AltGr key.

To fix this, set up a file ~/.dt/sessions/sessionetc with executable
rights, containing this text:

--------------------------------
xmodmap 2> /dev/null - << EOF
keysym Alt_L = Meta_L
keysym Alt_R = Meta_R
EOF

xmodmap - << EOF
clear mod1
keysym Mode_switch = NoSymbol
add mod1 = Meta_L
keysym Meta_R = Mode_switch
add mod2 = Mode_switch
EOF
--------------------------------

*** HP/UX 11.0: Emacs makes HP/UX 11.0 crash.

This is a bug in HPUX; HPUX patch PHKL_16260 is said to fix it.

** AIX

*** AIX: Trouble using ptys.

People often install the pty devices on AIX incorrectly.
Use `smit pty' to reinstall them properly.

*** AIXterm: Your Delete key sends a Backspace to the terminal.

The solution is to include in your .Xdefaults the lines:

   *aixterm.Translations: #override <Key>BackSpace: string(0x7f)
   aixterm*ttyModes: erase ^?

This makes your Backspace key send DEL (ASCII 127).

*** AIX: If linking fails because libXbsd isn't found, check if you
are compiling with the system's `cc' and CFLAGS containing `-O5'.  If
so, you have hit a compiler bug.  Please make sure to re-configure
Emacs so that it isn't compiled with `-O5'.

*** AIX 4.3.x or 4.4: Compiling fails.

This could happen if you use /bin/c89 as your compiler, instead of
the default `cc'.  /bin/c89 treats certain warnings, such as benign
redefinitions of macros, as errors, and fails the build.  A solution
is to use the default compiler `cc'.

*** AIX 4: Some programs fail when run in a Shell buffer
with an error message like   No terminfo entry for "unknown".

On AIX, many terminal type definitions are not installed by default.
`unknown' is one of them.  Install the "Special Generic Terminal
Definitions" to make them defined.

** Solaris

We list bugs in current versions here.  See also the section on legacy
systems.

*** On Solaris, C-x doesn't get through to Emacs when you use the console.

This is a Solaris feature (at least on Intel x86 cpus).  Type C-r
C-r C-t, to toggle whether C-x gets through to Emacs.

*** Problem with remote X server on Suns.

On a Sun, running Emacs on one machine with the X server on another
may not work if you have used the unshared system libraries.  This
is because the unshared libraries fail to use YP for host name lookup.
As a result, the host name you specify may not be recognized.

*** Solaris 2.6: Emacs crashes with SIGBUS or SIGSEGV on Solaris after you delete a frame.

We suspect that this is a bug in the X libraries provided by
Sun.  There is a report that one of these patches fixes the bug and
makes the problem stop:

105216-01 105393-01 105518-01 105621-01 105665-01 105615-02 105216-02
105667-01 105401-08 105615-03 105621-02 105686-02 105736-01 105755-03
106033-01 105379-01 105786-01 105181-04 105379-03 105786-04 105845-01
105284-05 105669-02 105837-01 105837-02 105558-01 106125-02 105407-01

Another person using a newer system (kernel patch level Generic_105181-06)
suspects that the bug was fixed by one of these more recent patches:

106040-07  SunOS 5.6: X Input & Output Method patch
106222-01  OpenWindows 3.6: filemgr (ff.core) fixes
105284-12  Motif 1.2.7: sparc Runtime library patch

*** Solaris 7 or 8: Emacs reports a BadAtom error (from X)

This happens when Emacs was built on some other version of Solaris.
Rebuild it on Solaris 8.

*** When using M-x dbx with the SparcWorks debugger, the `up' and `down'
commands do not move the arrow in Emacs.

You can fix this by adding the following line to `~/.dbxinit':

 dbxenv output_short_file_name off

*** On Solaris, CTRL-t is ignored by Emacs when you use
the fr.ISO-8859-15 locale (and maybe other related locales).

You can fix this by editing the file:

        /usr/openwin/lib/locale/iso8859-15/Compose

Near the bottom there is a line that reads:

        Ctrl<t> <quotedbl> <Y>                  : "\276"        threequarters

that should read:

        Ctrl<T> <quotedbl> <Y>                  : "\276"        threequarters

Note the lower case <t>.  Changing this line should make C-t work.

*** On Solaris, Emacs fails to set menu-bar-update-hook on startup, with error
"Error in menu-bar-update-hook: (error Point before start of properties)".
This seems to be a GCC optimization bug that occurs for GCC 4.1.2 (-g
and -g -O2) and GCC 4.2.3 (-g -O and -g -O2).  You can fix this by
compiling with GCC 4.2.3 or CC 5.7, with no optimizations.

** Irix

*** Irix: Trouble using ptys, or running out of ptys.

The program mkpts (which may be in `/usr/adm' or `/usr/sbin') needs to
be set-UID to root, or non-root programs like Emacs will not be able
to allocate ptys reliably.

* Runtime problems specific to MS-Windows

** Emacs on Windows 9X requires UNICOWS.DLL

If that DLL is not available, Emacs will display an error dialog
stating its absence, and refuse to run.

This is because Emacs 24.4 and later uses functions whose non-stub
implementation is only available in UNICOWS.DLL, which implements the
Microsoft Layer for Unicode on Windows 9X, or "MSLU".  This article on
MSDN:

  http://msdn.microsoft.com/en-us/goglobal/bb688166.aspx

includes a short description of MSLU and a link where it can be
downloaded.

** Emacs refuses to start on Windows 9X because ctime64 function is missing

This is a sign that Emacs was compiled with MinGW runtime version
4.0.x or later.  These versions of runtime call in their startup code
the ctime64 function, which does not exist in MSVCRT.DLL, the C
runtime shared library, distributed with Windows 9X.

A workaround is to build Emacs with MinGW runtime 3.x (the latest
version is 3.20).

** A few seconds delay is seen at startup and for many file operations

This happens when the Net Logon service is enabled.  During Emacs
startup, this service issues many DNS requests looking up for the
Windows Domain Controller.  When Emacs accesses files on networked
drives, it automatically logs on the user into those drives, which
again causes delays when Net Logon is running.

The solution seems to be to disable Net Logon with this command typed
at the Windows shell prompt:

  net stop netlogon

To start the service again, type "net start netlogon".  (You can also
stop and start the service from the Computer Management application,
accessible by right-clicking "My Computer" or "Computer", selecting
"Manage", then clicking on "Services".)

** Emacs crashes when exiting the Emacs session

This was reported to happen when some optional DLLs, such as those
used for displaying images or the GnuTLS library or zlib compression
library, which are loaded on-demand, have a runtime dependency on the
libgcc DLL, libgcc_s_dw2-1.dll.  The reason seems to be a bug in
libgcc which rears its ugly head whenever the libgcc DLL is loaded
after Emacs has started.

One solution for this problem is to find an alternative build of the
same optional library that does not depend on the libgcc DLL.

Another possibility is to rebuild Emacs with the -shared-libgcc
switch, which will force Emacs to load libgcc_s_dw2-1.dll on startup,
ahead of any optional DLLs loaded on-demand later in the session.

** File selection dialog opens in incorrect directories

Invoking the file selection dialog on Windows 7 or later shows a
directory that is different from what was passed to `read-file-name'
or `x-file-dialog' via their arguments.

This is due to a deliberate change in behavior of the file selection
dialogs introduced in Windows 7.  It is explicitly described in the
MSDN documentation of the GetOpenFileName API used by Emacs to pop up
the file selection dialog.  For the details, see

  http://msdn.microsoft.com/en-us/library/windows/desktop/ms646839%28v=vs.85%29.aspx

The dialog shows the last directory in which the user selected a file
in a previous invocation of the dialog with the same initial
directory.

You can reset this "memory" of that directory by invoking the file
selection dialog with a different initial directory.

** PATH can contain unexpanded environment variables

Old releases of TCC (version 9) and 4NT (up to version 8) do not correctly
expand App Paths entries of type REG_EXPAND_SZ.  When Emacs is run from TCC
and such an entry exists for emacs.exe, exec-path will contain the
unexpanded entry.  This has been fixed in TCC 10.  For more information,
see bug#2062.

** Setting w32-pass-rwindow-to-system and w32-pass-lwindow-to-system to nil
does not prevent the Start menu from popping up when the left or right
``Windows'' key is pressed.

This was reported to happen when XKeymacs is installed.  At least with
XKeymacs Version 3.47, deactivating XKeymacs when Emacs is active is
not enough to avoid its messing with the keyboard input.  Exiting
XKeymacs completely is reported to solve the problem.

** Windows 95 and networking.

To support server sockets, Emacs loads ws2_32.dll.  If this file is
missing, all Emacs networking features are disabled.

Old versions of Windows 95 may not have the required DLL.  To use
Emacs's networking features on Windows 95, you must install the
"Windows Socket 2" update available from MicroSoft's support Web.

** Emacs exits with "X protocol error" when run with an X server for MS-Windows.

A certain X server for Windows had a bug which caused this.
Supposedly the newer 32-bit version of this server doesn't have the
problem.

** Emacs crashes when opening a file with a UNC path and rails-mode is loaded.

Loading rails-mode seems to interfere with UNC path handling.  This has been
reported as a bug against both Emacs and rails-mode, so look for an updated
rails-mode that avoids this crash, or avoid using UNC paths if using
rails-mode.

** M-x term does not work on MS-Windows.

TTY emulation on Windows is undocumented, and programs such as stty
which are used on posix platforms to control tty emulation do not
exist for native windows terminals.

** Using create-fontset-from-ascii-font or the --font startup parameter
with a Chinese, Japanese or Korean font leads to display problems.
Use a Latin-only font as your default font.  If you want control over
which font is used to display Chinese, Japanese or Korean character,
use create-fontset-from-fontset-spec to define a fontset.

** Frames are not refreshed while dialogs or menus are displayed

This means no redisplay while the File or Font dialog or a pop-up menu
is displayed.  This also means tooltips with help text for pop-up
menus is not displayed at all (except in a TTY session, where the help
text is shown in the echo area).  This is because message handling
under Windows is synchronous, so we cannot handle repaint (or any
other) messages while waiting for a system function, which popped up
the menu/dialog, to return the result of the dialog or pop-up menu
interaction.

** Help text in tooltips does not work on old Windows versions

Windows 95 and Windows NT up to version 4.0 do not support help text
for menus.  Help text is only available in later versions of Windows.

** Display problems with ClearType method of smoothing

When "ClearType" method is selected as the "method to smooth edges of
screen fonts" (in Display Properties, Appearance tab, under
"Effects"), there are various problems related to display of
characters:  Bold fonts can be hard to read, small portions of some
characters could appear chopped, etc.  This happens because, under
ClearType, characters are drawn outside their advertised bounding box.
Emacs 21 disabled the use of ClearType, whereas Emacs 22 allows it and
has some code to enlarge the width of the bounding box.  Apparently,
this display feature needs more changes to get it 100% right.  A
workaround is to disable ClearType.

** Problems with mouse-tracking and focus management

There are problems with display if mouse-tracking is enabled and the
mouse is moved off a frame, over another frame then back over the first
frame.  A workaround is to click the left mouse button inside the frame
after moving back into it.

Some minor flickering still persists during mouse-tracking, although
not as severely as in 21.1.

An inactive cursor remains in an active window after the Windows
Manager driven switch of the focus, until a key is pressed.

** Problems with Windows input methods

Some of the Windows input methods cause the keyboard to send
characters encoded in the appropriate coding system (e.g., ISO 8859-1
for Latin-1 characters, ISO 8859-8 for Hebrew characters, etc.).  To
make these input methods work with Emacs on Windows 9X, you might need
to set the keyboard coding system to the appropriate value after you
activate the Windows input method.  For example, if you activate the
Hebrew input method, type this:

   C-x RET k hebrew-iso-8bit RET

In addition, to use these Windows input methods, you might need to set
your "Language for non-Unicode programs" (on Windows XP, this is on
the Advanced tab of Regional Settings) to the language of the input
method.

To bind keys that produce non-ASCII characters with modifiers, you
must specify raw byte codes.  For instance, if you want to bind
META-a-grave to a command, you need to specify this in your `~/.emacs':

  (global-set-key [?\M-\340] ...)

The above example is for the Latin-1 environment where the byte code
of the encoded a-grave is 340 octal.  For other environments, use the
encoding appropriate to that environment.

** Problems with the %b format specifier for format-time-string

The %b specifier for format-time-string does not produce abbreviated
month names with consistent widths for some locales on some versions
of Windows.  This is caused by a deficiency in the underlying system
library function.

** Problems with set-time-zone-rule function

The function set-time-zone-rule gives incorrect results for many
non-US timezones.  This is due to over-simplistic handling of
daylight savings switchovers by the Windows libraries.

** Files larger than 4GB report wrong size in a 32-bit Windows build

Files larger than 4GB cause overflow in the size (represented as a
32-bit integer) reported by `file-attributes'.  This affects Dired as
well, since the Windows port uses a Lisp emulation of `ls' that relies
on `file-attributes'.

** Playing sound doesn't support the :data method

Sound playing is not supported with the `:data DATA' key-value pair.
You _must_ use the `:file FILE' method.

** Typing Alt-Shift has strange effects on MS-Windows.

This combination of keys is a command to change keyboard layout.  If
you proceed to type another non-modifier key before you let go of Alt
and Shift, the Alt and Shift act as modifiers in the usual way.  A
more permanent work around is to change it to another key combination,
or disable it in the "Regional and Language Options" applet of the
Control Panel.  (The exact sequence of mouse clicks in the "Regional
and Language Options" applet needed to find the key combination that
changes the keyboard layout depends on your Windows version; for XP,
in the Languages tab, click "Details" and then "Key Settings".)

** Interrupting Cygwin port of Bash from Emacs doesn't work.

Cygwin 1.x builds of the ported Bash cannot be interrupted from the
MS-Windows version of Emacs.  This is due to some change in the Bash
port or in the Cygwin library which apparently make Bash ignore the
keyboard interrupt event sent by Emacs to Bash.  (Older Cygwin ports
of Bash, up to b20.1, did receive SIGINT from Emacs.)

** Accessing remote files with ange-ftp hangs the MS-Windows version of Emacs.

If the FTP client is the Cygwin port of GNU `ftp', this appears to be
due to some bug in the Cygwin DLL or some incompatibility between it
and the implementation of asynchronous subprocesses in the Windows
port of Emacs.  Specifically, some parts of the FTP server responses
are not flushed out, apparently due to buffering issues, which
confuses ange-ftp.

The solution is to downgrade to an older version of the Cygwin DLL
(version 1.3.2 was reported to solve the problem), or use the stock
Windows FTP client, usually found in the `C:\WINDOWS' or 'C:\WINNT'
directory.  To force ange-ftp use the stock Windows client, set the
variable `ange-ftp-ftp-program-name' to the absolute file name of the
client's executable.  For example:

 (setq ange-ftp-ftp-program-name "c:/windows/ftp.exe")

If you want to stick with the Cygwin FTP client, you can work around
this problem by putting this in your `.emacs' file:

 (setq ange-ftp-ftp-program-args '("-i" "-n" "-g" "-v" "--prompt" "")

** lpr commands don't work on MS-Windows with some cheap printers.

This problem may also strike other platforms, but the solution is
likely to be a global one, and not Emacs specific.

Many cheap inkjet, and even some cheap laser printers, do not
print plain text anymore, they will only print through graphical
printer drivers.  A workaround on MS-Windows is to use Windows's basic
built in editor to print (this is possibly the only useful purpose it
has):

(setq printer-name "")         ; notepad takes the default
(setq lpr-command "notepad")   ; notepad
(setq lpr-switches nil)        ; not needed
(setq lpr-printer-switch "/P") ; run notepad as batch printer

** Antivirus software interacts badly with the MS-Windows version of Emacs.

The usual manifestation of these problems is that subprocesses don't
work or even wedge the entire system.  In particular, "M-x shell RET"
was reported to fail to work.  But other commands also sometimes don't
work when an antivirus package is installed.

The solution is to switch the antivirus software to a less aggressive
mode (e.g., disable the ``auto-protect'' feature), or even uninstall
or disable it entirely.

** Pressing the mouse button on MS-Windows does not give a mouse-2 event.

This is usually a problem with the mouse driver.  Because most Windows
programs do not do anything useful with the middle mouse button, many
mouse drivers allow you to define the wheel press to do something
different.  Some drivers do not even have the option to generate a
middle button press.  In such cases, setting the wheel press to
"scroll" sometimes works if you press the button twice.  Trying a
generic mouse driver might help.

** Scrolling the mouse wheel on MS-Windows always scrolls the top window.

This is another common problem with mouse drivers.  Instead of
generating scroll events, some mouse drivers try to fake scroll bar
movement.  But they are not intelligent enough to handle multiple
scroll bars within a frame.  Trying a generic mouse driver might help.

** Mail sent through Microsoft Exchange in some encodings appears to be
mangled and is not seen correctly in Rmail or Gnus.  We don't know
exactly what happens, but it isn't an Emacs problem in cases we've
seen.

** On MS-Windows, you cannot use the right-hand ALT key and the left-hand
CTRL key together to type a Control-Meta character.

This is a consequence of a misfeature beyond Emacs's control.

Under Windows, the AltGr key on international keyboards generates key
events with the modifiers Right-Alt and Left-Ctrl.  Since Emacs cannot
distinguish AltGr from an explicit Right-Alt and Left-Ctrl
combination, whenever it sees Right-Alt and Left-Ctrl it assumes that
AltGr has been pressed.  The variable `w32-recognize-altgr' can be set
to nil to tell Emacs that AltGr is really Ctrl and Alt.

** Under some X-servers running on MS-Windows, Emacs's display is incorrect.

The symptoms are that Emacs does not completely erase blank areas of the
screen during scrolling or some other screen operations (e.g., selective
display or when killing a region).  M-x recenter will cause the screen
to be completely redisplayed and the "extra" characters will disappear.

This is known to occur under Exceed 6, and possibly earlier versions
as well; it is reportedly solved in version 6.2.0.16 and later.  The
problem lies in the X-server settings.

There are reports that you can solve the problem with Exceed by
running `Xconfig' from within NT, choosing "X selection", then
un-checking the boxes "auto-copy X selection" and "auto-paste to X
selection".

If this does not work, please inform bug-gnu-emacs@gnu.org.  Then
please call support for your X-server and see if you can get a fix.
If you do, please send it to bug-gnu-emacs@gnu.org so we can list it here.

* Build-time problems

** Configuration

*** `configure' warns ``accepted by the compiler, rejected by the preprocessor''.

This indicates a mismatch between the C compiler and preprocessor that
configure is using.  For example, on Solaris 10 trying to use
CC=/opt/SUNWspro/bin/cc (the Sun Studio compiler) together with
CPP=/usr/ccs/lib/cpp can result in errors of this form (you may also
see the error ``"/usr/include/sys/isa_defs.h", line 500: undefined control'').

The solution is to tell configure to use the correct C preprocessor
for your C compiler (CPP="/opt/SUNWspro/bin/cc -E" in the above
example).

** Compilation

*** Building Emacs over NFS fails with ``Text file busy''.

This was reported to happen when building Emacs on a GNU/Linux system
(Red Hat Linux 6.2) using a build directory automounted from Solaris
(SunOS 5.6) file server, but it might not be limited to that
configuration alone.  Presumably, the NFS server doesn't commit the
files' data to disk quickly enough, and the Emacs executable file is
left ``busy'' for several seconds after Emacs has finished dumping
itself.  This causes the subsequent commands which invoke the dumped
Emacs executable to fail with the above message.

In some of these cases, a time skew between the NFS server and the
machine where Emacs is built is detected and reported by GNU Make
(it says that some of the files have modification time in the future).
This might be a symptom of NFS-related problems.

If the NFS server runs on Solaris, apply the Solaris patch 105379-05
(Sunos 5.6: /kernel/misc/nfssrv patch).  If that doesn't work, or if
you have a different version of the OS or the NFS server, you can
force the NFS server to use 1KB blocks, which was reported to fix the
problem albeit at a price of slowing down file I/O.  You can force 1KB
blocks by specifying the "-o  rsize=1024,wsize=1024" options to the
`mount' command, or by adding ",rsize=1024,wsize=1024" to the mount
options in the appropriate system configuration file, such as
`/etc/auto.home'.

Alternatively, when Make fails due to this problem, you could wait for
a few seconds and then invoke Make again.  In one particular case,
waiting for 10 or more seconds between the two Make invocations seemed
to work around the problem.

Similar problems can happen if your machine NFS-mounts a directory
onto itself.  Suppose the Emacs sources live in `/usr/local/src' and
you are working on the host called `marvin'.  Then an entry in the
`/etc/fstab' file like the following is asking for trouble:

    marvin:/usr/local/src /usr/local/src ...options.omitted...

The solution is to remove this line from `etc/fstab'.

*** Building a 32-bit executable on a 64-bit GNU/Linux architecture.

First ensure that the necessary 32-bit system libraries and include
files are installed.  Then use:

  env CC="gcc -m32" ./configure --build=i386-linux-gnu --x-libraries=/usr/lib

(using the location of the 32-bit X libraries on your system).

*** Building Emacs for Cygwin can fail with GCC 3

As of Emacs 22.1, there have been stability problems with Cygwin
builds of Emacs using GCC 3.  Cygwin users are advised to use GCC 4.

*** Building Emacs 23.3 and later will fail under Cygwin 1.5.19

This is a consequence of a change to src/dired.c on 2010-07-27.  The
issue is that Cygwin 1.5.19 did not have d_ino in 'struct dirent'.
See

  http://lists.gnu.org/archive/html/emacs-devel/2010-07/msg01266.html

*** Building the native MS-Windows port fails due to unresolved externals

The linker error messages look like this:

 oo-spd/i386/ctags.o:ctags.c:(.text+0x156e): undefined reference to `_imp__re_set_syntax'
 collect2: ld returned 1 exit status

This happens because GCC finds an incompatible header regex.h
somewhere on the include path, before the version of regex.h supplied
with Emacs.  One such incompatible version of regex.h is part of the
GnuWin32 Regex package.

The solution is to remove the incompatible regex.h from the include
path, when compiling Emacs.  Alternatively, re-run the configure.bat
script with the "-isystem C:/GnuWin32/include" switch (adapt for your
system's place where you keep the GnuWin32 include files) -- this will
cause the compiler to search headers in the directories specified by
the Emacs Makefile _before_ it looks in the GnuWin32 include
directories.

*** Building the native MS-Windows port with Cygwin GCC can fail.

Emacs may not build using some Cygwin builds of GCC, such as Cygwin
version 1.1.8, using the default configure settings.  It appears to be
necessary to specify the -mwin32 flag when compiling, and define
__MSVCRT__, like so:

  configure --with-gcc --cflags -mwin32 --cflags -D__MSVCRT__

*** Building the MS-Windows port fails with a CreateProcess failure.

Some versions of mingw32 make on some versions of Windows do not seem
to detect the shell correctly.  Try "make SHELL=cmd.exe", or if that
fails, try running make from Cygwin bash instead.

*** Building `ctags' for MS-Windows with the MinGW port of GCC fails.

This might happen due to a bug in the MinGW header assert.h, which
defines the `assert' macro with a trailing semi-colon.  The following
patch to assert.h should solve this:

 *** include/assert.h.orig	Sun Nov  7 02:41:36 1999
 --- include/assert.h	Mon Jan 29 11:49:10 2001
 ***************
 *** 41,47 ****
   /*
    * If not debugging, assert does nothing.
    */
 ! #define assert(x)	((void)0);

   #else /* debugging enabled */

 --- 41,47 ----
   /*
    * If not debugging, assert does nothing.
    */
 ! #define assert(x)	((void)0)

   #else /* debugging enabled */


*** Building the MS-Windows port with Visual Studio 2005 fails.

Microsoft no longer ships the single threaded version of the C library
with their compiler, and the multithreaded static library is missing
some functions that Microsoft have deemed non-threadsafe.  The
dynamically linked C library has all the functions, but there is a
conflict between the versions of malloc in the DLL and in Emacs, which
is not resolvable due to the way Windows does dynamic linking.

We recommend the use of the MinGW port of GCC for compiling Emacs, as
not only does it not suffer these problems, but it is also Free
software like Emacs.

*** Building the MS-Windows port with Visual Studio fails compiling emacs.rc

If the build fails with the following message then the problem
described here most likely applies:

../nt/emacs.rc(1) : error RC2176 : old DIB in icons\emacs.ico; pass it
through SDKPAINT

The Emacs icon contains a high resolution PNG icon for Vista, which is
not recognized by older versions of the resource compiler.  There are
several workarounds for this problem:
	1. Use Free MinGW tools to compile, which do not have this problem.
	2. Install the latest Windows SDK.
	3. Replace emacs.ico with an older or edited icon.

*** Building the MS-Windows port complains about unknown escape sequences.

Errors and warnings can look like this:

 w32.c:1959:27: error: \x used with no following hex digits
 w32.c:1959:27: warning: unknown escape sequence '\i'

This happens when paths using backslashes are passed to the compiler or
linker (via -I and possibly other compiler flags); when these paths are
included in source code, the backslashes are interpreted as escape sequences.
See http://lists.gnu.org/archive/html/emacs-devel/2010-07/msg00995.html

The fix is to use forward slashes in all paths passed to the compiler.

** Linking

*** Building Emacs with a system compiler fails to link because of an
undefined symbol such as __eprintf which does not appear in Emacs.

This can happen if some of the libraries linked into Emacs were built
with GCC, but Emacs itself is being linked with a compiler other than
GCC.  Object files compiled with GCC might need some helper functions
from libgcc.a, the library which comes with GCC, but the system
compiler does not instruct the linker to search libgcc.a during the
link stage.

A solution is to link with GCC, like this:

        make CC=gcc

Since the .o object files already exist, this will not recompile Emacs
with GCC, but just restart by trying again to link temacs.

*** Sun with acc: Link failure when using acc on a Sun.

To use acc, you need additional options just before the libraries, such as

   /usr/lang/SC2.0.1/values-Xt.o -L/usr/lang/SC2.0.1/cg87 -L/usr/lang/SC2.0.1

and you need to add -lansi just before -lc.

The precise file names depend on the compiler version, so we
cannot easily arrange to supply them.

*** `tparam' reported as a multiply-defined symbol when linking with ncurses.

This problem results from an incompatible change in ncurses, in
version 1.9.9e approximately.  This version is unable to provide a
definition of tparm without also defining tparam.  This is also
incompatible with Terminfo; as a result, the Emacs Terminfo support
does not work with this version of ncurses.

The fix is to install a newer version of ncurses, such as version 4.2.

** Bootstrapping

Bootstrapping (compiling the .el files) is normally only necessary
with development builds, since the .elc files are pre-compiled in releases.

*** "No rule to make target" with Ubuntu 8.04 make 3.81-3build1

Compiling the lisp files fails at random places, complaining:
"No rule to make target `/path/to/some/lisp.elc'".
The causes of this problem are not understood.  Using GNU make 3.81 compiled
from source, rather than the Ubuntu version, worked.
See <URL:http://debbugs.gnu.org/327, <URL:http://debbugs.gnu.org/821>.

** Dumping

*** Segfault during `make bootstrap' under the Linux kernel.

In Red Hat Linux kernels, "Exec-shield" functionality is enabled by
default, which creates a different memory layout that can break the
emacs dumper.  Emacs tries to handle this at build time, but if this
fails, the following instructions may be useful.

Exec-shield is enabled on your system if

    cat /proc/sys/kernel/exec-shield

prints a value other than 0.  (Please read your system documentation
for more details on Exec-shield and associated commands.)

Additionally, Linux kernel versions since 2.6.12 randomize the virtual
address space of a process by default.  If this feature is enabled on
your system, then

   cat /proc/sys/kernel/randomize_va_space

prints a value other than 0.

When these features are enabled, building Emacs may segfault during
the execution of this command:

    ./temacs --batch --load loadup [dump|bootstrap]

To work around this problem, you can temporarily disable these
features while building Emacs.  You can do so using the following
commands (as root).  Remember to re-enable them when you are done,
by echoing the original values back to the files.

    echo 0 > /proc/sys/kernel/exec-shield
    echo 0 > /proc/sys/kernel/randomize_va_space

Or, on x86, you can try using the `setarch' command when running
temacs, like this:

    setarch i386 -R ./temacs --batch --load loadup [dump|bootstrap]

or

    setarch i386 -R make

(The -R option disables address space randomization.)

*** temacs prints "Pure Lisp storage exhausted".

This means that the Lisp code loaded from the .elc and .el files during
`temacs --batch --load loadup dump' took up more space than was allocated.

This could be caused by
 1) adding code to the preloaded Lisp files
 2) adding more preloaded files in loadup.el
 3) having a site-init.el or site-load.el which loads files.
   Note that ANY site-init.el or site-load.el is nonstandard;
   if you have received Emacs from some other site and it contains a
   site-init.el or site-load.el file, consider deleting that file.
 4) getting the wrong .el or .elc files
   (not from the directory you expected).
 5) deleting some .elc files that are supposed to exist.
   This would cause the source files (.el files) to be
   loaded instead.  They take up more room, so you lose.
 6) a bug in the Emacs distribution which underestimates the space required.

If the need for more space is legitimate, change the definition
of PURESIZE in puresize.h.

But in some of the cases listed above, this problem is a consequence
of something else that is wrong.  Be sure to check and fix the real problem.

*** OpenBSD 4.0 macppc: Segfault during dumping.

The build aborts with signal 11 when the command `./temacs --batch
--load loadup bootstrap' tries to load files.el.  A workaround seems
to be to reduce the level of compiler optimization used during the
build (from -O2 to -O1).  It is possible this is an OpenBSD
GCC problem specific to the macppc architecture, possibly only
occurring with older versions of GCC (e.g. 3.3.5).

*** openSUSE 10.3: Segfault in bcopy during dumping.

This is due to a bug in the bcopy implementation in openSUSE 10.3.
It is/will be fixed in an openSUSE update.

** First execution

*** Emacs binary is not in executable format, and cannot be run.

This was reported to happen when Emacs is built in a directory mounted
via NFS, for some combinations of NFS client and NFS server.
Usually, the file `emacs' produced in these cases is full of
binary null characters, and the `file' utility says:

    emacs: ASCII text, with no line terminators

We don't know what exactly causes this failure.  A work-around is to
build Emacs in a directory on a local disk.

*** The dumped Emacs crashes when run, trying to write pure data.

On a system where getpagesize is not a system call, it is defined
as a macro.  If the definition (in both unex*.c and malloc.c) is wrong,
it can cause problems like this.  You might be able to find the correct
value in the man page for a.out (5).

* Problems on legacy systems

This section covers bugs reported on very old hardware or software.
If you are using hardware and an operating system shipped after 2000,
it is unlikely you will see any of these.

*** Solaris 2.x

**** Strange results from format %d in a few cases, on a Sun.

Sun compiler version SC3.0 has been found to miscompile part of editfns.c.
The workaround is to compile with some other compiler such as GCC.

**** On Solaris, Emacs dumps core if lisp-complete-symbol is called.

If you compile Emacs with the -fast or -xO4 option with version 3.0.2
of the Sun C compiler, Emacs dumps core when lisp-complete-symbol is
called.  The problem does not happen if you compile with GCC.

**** On Solaris, Emacs crashes if you use (display-time).

This can happen if you configure Emacs without specifying the precise
version of Solaris that you are using.

**** Solaris 2.x: GCC complains "64 bit integer types not supported".

This suggests that GCC is not installed correctly.  Most likely you
are using GCC 2.7.2.3 (or earlier) on Solaris 2.6 (or later); this
does not work without patching.  To run GCC 2.7.2.3 on Solaris 2.6 or
later, you must patch fixinc.svr4 and reinstall GCC from scratch as
described in the Solaris FAQ
<http://www.wins.uva.nl/pub/solaris/solaris2.html>.  A better fix is
to upgrade to GCC 2.8.1 or later.

**** Solaris 2.7: Building Emacs with WorkShop Compilers 5.0 98/12/15
C 5.0 failed, apparently with non-default CFLAGS, most probably due to
compiler bugs.  Using Sun Solaris 2.7 Sun WorkShop 6 update 1 C
release was reported to work without problems.  It worked OK on
another system with Solaris 8 using apparently the same 5.0 compiler
and the default CFLAGS.

**** Solaris 2.x: Emacs dumps core when built with Motif.

The Solaris Motif libraries are buggy, at least up through Solaris 2.5.1.
Install the current Motif runtime library patch appropriate for your host.
(Make sure the patch is current; some older patch versions still have the bug.)
You should install the other patches recommended by Sun for your host, too.
You can obtain Sun patches from ftp://sunsolve.sun.com/pub/patches/;
look for files with names ending in `.PatchReport' to see which patches
are currently recommended for your host.

On Solaris 2.6, Emacs is said to work with Motif when Solaris patch
105284-12 is installed, but fail when 105284-15 is installed.
105284-18 might fix it again.

**** Solaris 2.6 and 7: the Compose key does not work.

This is a bug in Motif in Solaris.  Supposedly it has been fixed for
the next major release of Solaris.  However, if someone with Sun
support complains to Sun about the bug, they may release a patch.
If you do this, mention Sun bug #4188711.

One workaround is to use a locale that allows non-ASCII characters.
For example, before invoking emacs, set the LC_ALL environment
variable to "en_US" (American English).  The directory /usr/lib/locale
lists the supported locales; any locale other than "C" or "POSIX"
should do.

pen@lysator.liu.se says (Feb 1998) that the Compose key does work
if you link with the MIT X11 libraries instead of the Solaris X11 libraries.

** MS-Windows 95, 98, ME, and NT

*** MS-Windows NT/95: Problems running Perl under Emacs

`perl -de 0' just hangs when executed in an Emacs subshell.
The fault lies with Perl (indirectly with Windows NT/95).

The problem is that the Perl debugger explicitly opens a connection to
"CON", which is the DOS/NT equivalent of "/dev/tty", for interacting
with the user.

On Unix, this is okay, because Emacs (or the shell?) creates a
pseudo-tty so that /dev/tty is really the pipe Emacs is using to
communicate with the subprocess.

On NT, this fails because CON always refers to the handle for the
relevant console (approximately equivalent to a tty), and cannot be
redirected to refer to the pipe Emacs assigned to the subprocess as
stdin.

A workaround is to modify perldb.pl to use STDIN/STDOUT instead of CON.

For Perl 4:

    *** PERL/LIB/PERLDB.PL.orig	Wed May 26 08:24:18 1993
    --- PERL/LIB/PERLDB.PL	Mon Jul 01 15:28:16 1996
    ***************
    *** 68,74 ****
          $rcfile=".perldb";
      }
      else {
    !     $console = "con";
          $rcfile="perldb.ini";
      }

    --- 68,74 ----
          $rcfile=".perldb";
      }
      else {
    !     $console = "";
          $rcfile="perldb.ini";
      }


    For Perl 5:
    *** perl/5.001/lib/perl5db.pl.orig	Sun Jun 04 21:13:40 1995
    --- perl/5.001/lib/perl5db.pl	Mon Jul 01 17:00:08 1996
    ***************
    *** 22,28 ****
          $rcfile=".perldb";
      }
      elsif (-e "con") {
    !     $console = "con";
          $rcfile="perldb.ini";
      }
      else {
    --- 22,28 ----
          $rcfile=".perldb";
      }
      elsif (-e "con") {
    !     $console = "";
          $rcfile="perldb.ini";
      }
      else {

*** MS-Windows 95: Alt-f6 does not get through to Emacs.

This character seems to be trapped by the kernel in Windows 95.
You can enter M-f6 by typing ESC f6.

*** MS-Windows 95/98/ME: subprocesses do not terminate properly.

This is a limitation of the Operating System, and can cause problems
when shutting down Windows.  Ensure that all subprocesses are exited
cleanly before exiting Emacs.  For more details, see the Emacs on MS
Windows FAQ (info manual "efaq-w32").

*** MS-Windows 95/98/ME: crashes when Emacs invokes non-existent programs.

When a program you are trying to run is not found on the PATH,
Windows might respond by crashing or locking up your system.  In
particular, this has been reported when trying to compile a Java
program in JDEE when javac.exe is installed, but not on the system PATH.

** MS-DOS

*** When compiling with DJGPP on MS-Windows NT or later, "config msdos" fails.

If the error message is "VDM has been already loaded", this is because
Windows has a program called `redir.exe' that is incompatible with a
program by the same name supplied with DJGPP, which is used by
config.bat.  To resolve this, move the DJGPP's `bin' subdirectory to
the front of your PATH environment variable.

*** When Emacs compiled with DJGPP runs on Windows 2000 and later, it cannot
find your HOME directory.

This was reported to happen when you click on "Save for future
sessions" button in a Customize buffer.  You might see an error
message like this one:

  basic-save-buffer-2: c:/FOO/BAR/~dosuser/: no such directory

(The telltale sign is the "~USER" part at the end of the directory
Emacs complains about, where USER is your username or the literal
string "dosuser", which is the default username set up by the DJGPP
startup file DJGPP.ENV.)

This happens when the functions `user-login-name' and
`user-real-login-name' return different strings for your username as
Emacs sees it.  To correct this, make sure both USER and USERNAME
environment variables are set to the same value.  Windows 2000 and
later sets USERNAME, so if you want to keep that, make sure USER is
set to the same value.  If you don't want to set USER globally, you
can do it in the [emacs] section of your DJGPP.ENV file.

*** When Emacs compiled with DJGPP runs on Vista, it runs out of memory.

If Emacs running on Vista displays "!MEM FULL!" in the mode line, you
are hitting the memory allocation bugs in the Vista DPMI server.  See
msdos/INSTALL for how to work around these bugs (search for "Vista").

*** When compiling with DJGPP on MS-Windows 95, Make fails for some targets
like make-docfile.

This can happen if long file name support (the setting of environment
variable LFN) when Emacs distribution was unpacked and during
compilation are not the same.  See msdos/INSTALL for the explanation
of how to avoid this problem.

*** Emacs compiled with DJGPP complains at startup:

  "Wrong type of argument: internal-facep, msdos-menu-active-face"

This can happen if you define an environment variable `TERM'.  Emacs
on MSDOS uses an internal terminal emulator which is disabled if the
value of `TERM' is anything but the string "internal".  Emacs then
works as if its terminal were a dumb glass teletype that doesn't
support faces.  To work around this, arrange for `TERM' to be
undefined when Emacs runs.  The best way to do that is to add an
[emacs] section to the DJGPP.ENV file which defines an empty value for
`TERM'; this way, only Emacs gets the empty value, while the rest of
your system works as before.

*** MS-DOS: Emacs crashes at startup.

Some users report that Emacs 19.29 requires dpmi memory management,
and crashes on startup if the system does not have it.  We don't
know why this happens--perhaps these machines don't have enough real
memory, or perhaps something is wrong in Emacs or the compiler.
However, arranging to use dpmi support is a workaround.

You can find out if you have a dpmi host by running go32 without
arguments; it will tell you if it uses dpmi memory.  For more
information about dpmi memory, consult the djgpp FAQ.  (djgpp
is the GNU C compiler as packaged for MSDOS.)

Compiling Emacs under MSDOS is extremely sensitive for proper memory
configuration.  If you experience problems during compilation, consider
removing some or all memory resident programs (notably disk caches)
and make sure that your memory managers are properly configured.  See
the djgpp faq for configuration hints.

*** Emacs compiled with DJGPP for MS-DOS/MS-Windows cannot access files
in the directory with the special name `dev' under the root of any
drive, e.g. `c:/dev'.

This is an unfortunate side-effect of the support for Unix-style
device names such as /dev/null in the DJGPP runtime library.  A
work-around is to rename the problem directory to another name.

*** MS-DOS: Emacs compiled for MSDOS cannot find some Lisp files, or other
run-time support files, when long filename support is enabled.

Usually, this problem will manifest itself when Emacs exits
immediately after flashing the startup screen, because it cannot find
the Lisp files it needs to load at startup.  Redirect Emacs stdout
and stderr to a file to see the error message printed by Emacs.

Another manifestation of this problem is that Emacs is unable to load
the support for editing program sources in languages such as C and Lisp.

This can happen if the Emacs distribution was unzipped without LFN
support, thus causing long filenames to be truncated to the first 6
characters and a numeric tail that Windows 95 normally attaches to it.
You should unzip the files again with a utility that supports long
filenames (such as djtar from DJGPP or InfoZip's UnZip program
compiled with DJGPP v2).  The file msdos/INSTALL explains this issue
in more detail.

Another possible reason for such failures is that Emacs compiled for
MSDOS is used on Windows NT, where long file names are not supported
by this version of Emacs, but the distribution was unpacked by an
unzip program that preserved the long file names instead of truncating
them to DOS 8+3 limits.  To be useful on NT, the MSDOS port of Emacs
must be unzipped by a DOS utility, so that long file names are
properly truncated.

** Archaic window managers and toolkits

*** Open Look: Under Open Look, the Emacs window disappears when you type M-q.

Some versions of the Open Look window manager interpret M-q as a quit
command for whatever window you are typing at.  If you want to use
Emacs with that window manager, you should try to configure the window
manager to use some other command.   You can disable the
shortcut keys entirely by adding this line to ~/.OWdefaults:

    OpenWindows.WindowMenuAccelerators: False

*** twm: A position you specified in .Xdefaults is ignored, using twm.

twm normally ignores "program-specified" positions.
You can tell it to obey them with this command in your `.twmrc' file:

  UsePPosition	"on"		#allow clients to request a position

** Bugs related to old DEC hardware

*** The Compose key on a DEC keyboard does not work as Meta key.

This shell command should fix it:

  xmodmap -e 'keycode 0xb1 = Meta_L'

*** Keyboard input gets confused after a beep when using a DECserver
as a concentrator.

This problem seems to be a matter of configuring the DECserver to use
7 bit characters rather than 8 bit characters.

This file is part of GNU Emacs.

GNU Emacs is free software: you can redistribute it and/or modify
it under the terms of the GNU General Public License as published by
the Free Software Foundation, either version 3 of the License, or
(at your option) any later version.

GNU Emacs is distributed in the hope that it will be useful,
but WITHOUT ANY WARRANTY; without even the implied warranty of
MERCHANTABILITY or FITNESS FOR A PARTICULAR PURPOSE.  See the
GNU General Public License for more details.

You should have received a copy of the GNU General Public License
along with GNU Emacs.  If not, see <http://www.gnu.org/licenses/>.


Local variables:
mode: outline
paragraph-separate: "[  ]*$"
end:<|MERGE_RESOLUTION|>--- conflicted
+++ resolved
@@ -457,8 +457,6 @@
         endif
     endif
 
-<<<<<<< HEAD
-=======
 *** Emacs startup on GNU/Linux systems (and possibly other systems) is slow.
 
 This can happen if the system is misconfigured and Emacs can't get the
@@ -482,7 +480,6 @@
 (The default value already matches common auto-mount prefixes.)
 See http://lists.gnu.org/archive/html/help-gnu-emacs/2015-02/msg00461.html .
 
->>>>>>> ad89f850
 *** Attempting to visit remote files via ange-ftp fails.
 
 If the error message is "ange-ftp-file-modtime: Specified time is not
