GNU Emacs NEWS -- history of user-visible changes.

Copyright (C) 2021 Free Software Foundation, Inc.
See the end of the file for license conditions.

Please send Emacs bug reports to 'bug-gnu-emacs@gnu.org'.
If possible, use 'M-x report-emacs-bug'.

This file is about changes in Emacs version 29.

See file HISTORY for a list of GNU Emacs versions and release dates.
See files NEWS.28, NEWS.27, ..., NEWS.18, and NEWS.1-17 for changes
in older Emacs versions.

You can narrow news to a specific version by calling 'view-emacs-news'
with a prefix argument or by typing 'C-u C-h C-n'.

Temporary note:
+++ indicates that all relevant manuals in doc/ have been updated.
--- means no change in the manuals is needed.
When you add a new item, use the appropriate mark if you are sure it
applies, and please also update docstrings as needed.


* Installation Changes in Emacs 29.1

** Emacs now installs the ".pdmp" file using a unique fingerprint in the name.
The file is typically installed using a file name akin to
"...dir/libexec/emacs/29.1/x86_64-pc-linux-gnu/emacs-<fingerprint>.pdmp".
If a constant file name is required, the file can be renamed to
"emacs.pdmp", and Emacs will find it during startup anyway.


* Startup Changes in Emacs 29.1

+++
** Emacs now has a '--fingerprint' option.
This will output a string identifying the current Emacs build.

+++
** New hook 'after-pdump-load-hook'.
This is run at the end of the Emacs startup process, and it meant to
be used to reinitialize structures that would normally be done at load
time.


* Changes in Emacs 29.1

** Help

---
*** 'C-h b' uses outlining by default.
Set 'describe-bindings-outline' to nil to get the old behaviour.

---
*** Jumping to function/variable source now saves mark before moving point.
Jumping to source from "*Help*" buffer moves the point when the source
buffer is already open.  Now, the old point is pushed to mark ring.

+++
*** New key bindings in *Help* buffers: 'n' and 'p'.
These will take you (respectively) to the next and previous "page".

** Outline Minor Mode

+++
*** New user option 'outline-minor-mode-use-buttons'.
If non-nil, Outline Minor Mode will use buttons to hide/show outlines
in addition to the ellipsis.

---
*** New user option 'outline-minor-mode-buttons'.
This is a list of pairs of open/close strings used to display buttons.

** Fonts

---
*** Emacs now supports "medium" fonts.
Emacs previously didn't distinguish between the "regular" weight and
the "medium" weight, but it now also supports the (heavier) "medium"
weight.

+++
** Support for the WebP image format.
This support is built by default when the libwebp library is
available.  To disable it, use the '--without-webp' configure flag.
Image specifiers can now use ':type webp'.

** Windows

+++
*** 'display-buffer' now can set up the body size of the chosen window.
For example, an alist entry as '(window-width . (body-columns . 40))'
will make the body of the chosen window 40 columns wide.

** Better detection of text suspiciously reordered on display.
The function 'bidi-find-overridden-directionality' has been extended
to detect reordering effects produced by embeddings and isolates
(started by directional formatting control characters such as RLO and
LRI).  The new command 'highlight-confusing-reorderings' finds and
highlights segments of buffer text whose reordering for display is
suspicious and could be malicious.



** Emacs server and client changes

+++
*** New command-line option '-r' for emacsclient.
With this command-line option, Emacs reuses an existing graphical client
frame if one exists; otherwise it creates a new frame.

* Editing Changes in Emacs 29.1

---
** Indentation of 'cl-flet' and 'cl-labels' has changed.
These forms now indent like this:

    (cl-flet ((bla (x)
		(* x x)))
      (bla 42))

This change also affects 'cl-macrolet', 'cl-flet*' and
'cl-symbol-macrolet'.

+++
** New user option 'translate-upper-case-key-bindings'.
This can be set to nil to inhibit translating upper case keys to lower
case keys.

+++
** New command 'ensure-empty-lines'.
This command increases (or decreases) the number of empty lines before
point.

---
*** Improved mouse behavior with auto-scrolling modes.
When clicking inside the 'scroll-margin' or 'hscroll-margin' region
the point is now moved only when releasing the mouse button.  This no
longer results in a bogus selection, unless the mouse has been
effectively dragged.

+++
** 'kill-ring-max' now defaults to 120.

---
** New user option 'yank-menu-max-items'.
Customize this option to limit the amount of entries in the menu
"Edit->Paste from Kill Menu".  The default is 60.

** show-paren-mode

+++
*** New user option 'show-paren-context-when-offscreen'.
When non-nil, if the point is in a closing delimiter and the opening
delimiter is offscreen, shows some context around the opening
delimiter in the echo area.

** Comint

+++
*** 'comint-term-environment' is now aware of connection-local variables.
The user option 'comint-terminfo-terminal' and variable
'system-uses-terminfo' can now be set as connection-local variables to
change the terminal used on a remote host.


* Changes in Specialized Modes and Packages in Emacs 29.1

** vc

---
*** 'C-x v v' on an unregistered file will now use the most specific backend.
Previously, if you had an SVN-covered ~/ directory, and a Git-covered
directory in ~/foo/bar, using 'C-x v v' on a new, unregistered file
~/foo/bar/zot would register it in the SVN repository in ~/ instead of
in the Git repository in ~/foo/bar.  This makes this command
consistent with 'vc-responsible-backend'.

** Message

---
*** New user option 'mml-attach-file-at-the-end'.
If non-nil, 'C-c C-a' will put attached files at the end of the message.

** Gnus

+++
*** New user option 'gnus-treat-emojize-symbols'.
If non-nil, symbols that have an emoji representation will be
displayed as emojis.

+++
*** New command 'gnus-article-emojize-symbols'.
This is bound to 'W D e' and will display symbols that have emoji
representation as emojis.

** EIEIO

+++
<<<<<<< HEAD
*** 'slot-value' can now be used to read slots of 'cl-defstruct' objects
=======
*** New command 'C-x t C-r' to open file read-only in the other tab.

*** The tab bar now supports more mouse commands.
Clicking 'mouse-2' closes the tab, 'mouse-3' displays the context menu
with items that operate on the clicked tab.  Dragging the tab with
'mouse-1' moves it to another position on the tab bar.  Mouse wheel
scrolling switches to the previous/next tab, and holding the Shift key
during scrolling moves the tab to the left/right.

+++
*** Frame-specific appearance of the tab bar when 'tab-bar-show' is a number.
When 'tab-bar-show' is a number, the tab bar on different frames can
be shown or hidden independently, as determined by the number of tabs
on each frame compared to the numerical value of 'tab-bar-show'.

+++
*** New command 'toggle-frame-tab-bar'.
It can be used to enable/disable the tab bar on the currently selected
frame regardless of the values of 'tab-bar-mode' and 'tab-bar-show'.
This allows enabling/disabling the tab bar independently on different
frames.

---
*** New user option 'tab-bar-format' defines a list of tab bar items.
When it contains 'tab-bar-format-global' (possibly appended after
'tab-bar-format-align-right'), then after enabling 'display-time-mode'
(or any other mode that uses 'global-mode-string') it displays time
aligned to the right on the tab bar instead of on the mode line.
When 'tab-bar-format-tabs' is replaced with 'tab-bar-format-tabs-groups',
the tab bar displays tab groups.

---
*** New optional key binding for 'tab-last'.
If you customize the user option 'tab-bar-select-tab-modifiers' to
allow selecting tabs using their index numbers, the '<MODIFIER>-9' key
is bound to 'tab-last', and switches to the last tab.  Here <MODIFIER>
is any of the modifiers in the list that is the value of
'tab-bar-select-tab-modifiers'.  You can also use negative indices,
which count from the last tab: -1 is the last tab, -2 the one before
that, etc.

---
*** New command 'tab-duplicate' bound to 'C-x t n'.

---
*** 'C-x t N' creates a new tab at the specified absolute position.
The position is provided as prefix arg, and specifies an index that
starts at 1.  Negative values count from the end of the tab bar.

---
*** 'C-x t M' moves the current tab to the specified absolute position.
The position is provided as prefix arg, whose interpretation is as in
'C-x t N'.

---
*** 'C-x t G' assigns a tab to a named group of tabs.
'tab-close-group' closes all tabs that belong to the selected group.
The user option 'tab-bar-new-tab-group' defines the default group of
new tabs.  After customizing 'tab-bar-tab-post-change-group-functions'
to 'tab-bar-move-tab-to-group', changing the group of a tab will also
move it closer to other tabs in the same group.

---
*** New user option 'tab-bar-tab-name-format-function'.

---
*** New user option 'tab-line-tab-name-format-function'.
>>>>>>> 4cc22f89

** align

---
*** Alignment in 'text-mode' has changed.
Previously, 'M-x align' didn't do anything, and you had to say 'C-u
M-x align' for it to work.  This has now been changed.  The default
regexp for 'C-u M-x align-regexp' has also been changed to be easier
for inexperienced users to use.

** eww

+++
*** New user option to automatically rename EWW buffers.
The 'eww-auto-rename-buffer' user option can be configured to rename
rendered web pages by using their title, URL, or a user-defined
function which returns a string.  For the first two cases, the length
of the resulting name is controlled by 'eww-buffer-name-length'.  By
default, no automatic renaming is performed.

** Help

*** New user option 'help-link-key-to-documentation'.
When this option is non-nil, key bindings displayed in the "*Help*"
buffer will be linked to the documentation for the command they are
bound to.  This does not affect listings of key bindings and
functions (such as 'C-h b').

** info-look

---
*** info-look specs can now be expanded at run time instead of a load time.
The new ':doc-spec-function' element can be used to compute the
':doc-spec' element when the user asks for info on that particular
mode (instead of at load time).

** subr-x

+++
*** New macro 'with-memoization' provides a very primitive form of memoization.

** ansi-color

---
*** Support for ANSI 256-color and 24-bit colors.
256-color and 24-bit color codes are now handled by ANSI color
filters and displayed with the specified color.

** term-mode

---
*** Support for ANSI 256-color and 24-bit colors, italic and other fonts.
Term-mode can now display 256-color and 24-bit color codes.  It can
also handle ANSI codes for faint, italic and blinking text, displaying
it with new 'term-{faint,italic,slow-blink,fast-blink}' faces.

** Xref

*** 'project-find-file' and 'project-or-external-find-file' now accept
a prefix argument which is interpreted to mean "include all files".

+++
*** New command 'xref-go-forward'.
It is bound to 'C-M-,' and jumps to the location where 'xref-go-back'
('M-,', also known as 'xref-pop-marker-stack') was invoked previously.

** File notifications

+++
*** The new command 'file-notify-rm-all-watches' removes all file notifications.

** Sql

---
*** Sql now supports sending of passwords in-process.
To improve security, if an sql product has ':password-in-comint' set
to t, a password supplied via the minibuffer will be sent in-process,
as opposed to via the command-line.

** Image-Dired

+++
*** 'image-dired-display-image-mode' is now based on 'image-mode'.
This avoids converting images in the background, and makes Image-Dired
noticeably faster.  New keybindings from 'image-mode' are now
available in the "*image-dired-display-image*" buffer; press '?' or
'h' in that buffer to see the full list.  Finally, some commands and
user options that are no longer needed are now obsolete:
'image-dired-cmd-create-temp-image-options',
'image-dired-cmd-create-temp-image-program',
'image-dired-display-current-image-full',
'image-dired-display-current-image-sized',
'image-dired-display-window-height-correction',
'image-dired-display-window-width-correction',
'image-dired-temp-image-file'.

---
*** Reduce dependency on external "exiftool" command.
The 'image-dired-copy-with-exif-file-name' no longer requires an
external "exiftool" command to be available.  The user options
'image-dired-cmd-read-exif-data-program' and
'image-dired-cmd-read-exif-data-options' are now obsolete.

---
*** New command for the thumbnail buffer.
The new command 'image-dired-unmark-all-marks' has been added.  It is
bound to "U" in the thumbnail buffer.

---
*** Support Thumbnail Managing Standard v0.9.0 (Dec 2020).
This standard allows sharing generated thumbnails across different
programs.  Version 0.9.0 adds two larger thumbnail sizes: 512x512 and
1024x1024 pixels.  See the user option `image-dired-thumbnail-storage'
to use it; it is not enabled by default.

---
*** Support GraphicsMagick command line tools.
Support for the GraphicsMagick command line tool ("gm") has been
added, and is used instead of ImageMagick when it is available.

---
*** New face 'image-dired-thumb-flagged'.
If 'image-dired-thumb-mark' is non-nil (the default), this face is
used for images that are flagged for deletion in the Dired buffer
associated with Image-Dired.

---
*** Support for bookmark.el.
The command 'bookmark-set' (bound to 'C-x r m') is now supported in
the thumbnail view, and will create a bookmark that opens the current
directory in Image-Dired.

+++
*** 'image-dired-show-all-from-dir-max-files' has been increased to 500.
This option controls asking for confirmation when starting Image-Dired
in a directory with many files.  However, Image-Dired creates
thumbnails in the background these days, so this is not as important
as it used to be, back when entering a large directory could lock up
Emacs for tens of seconds.  In addition, you can now customize this
option to nil to disable this confirmation completely.

---
*** Make 'image-dired-rotate-thumbnail-(left|right)' obsolete.
Instead, use 'M-x image-dired-refresh-thumb' to generate a new
thumbnail, or 'M-x image-rotate' to rotate the thumbnail without
updating the thumbnail file.

** Dired

---
*** New user option 'dired-make-directory-clickable'.
If non-nil (which is the default), hitting 'RET' or 'mouse-1' on
the directory components at the directory displayed at the start of
the buffer will take you to that directory.


** Exif

*** New function 'exif-field'.
This is a convenience function to extract the field data from
'exif-parse-file' and 'exif-parse-buffer'.


* New Modes and Packages in Emacs 29.1

+++
** New mode 'erts-mode'.
This mode is used to edit files geared towards testing actions in
Emacs buffers, like indentation and the like.  The new ert function
'ert-test-erts-file' is used to parse these files.


* Incompatible Lisp Changes in Emacs 29.1

** Keymap descriptions have changed.
'help--describe-command', 'C-h b' and associated functions that output
keymap descriptions have changed.  In particular, prefix commands are
not output at all, and instead of "??" for closures/functions,
"[closure]"/"[lambda]" is output.

---
** 'downcase' details have changed slightly.
In certain locales, changing the case of an ASCII-range character may
turn it into a multibyte character, most notably with "I" in Turkish
(the lowercase is "ı", 0x0131).  Previously, 'downcase' on a unibyte
string was buggy, and would mistakenly just return the lower byte of
this, 0x31 (the digit "1").  'downcase' on a unibyte string has now
been changed to downcase such characters as if they were ASCII.  To
get proper locale-dependent downcasing, the string has to be converted
to multibyte first.  (This goes for the other case-changing functions,
too.)

---
** 'def' indentation changes.
In 'emacs-lisp-mode', forms with a symbol with a name that start with
"def" have been automatically indented as if they were 'defun'-like
forms, for instance:

    (defzot 1
      2 3)

This heuristic has now been removed, and all functions/macros that
want to be indented this way have to be marked with

    (declare (indent defun))

or the like.  If the function/macro definition itself can't be
changed, the indentation can also be adjusted by saying something
like:

    (put 'defzot 'lisp-indent-function 'defun)

---
** The 'inhibit-changing-match-data' variable is now obsolete.
Instead, functions like 'string-match' and 'looking-at' now take an
optional 'inhibit-modify' argument.

---
** 'gnus-define-keys' is now obsolete.
Use 'define-keymap' instead.

---
** MozRepl has been removed from js.el.
MozRepl was removed from Firefox in 2017, so this code doesn't work
with recent versions of Firefox.

---
** The function 'image-dired-get-exif-data' is now obsolete.
Use 'exif-parse-file' and 'exif-field' instead.


* Lisp Changes in Emacs 29.1

+++
*** New text property 'inhibit-isearch'.
If set, 'isearch' will skip these areas, which can be useful (for
instance) when covering huge amounts of data (that has no meaningful
searchable data, like image data) with a 'display' text property.

*** 'insert-image' now takes an INHIBIT-ISEARCH optional parameter.
It marks the image with the 'inhibit-isearch' text parameter, which
inhibits 'isearch' matching the STRING parameter.

---
*** New user option 'pp-use-max-width'.
If non-nil, 'pp' will attempt to limit the line length when formatting
long lists and vectors.

---
*** New function 'pp-emacs-lisp-code'.
'pp' formats general Lisp sexps.  This function does much the same,
but applies formatting rules appropriate for Emacs Lisp code.

+++,
*** New function 'file-has-changed-p'.
This convenience function is useful when writing code that parses
files at run-time, and allows Lisp programs to re-parse files only
when they have changed.

---
*** New function 'font-has-char-p'.
This can be used to check whether a specific font has a glyph for a
character.

** XDG support

*** New function 'xdg-state-home' returns $XDG_STATE_HOME.
This new location, introduced in the XDG Base Directory Specification
version 0.8 (8th May 2021), "contains state data that should persist
between (application) restarts, but that is not important or portable
enough to the user that it should be stored in $XDG_DATA_HOME".

+++
** New macro 'with-delayed-message'.
This macro is like 'progn', but will output the specified message if
the body takes longer to execute than the specified timeout.

---
** New function 'funcall-with-delayed-message'.
This function is like 'funcall', but will output the specified message
is the function take longer to execute that the specified timeout.

** Locale

---
*** New variable 'current-locale-environment'.
This holds the value of the previous call to 'set-locale-environment'.

---
*** New macro 'with-locale-environment'.
This macro can be used to change the locale temporarily while
executing code.

** Tabulated List Mode

+++
*** A column can now be set to an image descriptor.
The `tabulated-list-entries' variable now supports using an image
descriptor, which means to insert an image in that column instead of
text.  See the documentation string of that variable for details.

+++
** 'define-key' now understands a new strict 'kbd' representation for keys.
The '(define-key map ["C-c M-f"] #'some-command)' syntax is now
supported, and is like the 'kbd' representation, but is stricter.  If
the string doesn't represent a valid key sequence, an error is
signalled (both when evaluating and byte compiling).

+++
** :keys in 'menu-item' can now be a function.
If so, it is called whenever the menu is computed, and can be used to
calculate the keys dynamically.

+++
** New major mode 'clean-mode'.
This is a new major mode meant for debugging.  It kills absolutely all
local variables and removes overlays and text properties.

+++
** 'kill-all-local-variables' can now kill all local variables.
If given the new optional KILL-PERMANENT argument, also kill permanent
local variables.

+++
** Third 'mapconcat' argument SEPARATOR is now optional.
An explicit nil always meant the empty string, now it can be left out.

---
** Themes can now be made obsolete.
Using 'make-obsolete' on a theme is now supported.  This will make
'load-theme' issue a warning when loading the theme.

+++
** New function 'define-keymap'.
This function allows defining a number of keystrokes with one form.

+++
** New macro 'defvar-keymap'.
This macro allows defining keymap variables more conveniently.

---
** 'kbd' can now be used in built-in, preloaded libraries.
It no longer depends on edmacro.el and cl-lib.el.

+++
** New function 'kbd-valid-p'.
The 'kbd' function is quite permissive, and will try to return
something usable even if the syntax of the argument isn't completely
correct.  The 'kbd-valid-p' predicate does a stricter check of the
syntax.

+++
** New function 'image-at-point-p'.
This function returns t if point is on a valid image, and nil
otherwise.

+++
** New function 'string-pixel-width'.
This returns the width of a string in pixels.  This can be useful when
dealing with variable pitch fonts and glyphs that have widths that
aren't integer multiples of the default font.

+++
** New function 'string-glyph-split'.
This function splits a string into a list of strings representing
separate glyphs.  This takes into account combining characters and
grapheme clusters.

---
** 'lookup-key' is more allowing when searching for extended menu items.
In Emacs 28.1, the behavior of 'lookup-key' was changed: when looking
for a menu item '[menu-bar Foo-Bar]', first try to find an exact
match, then look for the lowercased '[menu-bar foo-bar]'.

This has been extended, so that when looking for a menu item with a
symbol containing spaces, as in '[menu-bar Foo\ Bar]', first look for
an exact match, then the lowercased '[menu-bar foo\ bar]' and finally
'[menu-bar foo-bar]'.  This further improves backwards-compatibility
when converting menus to use 'easy-menu-define'.


* Changes in Emacs 29.1 on Non-Free Operating Systems

** MS-Windows

+++
*** Emacs now supports system dark mode.
On Windows 10 (version 1809 and higher) and Windows 11, Emacs will now
follow the system's dark mode: GUI frames use the appropriate light or
dark title bar and scroll bars, based on the user's Windows-wide color
settings.


----------------------------------------------------------------------
This file is part of GNU Emacs.

GNU Emacs is free software: you can redistribute it and/or modify
it under the terms of the GNU General Public License as published by
the Free Software Foundation, either version 3 of the License, or
(at your option) any later version.

GNU Emacs is distributed in the hope that it will be useful,
but WITHOUT ANY WARRANTY; without even the implied warranty of
MERCHANTABILITY or FITNESS FOR A PARTICULAR PURPOSE.  See the
GNU General Public License for more details.

You should have received a copy of the GNU General Public License
along with GNU Emacs.  If not, see <https://www.gnu.org/licenses/>.


Local variables:
coding: utf-8
mode: outline
paragraph-separate: "[ 	]*$"
end:<|MERGE_RESOLUTION|>--- conflicted
+++ resolved
@@ -203,9 +203,6 @@
 ** EIEIO
 
 +++
-<<<<<<< HEAD
-*** 'slot-value' can now be used to read slots of 'cl-defstruct' objects
-=======
 *** New command 'C-x t C-r' to open file read-only in the other tab.
 
 *** The tab bar now supports more mouse commands.
@@ -273,7 +270,6 @@
 
 ---
 *** New user option 'tab-line-tab-name-format-function'.
->>>>>>> 4cc22f89
 
 ** align
 
