<<<<<<< HEAD
2012-12-09  Glenn Morris  <rgm@gnu.org>

	* customize.texi (Variable Definitions): Mention eval-defun
	on a defcustom calls the :set function when appropriate.

2012-12-06  Paul Eggert  <eggert@cs.ucla.edu>

	* doclicense.texi, gpl.texi: Update to latest version from FSF.
	These are just minor editorial changes.

2012-12-06  Chong Yidong  <cyd@gnu.org>
=======
2012-12-09  Stefan Monnier  <monnier@iro.umontreal.ca>

	* control.texi (Pattern maching case statement): New node.

2012-12-06  Stefan Monnier  <monnier@iro.umontreal.ca>

	* customize.texi (Variable Definitions): Mention the default :group
	for defcustoms (bug#13093).

2012-12-05  Chong Yidong  <cyd@gnu.org>
>>>>>>> f433306a

	* lists.texi (Plist Access): Move put example to Symbol Plists.

	* symbols.texi (Standard Properties): Fix typo.

2012-12-03  Chong Yidong  <cyd@gnu.org>

	* symbols.texi (Symbol Properties): New node.
	(Symbol Plists): Make it a subsection under Symbol Properties.
	(Standard Properties): New node.

	* lists.texi (Property Lists): Move here from symbols.texi.
	(Plist Access): Rename from Other Plists.

	* customize.texi (Variable Definitions):
	* display.texi (Defining Faces):
	* sequences.texi (Char-Tables): Fix xref.

	* keymaps.texi (Key Sequences): `kbd' is now a function.

	* commands.texi (Using Interactive): Fix index entry.

2012-11-24  Paul Eggert  <eggert@cs.ucla.edu>

	* doclicense.texi: Update to latest version from FSF.
	These are just minor editorial changes.
	* elisp.texi (GNU Free Documentation License)
	(GNU General Public Licens):
	Provide sectioning, since doclicense.texi no longer does that.

	* loading.texi (Named Features): @ -> @@ to fix typo.

2012-11-24  Martin Rudalics  <rudalics@gmx.at>

	* windows.texi (Basic Windows): Fix typo.
	(Windows and Frames): Fix example.  Move description of
	window-in-direction here.
	(Recombining Windows): Fix example.
	(Buffers and Windows): Fix description of replace-buffer-in-windows.
	(Switching Buffers): Reword.
	(Display Action Functions): Minor adjustments.
	(Choosing Window Options): Minor fixes.
	(Window History): Minor rewording.
	(Dedicated Windows): Correct and reword part describing how
	dedicatedness affects functions removing buffers or windows.
	* buffers.texi (The Buffer List): Fix description of bury-buffer.

2012-11-24  Chong Yidong  <cyd@gnu.org>

	* modes.texi (%-Constructs): Fix statement about mode construct
	padding (Bug#12866).

2012-11-24  Stefan Monnier  <monnier@iro.umontreal.ca>

	* debugging.texi (Profiling): Make it more clear
	that --enable-profiling is about profiling the C code.

2012-11-21  Glenn Morris  <rgm@gnu.org>

	* display.texi (Attribute Functions):
	Update for set-face-* name changes.
	Add new "inherit" argument for face-bold-p etc.
	Move description of this argument to a common section, like "frame".

	* debugging.texi (Profiling): New section.
	(Debugging): Mention profiling in the introduction.
	* tips.texi (Compilation Tips): Move profiling to separate section.
	* elisp.texi: Add Profiling to detailed menu.

2012-11-21  Martin Rudalics  <rudalics@gmx.at>

	* windows.texi (Display Action Functions): Fix recently added
	example.  Suggested by Michael Heerdegen.

2012-11-21  Paul Eggert  <eggert@cs.ucla.edu>

	Minor cleanup for times as lists of four integers.
	* os.texi (Time Parsing): Time values can now be four integers.

2012-11-18  Glenn Morris  <rgm@gnu.org>

	* loading.texi (How Programs Do Loading): Add eager macro expansion.
	* macros.texi (Expansion): Mention eager macro expansion.

	* minibuf.texi (Basic Completion): Mention misc completion-table funcs.

2012-11-18  Leo Liu  <sdl.web@gmail.com>

	* minibuf.texi (Programmed Completion): Doc fix for metadata
	request (Bug#12850).

2012-11-18  Glenn Morris  <rgm@gnu.org>

	* display.texi (Temporary Displays): Document with-temp-buffer-window.

	* frames.texi (Size and Position): Add fit-frame-to-buffer command.
	* windows.texi (Resizing Windows): Add fit-frame-to-buffer option.
	(Window Sizes): Add vindex for window-min-height, window-min-width.
	(Display Action Functions): Mention pop-up-frame-parameters.

2012-11-16  Martin Rudalics  <rudalics@gmx.at>

	* windows.texi (Choosing Window): Rewrite description of
	display-buffer-alist (Bug#12167).
	(Display Action Functions): Mention inhibit-switch-frame.
	Fix description of display-buffer-below-selected.  Reorder actions.
	Add example (Bug#12848).

2012-11-16  Glenn Morris  <rgm@gnu.org>

	* display.texi (Face Attributes): Fix :underline COLOR description.
	(Attribute Functions): Update for set-face-underline rename.
	Tweak descriptions of face-underline-p, face-inverse-video-p.

	* keymaps.texi (Searching Keymaps, Tool Bar): Untabify examples,
	so they align better in info.
	(Active Keymaps, Searching Keymaps, Controlling Active Maps):
	Document set-temporary-overlay-map.

2012-11-15  Stefan Monnier  <monnier@iro.umontreal.ca>

	* keymaps.texi (Translation Keymaps): Add a subsection "Interaction
	with normal keymaps".

2012-11-15  Dmitry Antipov  <dmantipov@yandex.ru>

	* internals.texi (Garbage Collection): Update descriptions
	of vectorlike_header, garbage-collect and gc-cons-threshold.
	(Object Internals): Explain Lisp_Object layout and the basics
	of an internal type system.
	(Buffer Internals): Update description of struct buffer.

2012-11-13  Glenn Morris  <rgm@gnu.org>

	* variables.texi (Adding Generalized Variables):
	At least mention gv-define-expander and gv-letplace.

	* debugging.texi (Error Debugging): Mention debug-on-message.
	(Using Debugger): Mention debugger-bury-or-kill.

	* control.texi (Signaling Errors):
	* debugging.texi (Error Debugging):
	* errors.texi (Standard Errors): Add user-error.

	* variables.texi (Adding Generalized Variables):
	Use standard formatting for common lisp note about setf functions.

2012-11-10  Martin Rudalics  <rudalics@gmx.at>

	* elisp.texi (Top): Add Recombining Windows to menu.
	* windows.texi (Recombining Windows): New subsection.
	(Splitting Windows): Rewrite text on handling of window
	combinations and move it to new subsection.

2012-11-10  Chong Yidong  <cyd@gnu.org>

	* searching.texi (Replacing Match): Document \? in replace-match.

	* variables.texi (Creating Buffer-Local): Document setq-local and
	defvar-local.
	(Setting Generalized Variables): Arrange table alphabetically.

	* lists.texi (List Elements, List Variables): Clarify descriptions
	of push and pop for generalized variables.

	* edebug.texi (Specification List): setf is no longer CL-only.

2012-11-10  Glenn Morris  <rgm@gnu.org>

	* variables.texi (Adding Generalized Variables):
	Update description of FIX-RETURN expansion.

	* variables.texi (Setting Generalized Variables):
	Split most of previous contents into this subsection.
	(Adding Generalized Variables): New subsection.
	Move note on lack of setf functions here from misc/cl.texi.

	* elisp.texi: Add Generalized Variables subsections to detailed menu.

2012-11-10  Chong Yidong  <cyd@gnu.org>

	* frames.texi (Initial Parameters): Doc fix (Bug#12144).

2012-11-08  Michael Albinus  <michael.albinus@gmx.de>

	* os.texi (Notifications): Update descriptions of
	notifications-notify, notifications-close-notification and
	notifications-get-capabilities according to latest code changes.
	Add notifications-get-server-information.

2012-11-03  Chong Yidong  <cyd@gnu.org>

	* objects.texi (General Escape Syntax): Clarify the explanation of
	escape sequences.
	(Non-ASCII in Strings): Clarify when a string is unibyte vs
	multibyte.  Hex escapes do not automatically make a string
	multibyte.

2012-11-03  Martin Rudalics  <rudalics@gmx.at>

	* windows.texi (Switching Buffers): Document option
	switch-to-buffer-preserve-window-point.
	(Display Action Functions): Document window-height and
	window-width alist entries.
	(Display Action Functions):
	Document display-buffer-below-selected and
	display-buffer-in-previous-window.
	(Quitting Windows): Document quit-restore-window.
	Rewrite section.
	(Window Configurations): In window-state-get mention that
	argument window must be valid.
	(Window Parameters): Document quit-restore window parameter
	(Bug#12158).

2012-10-31  Glenn Morris  <rgm@gnu.org>

	* control.texi (Catch and Throw): Add xref to cl.texi.

	* lists.texi (Sets And Lists): Point xref to better location.

	* errors.texi (Standard Errors):
	* loading.texi (Autoload): Update for cl-lib namespace changes.

	* modes.texi (Defining Minor Modes): "Generalized Variables"
	section is now in this manual rather than cl.texi.

	* eval.texi (Special Forms): No longer special forms: defmacro,
	defun, save-window-excursion, with-output-to-temp-buffer.
	* functions.texi (Defining Functions): Defun is now a macro.
	Defalias is a function.

2012-10-30  Glenn Morris  <rgm@gnu.org>

	* variables.texi (Generalized Variables): Fix typo.

2012-10-30  Chong Yidong  <cyd@gnu.org>

	* symbols.texi (Symbol Plists): Document function-get.

	* loading.texi (Autoload): Document autoloadp, autoload-do-load.

	* frames.texi (Visibility of Frames): Document tty-top-frame.

2012-10-28  Stefan Monnier  <monnier@iro.umontreal.ca>

	* keymaps.texi (Format of Keymaps): Document the multiple
	inheritance format.

2012-10-28  Martin Rudalics  <rudalics@gmx.at>

	* windows.texi (Basic Windows): Reformulate description of live,
	internal and valid windows.
	(Cyclic Window Ordering): Describe new argument of
	get-lru-window and get-largest-window.  Add description of
	window-in-direction.

2012-10-27  Glenn Morris  <rgm@gnu.org>

	* variables.texi (Generalized Variables): New section,
	adapted from misc/cl.texi.
	* elisp.texi (Top): Add Generalized Variables to menu.
	* lists.texi (List Elements, List Variables):
	Mention generalized variables.

	* lists.texi (List Elements): Typo fix.

2012-10-27  Chong Yidong  <cyd@gnu.org>

	* minibuf.texi (High-Level Completion): Don't mention removed
	function iswitchb-read-buffer.

	* commands.texi (Event Input Misc): Remove last-input-char.
	(Command Loop Info): Remove last-command-char.

	* frames.texi (Initial Parameters): Don't mention the obsolete
	special-display feature.

	* windows.texi (Choosing Window): Don't mention the obsolete
	special display feature.
	(Choosing Window Options): Remove obsolete special-display
	variables, and the functions special-display-p and
	special-display-popup-frame.

	* display.texi (Fringe Bitmaps): Add exclamation-mark bitmap.

	* hooks.texi (Standard Hooks): Remove obsolete hooks.

	* markers.texi (Information from Markers): Remove obsolete
	function buffer-has-markers-at.

	* text.texi (Yanking): Document yank-handled-properties.

2012-10-24  Paul Eggert  <eggert@penguin.cs.ucla.edu>

	Update manual for new time stamp format (Bug#12706).
	* buffers.texi (Modification Time):
	* files.texi (Testing Accessibility, File Attributes):
	* intro.texi (Version Info):
	* os.texi (Time of Day):
	Update for new time stamp format (HIGH LOW MICROSEC PICOSEC).
	These instances were missed the first time around.
	Problem reported by Glenn Morris in <http://bugs.gnu.org/12706#25>.

2012-10-24  Chong Yidong  <cyd@gnu.org>

	* minibuf.texi (Text from Minibuffer): Document read-regexp
	changes.

	* nonascii.texi (Selecting a Representation):
	Document set-buffer-multibyte changes.

	* keymaps.texi (Toolkit Differences): Node deleted.
	(Easy Menu): New node.

2012-10-23  Stefan Monnier  <monnier@iro.umontreal.ca>

	* hooks.texi (Standard Hooks): Clarify that -hooks is deprecated.

2012-10-23  Paul Eggert  <eggert@cs.ucla.edu>

	Fix outdated timestamp documentation in Elisp manual (bug#12706).
	* files.texi (File Attributes):
	* text.texi (Undo):
	Time stamp resolution is now 1 picosecond, not 1 second.

2012-10-23  Chong Yidong  <cyd@gnu.org>

	* display.texi (Font Lookup): Remove font-list-limit.

	* keymaps.texi (Key Sequences): Avoid referring to Edit Macro mode
	(Bug#12529).

2012-10-22  Glenn Morris  <rgm@gnu.org>

	* os.texi (Recording Input): Tiny fix.

	* intro.texi (Lisp History):
	* lists.texi (Sets And Lists): Refer to cl-lib rather than cl.
	* tips.texi (Coding Conventions): Recommend cl-lib over cl.

2012-10-15  Chong Yidong  <cyd@gnu.org>

	* macros.texi (Defining Macros): defmacro is now a macro.
	Explicitly list the docstring and declare arguments.

	* functions.texi (Anonymous Functions): Explicitly list the
	docstring, declare, and interactive arguments to lambda.
	(Defining Functions): Likewise for defun.
	(Inline Functions): Likewise for defsubst.
	(Declare Form): Tweak description.

2012-10-13  Chong Yidong  <cyd@gnu.org>

	* display.texi (ImageMagick Images): ImageMagick enabled by default.

2012-10-05  Chong Yidong  <cyd@gnu.org>

	* minibuf.texi (Basic Completion): Clarify list form of completion
	table (Bug#12564).

2012-10-05  Bruno Félix Rezende Ribeiro  <oitofelix@gmail.com>  (tiny change)

	* functions.texi (Function Safety): Copyedit.  (Bug#12562)

2012-10-01  Paul Eggert  <eggert@cs.ucla.edu>

	Revert the FOLLOW-SYMLINKS change for file-attributes.
	* files.texi (File Attributes, Magic File Names): Undo last change.

2012-09-30  Paul Eggert  <eggert@cs.ucla.edu>

	file-attributes has a new optional arg FOLLOW-SYMLINKS.
	* files.texi (File Attributes): Describe it.
	(Magic File Names): Use it.

2012-09-30  Chong Yidong  <cyd@gnu.org>

	* commands.texi (Click Events): Define "mouse position list".
	Remove mention of unimplemented horizontal scroll bars.
	(Drag Events, Motion Events): Refer to "mouse position list".
	(Accessing Mouse): Document posnp.

	* errors.texi (Standard Errors): Tweak arith-error description.
	Tweak markup.  Remove domain-error and friends, which seem to be
	unused after the floating-point code revamp.

	* functions.texi (Obsolete Functions): Obsolescence also affects
	documentation commands.  Various clarifications.
	(Declare Form): New node.

	* strings.texi (String Basics): Copyedits.

	* os.texi (Idle Timers): Minor clarifications.
	(User Identification): Add system-users and system-groups.

	* macros.texi (Defining Macros): Move description of `declare' to
	Declare Form node.

	* loading.texi (Autoload):
	* help.texi (Documentation Basics): The special sequences can
	trigger autoloading.

	* numbers.texi (Integer Basics): Copyedits.
	(Float Basics): Consider IEEE floating point always available.
	(Random Numbers): Document actual limits.
	(Arithmetic Operations): Clarify division by zero.  Don't mention
	the machine-independence of negative division since it does not
	happen in practice.

2012-09-28  Chong Yidong  <cyd@gnu.org>

	* os.texi (Startup Summary): Document leim-list.el change.

2012-09-25  Chong Yidong  <cyd@gnu.org>

	* functions.texi (Defining Functions): defun is now a macro.

2012-09-28  Leo Liu  <sdl.web@gmail.com>

	* files.texi (Files): Fix typo.

2012-09-23  Chong Yidong  <cyd@gnu.org>

	* buffers.texi (Read Only Buffers): Document read-only-mode.

	* keymaps.texi (Alias Menu Items): Replace toggle-read-only with
	read-only-mode.

	* backups.texi (Auto-Saving): Refer to Minor Mode Conventions for
	calling conventions.

2012-09-22  Chong Yidong  <cyd@gnu.org>

	* searching.texi (Replacing Match): Minor clarification.

2012-09-22  Eli Zaretskii  <eliz@gnu.org>

	* edebug.texi (Instrumenting): Improve indexing.

	* os.texi (Idle Timers): Warn against reinvoking an idle timer
	from within its own timer action.  (Bug#12447)

2012-09-22  Chong Yidong  <cyd@gnu.org>

	* frames.texi (Pop-Up Menus): Minor clarification (Bug#11148).

2012-09-21  Glenn Morris  <rgm@gnu.org>

	* debugging.texi (Using Debugger): Fix typo.

2012-09-18  Chong Yidong  <cyd@gnu.org>

	* display.texi (Faces): Discuss anonymous faces.
	(Face Attributes): Tweak intro.
	(Defining Faces): Move after the Face Attributes node.  Copyedits.
	(Displaying Faces): Describe role of inheritance.

	* customize.texi (Customization): Define customization more
	carefully (Bug#11440).
	(Common Keywords): Add xref to Constant Variables.

	* variables.texi (Defining Variables): Link to defcustom's node
	instead of the higher-level Customization chapter.

2012-09-11  Paul Eggert  <eggert@cs.ucla.edu>

	Simplify, document, and port floating-point (Bug#12381).
	* numbers.texi (Float Basics, Arithmetic Operations, Math Functions):
	Document that / and mod (with floating point arguments), along
	with asin, acos, log, log10, expt and sqrt, return special values
	instead of signaling exceptions.
	(Float Basics): Document that logb operates on the absolute value
	of its argument.
	(Math Functions): Document that (log ARG BASE) also returns NaN if
	BASE is negative.  Document that (expt X Y) returns NaN if X is a
	finite negative number and Y a finite non-integer.

2012-09-09  Chong Yidong  <cyd@gnu.org>

	* lists.texi (Sets And Lists): Explain that the return value for
	delete should be used, like for delq.

	* minibuf.texi (Yes-or-No Queries): Document recentering and
	scrolling in y-or-n-p.  Remove gratuitous example.

	* searching.texi (Search and Replace): Document window scrolling
	entries in query-replace-map.

2012-09-08  Chong Yidong  <cyd@gnu.org>

	* syntax.texi (Syntax Table Internals): Define "raw syntax
	descriptor" terminology (Bug#12383).
	(Syntax Descriptors): Mention raw syntax descriptors.

2012-09-07  Chong Yidong  <cyd@gnu.org>

	* variables.texi (Creating Buffer-Local): Fix description of
	local-variable-if-set-p (Bug#10713).

	* eval.texi (Intro Eval): Add index entry for sexp (Bug#12233).

	* windows.texi (Display Action Functions)
	(Choosing Window Options): Remove obsolete variable
	display-buffer-reuse-frames.
	(Switching Buffers): Minor doc tweak for switch-to-buffer.

	* positions.texi (Narrowing): Document buffer-narrowed-p.

	* markers.texi (Moving Markers): Add xref to Point (Bug#7151).

	* syntax.texi (Low-Level Parsing): Add xref to Parser State
	(Bug#12269).

2012-09-04  Lars Ingebrigtsen  <larsi@gnus.org>

	* debugging.texi (Explicit Debug): Document `debug-on-message'.

2012-09-02  Chong Yidong  <cyd@gnu.org>

	* windows.texi (Window Configurations): Recommend against using
	save-window-excursion (Bug#12075).

	* control.texi (Catch and Throw):
	* positions.texi (Excursions): Don't mention it.

2012-09-01  Paul Eggert  <eggert@cs.ucla.edu>

	Better seed support for (random).
	* numbers.texi (Random Numbers): Document new behavior of
	the calls (random) and (random STRING).

2012-08-21  Martin Rudalics  <rudalics@gmx.at>

	* windows.texi (Window Point): Document recent changes in
	window-point and set-window-point.
	(Selecting Windows): Document recent change in select-window.

2012-08-06  Eli Zaretskii  <eliz@gnu.org>

	* functions.texi (Closures): Put the main index entry for
	"closures" here.  (Bug#12138)

	* variables.texi (Lexical Binding): Disambiguate the index entry
	for "closures".

2012-08-05  Chong Yidong  <cyd@gnu.org>

	* display.texi (Defining Faces): Move documentation of
	frame-background-mode to the Emacs manual (Bug#7774).

2012-08-04  Chong Yidong  <cyd@gnu.org>

	* syntax.texi (Syntax Basics): Rearrange the text for clarity.
	Fix description of syntax table inheritance.
	(Syntax Table Functions): Don't refer to internal contents of
	syntax table, since that is not explained yet.  Copyedits.
	(Standard Syntax Tables): Node deleted.
	(Syntax Table Internals): Misc clarifications.  Improve table
	formatting.

	* keymaps.texi (Inheritance and Keymaps):
	* text.texi (Sticky Properties): Tweak index entry.

2012-07-28  Eli Zaretskii  <eliz@gnu.org>

	* nonascii.texi (Character Sets): Fix a typo.  (Bug#12062)

2012-07-25  Paul Eggert  <eggert@cs.ucla.edu>

	Prefer typical American spelling for "acknowledgment".
	* intro.texi (Acknowledgments): Rename from Acknowledgements.

2012-07-21  Eli Zaretskii  <eliz@gnu.org>

	* commands.texi (Special Events): Mention language-change event.
	(Input Events, Interactive Codes):
	* keymaps.texi (Key Sequences): Mention events that are
	non-keyboard but also non-mouse events.

2012-07-17  Chong Yidong  <cyd@gnu.org>

	* text.texi (Insertion): Document insert-char changes.

2012-07-15  Leo Liu  <sdl.web@gmail.com>

	* display.texi (Fringe Bitmaps): Add exclamation-mark.

2012-07-13  Chong Yidong  <cyd@gnu.org>

	* buffers.texi (Read Only Buffers): Document toggle-read-only
	changes.  Reword to account for the fact that read-only is
	currently not supported in overlay properties.

2012-07-07  Chong Yidong  <cyd@gnu.org>

	* loading.texi (Library Search): Index site-lisp directories.

2012-07-06  Chong Yidong  <cyd@gnu.org>

	* intro.texi (A Sample Function Description): Fix incorrect
	markup, undoing previous change.
	(A Sample Variable Description): Minor clarifications and markup
	improvements.

	* elisp.texi (Top):
	* text.texi (Text): Fix menu order.

2012-07-06  Richard Stallman  <rms@gnu.org>

	* intro.texi (Evaluation Notation, A Sample Function Description):
	(A Sample Variable Description): Improve/undo previous changes.

2012-07-05  Glenn Morris  <rgm@gnu.org>

	* intro.texi (A Sample Function Description): Fix cross-refs.

2012-07-05  Michael Witten  <mfwitten@gmail.com>  (tiny change)

	* intro.texi (Evaluation Notation, A Sample Function Description)
	(A Sample Variable Description, Version Info): Copy edits (bug#11862).

2012-06-27  Chong Yidong  <cyd@gnu.org>

	* processes.texi (Asynchronous Processes, Input to Processes):
	* internals.texi (Process Internals): Don't capitalize "pty".

2012-06-24  Thien-Thi Nguyen  <ttn@gnuvola.org>

	* processes.texi (Asynchronous Processes): Make the pty vs pipe
	discussion more prominent.

2012-06-23  Eli Zaretskii  <eliz@gnu.org>

	* commands.texi (Misc Events): Document the language-change event.

2012-06-22  Paul Eggert  <eggert@cs.ucla.edu>

	Support higher-resolution time stamps (Bug#9000).
	* os.texi (Time of Day, Time Parsing, Processor Run Time, Idle Timers):
	* processes.texi (System Processes):
	Time stamp resolution is now picosecond, not microsecond.

2012-06-21  Glenn Morris  <rgm@gnu.org>

	* Makefile.in: Rename infodir to buildinfodir throughout.  (Bug#11737)

2012-06-18  Stefan Monnier  <monnier@iro.umontreal.ca>

	* functions.texi (Defining Functions):
	* macros.texi (Defining Macros): Un-define the return value of `defun',
	`defmacro' and `defalias'.

2012-06-17  Chong Yidong  <cyd@gnu.org>

	* elisp.texi: Remove urlcolor setting.

2012-06-17  Glenn Morris  <rgm@gnu.org>

	* display.texi (Face Attributes): Copyedits.  Add a few cindex entries.
	Overlining no longer behaves exactly like underlining.

2012-06-16  Aurelien Aptel  <aurelien.aptel@gmail.com>

	* display.texi (Face Attributes):
	Document wave-style underline face attribute.

2012-06-11  Chong Yidong  <cyd@gnu.org>

	* display.texi (ImageMagick Images): ImageMagick now supports the
	:background property.

2012-06-10  Dmitry Antipov  <dmantipov@yandex.ru>

	* internals.texi (Garbage Collection): Typo fix.

2012-06-09  Chong Yidong  <cyd@gnu.org>

	* text.texi (Special Properties): Clarify the meaning of a list of
	faces in the `face' property.

	* display.texi (Face Remapping): Minor clarification.

2012-06-08  Chong Yidong  <cyd@gnu.org>

	* display.texi (Face Attributes): Font family does not accept
	wildcards.  De-document obsolete :bold and :italic attributes.
	(Defining Faces): Use new-style face spec format.

2012-06-08  Dmitry Antipov  <dmantipov@yandex.ru>

	* internals.texi (Garbage Collection): Document new
	vector management code and vectorlike_header structure.

2012-06-03  Chong Yidong  <cyd@gnu.org>

	* modes.texi (Mode Line Data): Use "mode line construct"
	terminology for consistency.

2012-05-27  Glenn Morris  <rgm@gnu.org>

	* abbrevs.texi, advice.texi, anti.texi, backups.texi:
	* buffers.texi, commands.texi, compile.texi, control.texi:
	* customize.texi, debugging.texi, display.texi, doclicense.texi:
	* edebug.texi, elisp.texi, errors.texi, eval.texi, files.texi:
	* frames.texi, functions.texi, gpl.texi, hash.texi, help.texi:
	* hooks.texi, index.texi, internals.texi, intro.texi, keymaps.texi:
	* lists.texi, loading.texi, macros.texi, maps.texi, markers.texi:
	* minibuf.texi, modes.texi, nonascii.texi, numbers.texi:
	* objects.texi, os.texi, package.texi, positions.texi:
	* processes.texi, searching.texi, sequences.texi, streams.texi:
	* strings.texi, symbols.texi, syntax.texi, text.texi, tips.texi:
	* variables.texi, windows.texi: Nuke hand-written node pointers.

2012-05-27  Chong Yidong  <cyd@gnu.org>

	* functions.texi (Obsolete Functions):
	Fix doc for set-advertised-calling-convention.

	* modes.texi (Mode Help): Fix describe-mode.

	* display.texi (Face Functions): Fix define-obsolete-face-alias.

	* variables.texi (Variable Aliases): Fix make-obsolete-variable.

2012-05-27  Martin Rudalics  <rudalics@gmx.at>

	* commands.texi (Recursive Editing): recursive-edit is a command.

	* compile.texi (Docs and Compilation):
	byte-compile-dynamic-docstrings is an option.

	* debugging.texi (Invoking the Debugger): debug is a command.

	* display.texi (Progress): progress-reporter-update and
	progress-reporter-force-update have VALUE argument optional.
	(Animated Images): Use non-@code{nil} instead of non-nil.

	* files.texi (Format Conversion Round-Trip):
	Use non-@code{nil} instead of non-nil.

	* frames.texi (Creating Frames): make-frame is a command.
	(Input Focus): select-frame is a command.
	(Pointer Shape): void-text-area-pointer is an option.

	* help.texi (Describing Characters): read-kbd-macro is a command.
	(Help Functions): describe-prefix-bindings is a command.

	* markers.texi (Creating Markers): Both arguments of copy-marker
	are optional.

	* minibuf.texi (Reading File Names): Use @kbd instead of @code.

	* modes.texi (Mode Line Variables): mode-line-remote and
	mode-line-client are not options.
	(Imenu): imenu-add-to-menubar is a command.
	(SMIE Indentation Helpers): Use non-@code{nil} instead of non-nil.

	* os.texi (Sound Output): play-sound-file is a command.

	* package.texi (Package Archives): Use @key{RET} instead of @kbd{RET}.

	* processes.texi (Signals to Processes):
	Use @key{RET} instead of @code{RET}.
	(Signals to Processes): signal-process is a command.

	* text.texi (Clickable Text): Use @key{RET} instead of @kbd{RET}.
	(Base 64): base64-encode-string is not a command while
	base64-decode-region is.

	* windows.texi (Switching Buffers): pop-to-buffer is a command.

2012-05-12  Glenn Morris  <rgm@gnu.org>

	* Makefile.in (MKDIR_P): New, set by configure.
	(mkinfodir): Use $MKDIR_P.

2012-05-10  Glenn Morris  <rgm@gnu.org>

	* loading.texi (Loading Non-ASCII): Replace the obsolete "unibyte: t"
	with "coding: raw-text".
	Concept of multibyte sessions no longer exists.

	* files.texi (File Locks): Mention create-lockfiles option.

2012-05-09  Glenn Morris  <rgm@gnu.org>

	* vol1.texi, vol2.texi: Remove files.
	* elisp.texi: Add VOL1,2 conditionals equivalent to vol1,2.texi
	* two-volume.make: Use elisp.texi as input rather than vol1,2.texi.

	* Makefile.in (clean, mostlyclean): Add some more vol1/2 items.

	* two-volume.make (emacsdir): New.
	(tex): Add directory with emacsver.texi to TEXINPUTS.

	* minibuf.texi (Minibuffer History, Basic Completion):
	Tweak page breaks.

	* internals.texi (Garbage Collection, Memory Usage)
	(Writing Emacs Primitives): Tweak page breaks.

	* streams.texi (Output Variables): Improve page break.

	* edebug.texi (Edebug Display Update): Improve page break.

	* compile.texi (Disassembly): Condense the examples.

	* eval.texi, functions.texi, loading.texi, macros.texi:
	Where possible, use example rather than smallexample.

	* symbols.texi: Where possible, use example rather than smallexample.
	(Symbol Components): Fix typo.
	(Other Plists): Tweak page break.

	* sequences.texi (Arrays): Tweak page breaks.

	* customize.texi: Where possible, use example rather than smallexample.
	(Common Keywords, Variable Definitions, Applying Customizations)
	(Custom Themes): Tweak page breaks.

	* control.texi: Where possible, use example rather than smallexample.
	(Sequencing, Conditionals, Signaling Errors, Handling Errors):
	Tweak page breaks.

2012-05-08  Glenn Morris  <rgm@gnu.org>

	* two.el: Remove; unused since creation of two-volume.make.

	* vol1.texi, vol2.texi: No need to keep menus in these files.

2012-05-05  Glenn Morris  <rgm@gnu.org>

	* objects.texi (Process Type, Overlay Type): Tweak page-breaks.

	* intro.texi (Caveats): Copyedit.
	(Lisp History): Convert inforef to xref.
	(Lisp History, Printing Notation, Version Info): Improve page-breaks.

	* text.texi (Auto Filling): Don't mention Emacs 19.

	* commands.texi (Event Input Misc): Don't mention unread-command-char.
	* numbers.texi (Predicates on Numbers): Don't mention Emacs 18.

	* elisp.texi (DATE): Forgot to change the month in 2012-04-21 change.

	* lists.texi (List-related Predicates, List Variables):
	Tweak page-breaks.
	(Sets And Lists): Convert inforef to xref.

2012-05-04  Glenn Morris  <rgm@gnu.org>

	* Makefile.in (INFO_EXT, INFO_OPTS): New, set by configure.
	(info, infoclean): Use $INFO_EXT.
	($(infodir)/elisp$(INFO_EXT)): Use $INFO_EXT and $INFO_OPT.
	* makefile.w32-in (INFO_EXT, INFO_OPTS): New.
	(info, maintainer-clean): Use $INFO_EXT.
	($(infodir)/elisp$(INFO_EXT)): Use $INFO_EXT and $INFO_OPT.

2012-05-04  Chong Yidong  <cyd@gnu.org>

	* os.texi (Timers): Use defopt for timer-max-repeats.

2012-05-03  Paul Eggert  <eggert@cs.ucla.edu>

	* os.texi (Time of Day): Do not limit current-time-string
	to years 1000..9999.

2012-05-02  Chong Yidong  <cyd@gnu.org>

	* display.texi (Font Lookup):
	* frames.texi (Pointer Shape):
	* processes.texi (Subprocess Creation): Use defopt for options.

2012-05-02  Glenn Morris  <rgm@gnu.org>

	* elisp.texi (@copying):
	* intro.texi (Introduction): Only print VERSION in the TeX version.

2012-05-02  Chong Yidong  <cyd@gnu.org>

	* text.texi (Change Hooks): Minor fix for after-change-functions.

2012-05-02  Glenn Morris  <rgm@gnu.org>

	* package.texi (Packaging Basics):
	* loading.texi (Autoload):
	* files.texi (Magic File Names):
	Reword to remove/reduce some overly long/short lines.

2012-04-27  Glenn Morris  <rgm@gnu.org>

	* elisp.texi, vol1.texi, vol2.texi: Some fixes for detailed menu.
	* modes.texi (Major Modes, Auto-Indentation):
	* buffers.texi (Buffers): Some fixes for menu descriptions.

2012-04-27  Stefan Monnier  <monnier@iro.umontreal.ca>
	* functions.texi (Simple Lambda, Argument List):
	* eval.texi (Function Indirection): Avoid deprecated form.

2012-04-27  Glenn Morris  <rgm@gnu.org>

	* book-spine.texi, elisp.texi, vol1.texi, vol2.texi:
	Add "et al." to authors.

	* buffers.texi, commands.texi, compile.texi, control.texi:
	* customize.texi, display.texi, eval.texi, files.texi, frames.texi:
	* hash.texi, help.texi, intro.texi, keymaps.texi, lists.texi:
	* modes.texi, numbers.texi, objects.texi, streams.texi:
	* symbols.texi, syntax.texi, text.texi, tips.texi, variables.texi:
	Use Texinfo recommended convention for quotes+punctuation.

2012-04-27  Chong Yidong  <cyd@gnu.org>

	* keymaps.texi (Scanning Keymaps): Fix description of NO-REMAP arg
	to where-is-internal (Bug#10872).

2012-04-27  Glenn Morris  <rgm@gnu.org>

	* macros.texi (Indenting Macros): Fix typo.

	* windows.texi (Basic Windows, Windows and Frames, Window Sizes)
	(Resizing Windows, Deleting Windows, Selecting Windows)
	(Choosing Window Options, Horizontal Scrolling)
	(Cyclic Window Ordering, Window History, Dedicated Windows)
	(Quitting Windows, Window Configurations, Textual Scrolling):
	(Coordinates and Windows, Window Configurations)
	(Window Parameters, Window Hooks): Copyedits.
	(Splitting Windows, Deleting Windows):
	Fix ignore-window-parameters logic.
	(Selecting Windows, Choosing Window Options): Markup fixes.
	(Window Start and End): Remove pointless example.
	Remove cross-reference to deleted count-lines content.
	(Textual Scrolling): Mention recenter-redisplay, recenter-top-bottom,
	and recenter-positions.  Remove recenter example.

	* elisp.texi, vol1.texi, vol2.texi: Bump VERSION and DATE.

	* minibuf.texi (Intro to Minibuffers):
	Tweak discussion of resizing minibuffer window.

2012-04-26  Glenn Morris  <rgm@gnu.org>

	* elisp-covers.texi, front-cover-1.texi: Remove files.

	* tindex.pl: Remove file.

	* makefile.w32-in (srcs):
	* Makefile.in (srcs): Remove back.texi (which is unused).

2012-04-24  Michael Albinus  <michael.albinus@gmx.de>

	* os.texi (Notifications): Extend possible notification hints.
	Add notifications-get-capabilities.

2012-04-20  Chong Yidong  <cyd@gnu.org>

	* processes.texi (Asynchronous Processes): Mention nil argument to
	start-process.

2012-04-20  Glenn Morris  <rgm@gnu.org>

	* minibuf.texi (Basic Completion): No need to describe obarrays here.
	Don't mention obsolete `nospace' argument of all-completions.
	(Minibuffer Completion, Completion Commands, Reading File Names)
	(Completion Variables): Copyedits.
	(Completion Commands): Mention parent keymaps.
	Remove obsolete minibuffer-local-filename-must-match-map.
	(High-Level Completion): Remove read-variable's almost
	word-for-word duplication of read-command.
	* elisp.texi, vol1.texi, vol2.texi, minibuf.texi (Completion):
	Update "High-Level Completion" description.

	* minibuf.texi (Minibuffers):
	* elisp.texi, vol1.texi, vol2.texi: Fix minibuffer subsection order.

	* minibuf.texi: Standardize metasyntactic variables ("history", etc).
	Use Texinfo-recommended form of quote+punctuation.
	(Intro to Minibuffers): First minibuffer is #1, not #0.
	Mention minibuffer-inactive-mode.
	(Text from Minibuffer): Copyedits.
	(Minibuffer History, Programmed Completion): Fix @var usage.
	(Object from Minibuffer): Remove overly pedantic para.
	(Minibuffer History): Copyedits.  Add face-name-history.
	(Initial Input, Yes-or-No Queries, Multiple Queries)
	(Minibuffer Windows, Minibuffer Misc): Copyedits.
	(Yes-or-No Queries): Tweak example.
	(Minibuffer Commands): Add next-complete-history-element.
	(Minibuffer Misc): Mention minibuffer-message-timeout, and
	minibuffer-inactive-mode.

	* processes.texi (Serial Ports, Byte Packing, Bindat Spec)
	(Bindat Functions): Copyedits.

2012-04-20  Christopher Schmidt  <christopher@ch.ristopher.com>

	* files.texi (Saving Buffers): Document `visit and `visit-save'
	values of require-final-newline.

2012-04-20  Glenn Morris  <rgm@gnu.org>

	* processes.texi (Output from Processes, Filter Functions):
	Mention waiting-for-user-input-p.
	(Sentinels, Query Before Exit, System Processes, Transaction Queues):
	(Network Servers, Datagrams, Network Processes, Network Options)
	(Network Feature Testing, Serial Ports): Copyedits.
	(Network): Add encrypted network overview paragraph.
	Cross-reference the Emacs-GnuTLS manual.  Use @acronym.

2012-04-20  Chong Yidong  <cyd@gnu.org>

	* help.texi (Keys in Documentation): Mention :advertised-binding.

	* keymaps.texi (Menu Bar): Move most of the :advertised-binding
	description to help.texi.

2012-04-20  Glenn Morris  <rgm@gnu.org>

	* processes.texi (Process Information, Input to Processes)
	(Signals to Processes, Output from Processes, Process Buffers)
	(Filter Functions, Decoding Output): Copyedits.
	(Accepting Output): Discourage use of `millisec' argument.

2012-04-15  Glenn Morris  <rgm@gnu.org>

	* processes.texi (Processes, Subprocess Creation, Shell Arguments):
	(Synchronous Processes, Asynchronous Processes, Deleting Processes):
	Copyedits.
	(Subprocess Creation): Discourage modifying exec-path directly.
	(Synchronous Processes, Asynchronous Processes):
	Update some example output.
	(Process Information): Fix typo.
	(Bindat Spec): Use Texinfo-recommended form of quote+punctuation.

2012-04-15  Glenn Morris  <rgm@gnu.org>

	* anti.texi (Antinews): Copyedits.  Don't @dfn anything here.
	open-network-stream does exist in Emacs 23, but is simpler.

2012-04-15  Chong Yidong  <cyd@gnu.org>

	* customize.texi (Custom Themes): Also document load-theme etc.

2012-04-14  Chong Yidong  <cyd@gnu.org>

	* customize.texi (Applying Customizations):
	(Custom Themes): New nodes.

	* display.texi (Defining Faces): Reference custom-set-faces.

	* modes.texi (Defining Minor Modes, Defining Minor Modes):
	* os.texi (Startup Summary): Copyedits.

2012-04-14  Glenn Morris  <rgm@gnu.org>

	* loading.texi (Loading Non-ASCII): "unibyte:" can also be at the end.

	* strings.texi (Case Tables):
	* objects.texi (General Escape Syntax):
	* keymaps.texi (Key Sequences): Use @acronym with "ASCII".

	* buffers.texi, compile.texi, customize.texi, debugging.texi:
	* display.texi, edebug.texi, eval.texi, help.texi, intro.texi:
	* keymaps.texi, minibuf.texi, modes.texi, os.texi, processes.texi:
	* text.texi: Use @file for buffers, per the Texinfo manual.

	* compile.texi (Compiler Errors): Add missing space in buffer name.

2012-04-14  Chong Yidong  <cyd@gnu.org>

	* processes.texi (Query Before Exit): Remove obsolete function
	process-kill-without-query (Bug#11190).

2012-04-14  Glenn Morris  <rgm@gnu.org>

	* files.texi, frames.texi, loading.texi, os.texi, processes.texi:
	Use @env for environment variables.

	* Makefile.in: Replace non-portable use of $< in ordinary rules.

2012-04-12  Jari Aalto  <jari.aalto@cante.net>

	* processes.texi (Synchronous Processes):
	Mention `default-directory' (bug#7515).

2012-04-09  Chong Yidong  <cyd@gnu.org>

	* customize.texi (Variable Definitions): Remove user-variable-p.

	* commands.texi (Interactive Codes):
	* help.texi (Accessing Documentation):
	* minibuf.texi (High-Level Completion): Callers changed.

2012-04-06  Chong Yidong  <cyd@gnu.org>

	* minibuf.texi (Programmed Completion): Document metadata method.
	(Completion Variables): Document completion-category-overrides.

2012-04-05  Chong Yidong  <cyd@gnu.org>

	* anti.texi (Antinews): Rewrite for Emacs 23.

2012-04-04  Chong Yidong  <cyd@gnu.org>

	* minibuf.texi (Programmed Completion): Remove obsolete variable
	completion-annotate-function.
	(Completion Variables): Rename from Completion Styles.
	Document completion-extra-properties.  Document completion-styles-alist
	change.
	(Reading File Names): minibuffer-local-filename-must-match-map is
	not used anymore.
	(Minibuffer Completion): Document completing-read-function.
	(Completion in Buffers): completion-at-point-functions can return
	properties recognized in completion-extra-properties.

	* display.texi (Delayed Warnings): New node.

	* os.texi (Notifications): Copyedits.

2012-04-04  Glenn Morris  <rgm@gnu.org>

	* os.texi (Notifications): Copyedits.

2012-04-03  Michael Albinus  <michael.albinus@gmx.de>

	* os.texi (Terminal-Specific): Fix typo.
	(Notifications): New section.

	* elisp.texi (Top):
	* vol1.texi (Top):
	* vol2.texi (Top): Add "Notifications" and "Dynamic Libraries"
	menu entries.

2012-04-01  Chong Yidong  <cyd@gnu.org>

	* files.texi (Kinds of Files): file-subdir-of-p renamed to
	file-in-directory-p.

2012-03-31  Glenn Morris  <rgm@gnu.org>

	* edebug.texi (Instrumenting Macro Calls):
	Mention defining macros at instrumentation time.
	(Edebug Options): Mention edebug-unwrap-results.

2012-03-31  Eli Zaretskii  <eliz@gnu.org>

	* text.texi (Special Properties): Clarify the description of the
	effect of integer values of the 'cursor' property on cursor
	position.  See the discussions in bug#11068 for more details and
	context.

2012-03-31  Glenn Morris  <rgm@gnu.org>

	* edebug.texi (Edebug Eval, Specification List, Edebug Options):
	Copyedits.

2012-03-30  Chong Yidong  <cyd@gnu.org>

	* display.texi (Image Formats): Add imagemagick type.
	(Image Descriptors): Mention how they are used.
	(ImageMagick Images): Clarify role of imagemagick-register-types.
	(Character Display): Don't mention glyph tables.
	(Display Tables): Use make-glyph-code in example.
	(Glyphs): Avoid "simple glyph code" terminology.  Note that glyph
	tables are semi-obsolete.  De-document create-glyph.
	(Glyphless Chars): Note that display tables override this.
	(Bidirectional Display): Copyedits.  Introduce "bidirectional
	reordering" terminology, and use it.

2012-03-30  Glenn Morris  <rgm@gnu.org>

	* edebug.texi (Jumping): Give name of `i' binding.

2012-03-28  Glenn Morris  <rgm@gnu.org>

	* searching.texi (Regular Expressions, Regexp Special):
	(Regexp Backslash, Regexp Example, Regexp Functions, Regexp Search):
	(Simple Match Data, Saving Match Data, Standard Regexps): Copyedits.
	(Regexp Special): Mention collation.
	Clarify char classes with an example.
	(Regexp Functions): Mention regexp-opt is not guaranteed.
	Mention regexp-opt-charset.
	(Regexp Search): Recommend against looking-back.
	(Search and Replace): Use Texinfo recommended quote convention.
	Add more query-replace-map items.  List multi-query-replace-map items.

2012-03-27  Martin Rudalics  <rudalics@gmx.at>

	* windows.texi (Window History): Describe new option
	switch-to-visible-buffer.

2012-03-27  Glenn Morris  <rgm@gnu.org>

	* searching.texi (String Search): Add xref to Emacs manual.
	Copyedits.  Mention the function word-search-regexp.
	(Searching and Case): Add xref to Emacs manual.  Copyedits.

	* processes.texi (Network Servers): Standardize apostrophe usage.

	* os.texi (System Environment): Copyedits.  Remove some examples
	that do not seem useful.  Mention setenv third arg.
	tty-erase-char does not seem to be nil under a window-system.
	(User Identification): Copyedits.
	Remove some examples that do not seem useful.

2012-03-26  Glenn Morris  <rgm@gnu.org>

	* os.texi (Startup Summary): Copyedits.  Fix startup screen logic.
	(Init File): Copyedits.
	(Command-Line Arguments): Copyedits.  Do not mention argv alias.
	(Killing Emacs): Copyedits.
	(Suspending Emacs): Copyedits.  Mention not very relevant with GUIs.
	Shorten the example, use more standard shell prompts.

2012-03-25  Chong Yidong  <cyd@gnu.org>

	* display.texi (Fringes): Note that fringes are shown on graphical
	displays only.
	(Fringe Size/Pos, Fringe Bitmaps, Making Buttons): Clarifications.
	(Replacing Specs): Clarify example.
	(Manipulating Buttons): Note that button-at can return a marker.
	(Buttons): Minor rewrite.
	(Character Display): New node.  Consolidate all character display
	related nodes into its subsections.
	(Usual Display): Character 127 is also affected by ctl-arrow.
	(Display Tables): Improve example.

2012-03-22  Glenn Morris  <rgm@gnu.org>

	* strings.texi (Text Comparison): Mention string-prefix-p.

2012-03-21  Chong Yidong  <cyd@gnu.org>

	* display.texi (The Echo Area): Add xref to Output Streams.
	(Displaying Messages): Improve doc of message.
	(Echo Area Customization, Invisible Text): Copyedits.
	(Invisible Text): Mention that spec comparison is done with eq.
	(Width): Improve doc of char-width.
	(Faces): Recommend using symbol instead of string for face name.
	Minor clarifications.
	(Defining Faces): Copyedits.  Update face example.
	(Attribute Functions): Mark set-face-foreground etc as commands.
	(Face Remapping): Mention text-scale-adjust.
	Clarify face-remapping-alist and related docs.
	(Face Functions): Don't document make-face or copy-face.

2012-03-20  Chong Yidong  <cyd@gnu.org>

	* display.texi (Forcing Redisplay): Various rewrites to reflect
	new value of redisplay-dont-pause.
	(Truncation): Copyedits.

2012-03-20  Glenn Morris  <rgm@gnu.org>

	* os.texi (Startup Summary): Don't mention initial-buffer-choice = t.
	Add summary table of some relevant command-line options.

2012-03-18  Chong Yidong  <cyd@gnu.org>

	* internals.texi (Building Emacs, Garbage Collection): Copyedits.
	(Writing Emacs Primitives): Re-organize discussion of functions
	with variable Lisp arguments are handled.  Delete an obsolete
	remark, previously tagged as FIXME.

	* os.texi (Idle Timers): Minor clarification.
	(Idle Timers): Link to Time of Day for description of time list.

2012-03-18  Glenn Morris  <rgm@gnu.org>

	* os.texi (System Interface): Flow control was removed.
	(Startup Summary): General update.
	(Init File): Don't mention compiling it.

2012-03-17  Chong Yidong  <cyd@gnu.org>

	* os.texi (Startup Summary): Mention package loading.
	(Init File): Don't refer to .emacs in section title.  Copyedits.
	(Terminal-Specific): Give a realistic example.
	(Command-Line Arguments): Reference Entering Emacs instead of
	repeating the spiel about not restarting Emacs.
	(Time of Day): Discuss time representation at beginning of node.
	(Sound Output): Copyedits.

	* package.texi (Packaging Basics): Document package-initialize.

2012-03-17  Eli Zaretskii  <eliz@gnu.org>

	* frames.texi (Initial Parameters): Add an index entry for
	minibuffer-only frame.

2012-03-16  Glenn Morris  <rgm@gnu.org>

	* modes.texi (Major Mode Conventions): Mention the strange
	relationship between View mode and special modes.  (Bug#10650)

2012-03-11  Chong Yidong  <cyd@gnu.org>

	* windows.texi (Window Configurations): save-window-excursion is
	now a macro.

	* display.texi (Temporary Displays): with-output-to-temp-buffer is
	now a macro.

	* text.texi (Fields): Minor copyedit.

2012-03-10  Eli Zaretskii  <eliz@gnu.org>

	* strings.texi (String Basics):
	* sequences.texi (Sequence Functions): Mention that `length' is
	not appropriate for computing the string width on display; add a
	cross-reference to the description of `string-width'.  (Bug#10978)

	* eval.texi (Autoloading): Minor change of wording.

2012-03-10  Chong Yidong  <cyd@gnu.org>

	* loading.texi (Autoload): Explicitly state which forms are
	processed specially (Bug#7783).

	* keymaps.texi (Mouse Menus): Describe non-toolkit behavior as the
	non-default situation.  Describe one-submenu exception (Bug#7695).

	* nonascii.texi (Character Properties): Copyedits.

2012-03-08  Chong Yidong  <cyd@gnu.org>

	* text.texi (Mode-Specific Indent): Document new behavior of
	indent-for-tab-command.  Document tab-always-indent.
	(Special Properties): Copyedits.
	(Checksum/Hash): Improve secure-hash doc.  Do not recommend MD5.
	(Parsing HTML/XML): Rename from Parsing HTML.  Update doc of
	libxml-parse-html-region.

2012-03-07  Glenn Morris  <rgm@gnu.org>

	* markers.texi (The Region): Briefly mention use-empty-active-region
	and region-active-p.
	(Overview of Markers): Reword garbage collection, add cross-ref.
	(The Mark): Tiny clarification re command loop and activate-mark-hook.

2012-03-07  Chong Yidong  <cyd@gnu.org>

	* text.texi (Buffer Contents): Don't duplicate explanation of
	region arguments from Text node.  Put doc of obsolete var
	buffer-substring-filters back, since it is referred to.
	(Low-Level Kill Ring): Yank now uses clipboard instead of primary
	selection by default.

	* markers.texi (The Mark): Fix typo.
	(The Region): Copyedits.

2012-03-07  Glenn Morris  <rgm@gnu.org>

	* markers.texi (Overview of Markers): Copyedits.
	(Creating Markers): Update approximate example buffer size.
	(The Mark): Don't mention uninteresting return values.

2012-03-05  Chong Yidong  <cyd@gnu.org>

	* positions.texi (Text Lines): Document count-words.

2012-03-04  Chong Yidong  <cyd@gnu.org>

	* frames.texi (Frames): Remove little-used "terminal frame" and
	"window frame" terminology.
	(Frame Parameters, Font and Color Parameters, Initial Parameters)
	(Size and Position, Visibility of Frames): Callers changed.
	(Frames): Clarify which terminals in framep are graphical.
	(Initial Parameters): --geometry is not the only option which adds
	to initial-frame-alist.
	(Position Parameters): Note that icon-left and icon-top are for
	old window managers only.
	(Size Parameters): Sizes are in characters even on graphical
	displays.
	(Management Parameters): Note that window-id and outer-window-id
	can't really be changed, and that auto-raise isn't always obeyed.
	(Cursor Parameters): Document cursor-type explicitly.
	(Size and Position): The aliases set-screen-height and
	set-screen-width have been deleted.
	(Visibility of Frames): Mention "minimization".

	* os.texi (Startup Summary): Minor clarifications.
	(Startup Summary, Suspending Emacs): Standardize on "text
	terminal" terminology.

	* windows.texi (Basic Windows, Coordinates and Windows)
	(Coordinates and Windows):
	* display.texi (Refresh Screen, Line Height, Face Attributes)
	(Overlay Arrow, Beeping, Glyphless Chars): Likewise.

2012-03-04  Glenn Morris  <rgm@gnu.org>

	* abbrevs.texi: Small copyedits throughout.
	(Abbrev Mode): Remove this section, folding it into the top-level.
	(Abbrev Tables): Don't mention irrelevant return values.
	(Abbrev Expansion): Add cross-ref for wrapper hooks.
	(Standard Abbrev Tables): Emacs Lisp mode now has its own table.
	(Abbrev Table Properties): Update nil :regexp description.

2012-03-03  Glenn Morris  <rgm@gnu.org>

	* internals.texi: Change @appendix section commands to @section.
	(Building Emacs): Say less about CANNOT_DUMP platforms.
	Replace deleted eval-at-startup with custom-initialize-delay.
	(Pure Storage): Small changes.
	(Memory Usage): Copyedit.
	(Writing Emacs Primitives): Update Fcoordinates_in_window_p and For
	example definitions. Give examples of things with non-nil
	interactive args.  Mention eval_sub.  Remove old info about
	strings and GCPRO.  Mention cus-start.el.
	(Buffer Internals, Window Internals, Process Internals):
	Misc small updates and fixes for fields.

	* tips.texi: Copyedits.
	(Coding Conventions): Mention autoloads.
	Combine partially duplicated macro items.  Fix xref.
	Refer to Library Headers for copyright notice.
	(Programming Tips): edit-options is long-obsolete.
	(Compilation Tips): Mention loading bytecomp for byte-compile props.
	(Warning Tips): Mention declare-function.
	(Documentation Tips): Remove old info.
	(Comment Tips): Mention comment-dwim, not indent-for-comment.
	(Library Headers): General update.

2012-03-02  Glenn Morris  <rgm@gnu.org>

	* backups.texi (Reverting): Un-duplicate revert-buffer-in-progress-p,
	and relocate entry.  Mention buffer-stale-function.

	* elisp.texi, vol1.texi, vol2.texi: Standardize some menu entries.

	* hooks.texi (Standard Hooks): General update.
	Put related hooks together.  Add and remove items.
	* commands.texi (Keyboard Macros): Remove cross-ref to Standard Hooks.
	* modes.texi (Hooks): Tweak cross-ref description.

2012-03-01  Michael Albinus  <michael.albinus@gmx.de>

	* files.texi (Kinds of Files): The return value of file-equal-p is
	unspecified, if FILE1 or FILE2 does not exist.

2012-03-01  Glenn Morris  <rgm@gnu.org>

	* hooks.texi (Standard Hooks): Remove mode-specific hooks.

	* maps.texi (Standard Keymaps): General update.
	Remove mode-specific maps, talk about the more general keymaps.
	* help.texi (Help Functions): Add vindex for Helper-help-map.
	* keymaps.texi (Active Keymaps): Minor rephrasing.

2012-02-29  Glenn Morris  <rgm@gnu.org>

	* elisp.texi, vol1.texi, vol2.texi: Use "" quotes in menus.

2012-02-28  Thierry Volpiatto  <thierry.volpiatto@gmail.com>

	* files.texi (Kinds of Files): Rename files-equal-p to file-equal-p.
	Update changed behavior of file-subdir-of-p.

2012-02-28  Glenn Morris  <rgm@gnu.org>

	* advice.texi, anti.texi, display.texi, elisp.texi:
	* processes.texi, variables.texi, vol1.texi, vol2.texi:
	Standardize possessive apostrophe usage.

	* locals.texi: Remove file.
	* elisp.texi, vol1.texi, vol2.texi: Don't include locals.texi.
	Remove menu entry.
	* errors.texi, maps.texi: Adjust node pointers.
	* internals.texi (Buffer Internals): Remove cross-refs to locals.texi.
	* makefile.w32-in (srcs):
	* Makefile.in (srcs): Remove locals.texi.

	* frames.texi (Mouse Position): Fix cross-ref.

2012-02-27  Chong Yidong  <cyd@gnu.org>

	* buffers.texi (Creating Buffers): Clarify that
	generate-new-buffer uses generate-new-buffer-names.
	(Killing Buffers): Remove bogus example duplicating buffer-live-p.

	* files.texi (Directory Names): Index entry for file name abbreviations.
	(Relative File Names, File Name Expansion): Refer to it.
	(Locating Files): Move locate-user-emacs-file documentation to
	Standard File Names.
	(Standard File Names): Add locate-user-emacs-file; update examples.

2012-02-26  Michael Albinus  <michael.albinus@gmx.de>

	* files.texi (Magic File Names): Add files-equal-p and file-subdir-of-p.

2012-02-26  Chong Yidong  <cyd@gnu.org>

	* files.texi (Kinds of Files): Improve documentation of
	files-equal-p and file-subdir-of-p.

2012-02-26  Glenn Morris  <rgm@gnu.org>

	* intro.texi (Acknowledgements): Small changes.

2012-02-25  Glenn Morris  <rgm@gnu.org>

	* errors.texi: Don't try to list _all_ the error symbols.
	Add circular-list, cl-assertion-failed, compression-error.
	* elisp.texi, vol1.texi, vol2.texi:
	* control.texi (Error Symbols): Tweak "Standard Errors" description.

2012-02-25  Thierry Volpiatto  <thierry.volpiatto@gmail.com>

	* files.texi (files-equal-p, file-subdir-of-p): New,
	add initial documentation.

2012-02-25  Chong Yidong  <cyd@gnu.org>

	* files.texi (File Attributes): Document file-selinux-context.
	(Changing Files): Link to it.
	(Changing Files): Document set-file-selinux-context.

	* backups.texi (Making Backups): Return value of backup-buffer is
	changed.  Mention default value of backup-directory-alist.
	(Rename or Copy): Note that backup-by-copying-when-mismatch is t.
	(Auto-Saving): New minor mode behavior for auto-save-mode.
	(Reverting): Add defvar for revert-buffer-in-progress-p.

	* searching.texi (Regexp Backslash): Add index entry (Bug#10869).

2012-02-24  Glenn Morris  <rgm@gnu.org>

	* errors.texi (Standard Errors): Mention dbus-error.
	For arith-error sub-classes, just use one cross-ref.

2012-02-23  Alan Mackenzie  <acm@muc.de>

	* modes.texi (Defining Minor Modes): Document the new keyword
	:after-hook.

2012-02-21  Chong Yidong  <cyd@gnu.org>

	* files.texi (Files): Mention magic file names as arguments.
	(Reading from Files): Copyedits.
	(File Attributes): Mention how to change file modes.
	(Changing Files): Use standard "file permissions" terminology.
	Add xref to File Attributes node.
	(Locating Files): Document locate-user-emacs-file.
	(Unique File Names): Recommend against using make-temp-name.

2012-02-19  Chong Yidong  <cyd@gnu.org>

	* help.texi (Documentation, Documentation Basics, Help Functions):
	Minor clarifications.
	(Accessing Documentation): Clarify what documentation-property is
	for.  Add xref to Keys in Documentation.

	* tips.texi (Documentation Tips): Don't recommend using * in
	docstrings.

	* macros.texi (Defining Macros):
	* modes.texi (Derived Modes): Say "documentation string" instead
	of docstring.

2012-02-18  Chong Yidong  <cyd@gnu.org>

	* modes.texi (Tabulated List Mode): New node.
	(Basic Major Modes): Add xref to it.

	* processes.texi (Process Information): Mention Process Menu mode.

2012-02-17  Chong Yidong  <cyd@gnu.org>

	* syntax.texi (Motion via Parsing): Doc fix for scan-lists.

2012-02-17  Glenn Morris  <rgm@gnu.org>

	* hooks.texi (Standard Hooks): Fix cross-ref to Emacs manual.

2012-02-16  Chong Yidong  <cyd@gnu.org>

	* syntax.texi (Syntax Tables, Syntax Descriptors)
	(Syntax Table Functions): Copyedits.
	(Syntax Basics): Don't repeat the material in the preceding node.
	(Syntax Class Table): Use a table.
	(Syntax Properties): Document syntax-propertize-function and
	syntax-propertize-extend-region-functions.
	(Motion via Parsing): Clarify scan-lists. Fix indentation.
	(Parser State): Update for the new "c" comment style.
	Fix description of item 7 (comment style).

	* modes.texi (Minor Modes): Update how mode commands should treat
	arguments now.
	(Mode Line Basics): Clarify force-mode-line-update.
	(Mode Line Top): Note that the example is not realistic.
	(Mode Line Variables, Mode Line Data, %-Constructs, Header Lines)
	(Emulating Mode Line): Use "mode line" instead of "mode-line", and
	"mode line construct" instead of "mode line specification".
	(Syntactic Font Lock): Remove mention of obsolete variable
	font-lock-syntactic-keywords.
	(Setting Syntax Properties): Node deleted.
	(Font Lock Mode): Note that Font Lock mode is a minor mode.
	(Font Lock Basics): Note that syntactic fontification falls back
	on `syntax-table'.
	(Search-based Fontification): Emphasize that font-lock-keywords
	should not be set directly.
	(Faces for Font Lock): Avoid some confusing terminology.
	(Syntactic Font Lock): Minor clarifications.  Add xref to
	Syntactic Font Lock node.

2012-02-15  Chong Yidong  <cyd@gnu.org>

	* minibuf.texi (Basic Completion): Define "completion table".
	Move completion-in-region to Completion in Buffers node.
	(Completion Commands): Use "completion table" terminology.
	(Completion in Buffers): New node.

	* modes.texi (Hooks): add-hook can be used for abnormal hooks too.
	(Setting Hooks): Update minor mode usage example.
	(Major Mode Conventions): Note that completion-at-point-functions
	should be altered locally.  Add xref to Completion in Buffers.
	Remove duplicate tip about auto-mode-alist.
	(Minor Modes): Rewrite introduction.
	(Minor Mode Conventions): Copyedits.  Don't recommend
	variable-only minor modes since few minor modes are like that.

2012-02-15  Glenn Morris  <rgm@gnu.org>

	* processes.texi (Network): Document open-network-stream :parameters.

2012-02-14  Chong Yidong  <cyd@gnu.org>

	* keymaps.texi (Format of Keymaps): The CACHE component of keymaps
	was removed on 2009-09-10.  Update lisp-mode-map example.
	(Inheritance and Keymaps): Minor clarification.
	(Searching Keymaps): Remove out-of-place enumeration.
	(Key Lookup): Remove unnecessary example (one was already given in
	Format of Keymaps).
	(Changing Key Bindings): Update suppress-keymap example.
	(Menu Bar, Tool Bar): Copyedits.
	(Tool Bar): Update tool-bar-map example.

2012-02-12  Chong Yidong  <cyd@gnu.org>

	* debugging.texi (Debugger Commands): Continuing is now allowed
	for errors.

2012-02-11  Chong Yidong  <cyd@gnu.org>

	* display.texi (Fringe Indicators): Add xref to Fringe Bitmaps.
	Move the list of standard bitmaps there.
	(Fringe Cursors): Rewrite for clarity.
	(Fringe Bitmaps): Consolidate the list of standard bitmaps here.

	* commands.texi (Command Overview): Mention read-key.
	(Using Interactive, Interactive Call): Minor clarifications.
	(Function Keys, Click Events): Avoid "input stream" terminology.
	(Click Events): Add xref to Window Sizes and Accessing Mouse.
	Clarify column and row components.
	(Accessing Mouse): Add xref to Click Events.  Minor fixes.
	(Special Events): Copyedits.

	* streams.texi (Input Streams): De-document get-file-char.
	(Output Variables): Don't refer to old backquote syntax.

	* debugging.texi (Debugging): Copyedits.  Describe testcover, ERT.
	(Error Debugging): Note that debug-ignored-errors overrides list
	values of debug-on-error too.  Add xref to Signaling Errors.
	Note that debug-on-signal is not customizable.
	Mention condition-case-unless-debug.
	(Compilation Errors): Node deleted.

	* compile.texi (Compiler Errors): Move a paragraph here from
	deleted node Compilation Errors.

2012-02-10  Leo Liu  <sdl.web@gmail.com>

	* control.texi (Handling Errors): Change condition-case-no-debug
	to condition-case-unless-debug.

2012-02-10  Chong Yidong  <cyd@gnu.org>

	* advice.texi (Defining Advice): Clarify ad-unadvise.
	(Activation of Advice): Specifying the ACTIVATE flag in defadvice
	is not abnormal.
	(Advising Primitives): Node deleted; ad-define-subr-args has been
	removed.

	* compile.texi (Speed of Byte-Code): Use float-time in example.
	(Compilation Functions): Note that the log uses Compilation mode.
	Don't discuss the contents of byte-code function object here.
	(Compilation Functions): De-document internal function byte-code.
	(Docs and Compilation): Minor clarifications.

	* objects.texi (Byte-Code Type): Add xref to Byte-Code Function
	Objects.

2012-02-10  Glenn Morris  <rgm@gnu.org>

	* text.texi (Checksum/Hash): Rename node from MD5 Checksum.
	Mention secure-hash.
	* elisp.texi, vol1.texi, vol2.texi: Update menu entry.

2012-02-10  Chong Yidong  <cyd@gnu.org>

	* loading.texi (Loading): Don't emphasize "library" terminology.
	(Library Search): load-path is not a user option.  Mention role of
	-L option and packages.  Improve examples.
	(Loading Non-ASCII): Don't mention unibyte Emacs, which is
	obsolete.
	(Autoload): Minor clarifications.

2012-02-10  Glenn Morris  <rgm@gnu.org>

	* files.texi (Magic File Names): Tweak remote-file-name-inhibit-cache.

	* modes.texi (Basic Major Modes): Mention tabulated-list-mode.

2012-02-08  Glenn Morris  <rgm@gnu.org>

	* loading.texi (Named Features): Update the require example.

2012-02-07  Glenn Morris  <rgm@gnu.org>

	* modes.texi (Defining Minor Modes):
	Expand on args of defined minor modes.

2012-02-07  Chong Yidong  <cyd@gnu.org>

	* variables.texi (Creating Buffer-Local): Minor clarification
	to buffer-local-variables doc (Bug#10715).

2012-02-07  Glenn Morris  <rgm@gnu.org>

	* display.texi (ImageMagick Images): General update.
	Move most details of imagemagick-render-type to the variable's doc.

2012-02-06  Glenn Morris  <rgm@gnu.org>

	* keymaps.texi (Tool Bar): Mention separators.
	(Inheritance and Keymaps):
	Mention make-composed-keymap and multiple inheritance.

	* modes.texi (Running Hooks): Mention run-hook-wrapped.

	* control.texi (Handling Errors):
	Mention condition-case-no-debug and with-demoted-errors.

2012-02-05  Chong Yidong  <cyd@gnu.org>

	* customize.texi (Common Keywords): Minor clarifications.
	Document custom-unlispify-remove-prefixes.
	(Variable Definitions): Backquotes in defcustom seem to work fine
	now.  Various other copyedits.
	(Simple Types): Copyedits.  Document color selector.
	(Composite Types): Copyedits.
	(Splicing into Lists): Clarifications.

	* eval.texi (Backquote): Move from macros.texi.

	* macros.texi (Expansion): Minor clarification.
	(Backquote): Move node to eval.texi.
	(Defining Macros): Move an example from Backquote node.
	(Argument Evaluation): No need to mention Pascal.
	(Indenting Macros): Add xref to Defining Macros.

2012-02-05  Glenn Morris  <rgm@gnu.org>

	* debugging.texi (Error Debugging): Mention debug-on-event default.

2012-02-04  Glenn Morris  <rgm@gnu.org>

	* backups.texi (Reverting): Mention revert-buffer-in-progress-p.

	* debugging.texi (Error Debugging): Mention debug-on-event.
	* commands.texi (Misc Events): Mention sigusr1,2 and debugging.

	* modes.texi (Running Hooks): Try to clarify with-wrapper-hook.

	* text.texi (Buffer Contents):
	Update filter-buffer-substring description.

2012-02-04  Chong Yidong  <cyd@gnu.org>

	* functions.texi (What Is a Function): Add closures.  Mention
	"return value" terminology.  Add xref for command-execute.
	Remove unused "keystroke command" terminology.
	(Lambda Expressions): Give a different example than in the
	following subsection.  Add xref to Anonymous Functions.
	(Function Documentation): Remove gratuitous markup.
	(Function Names): Move introductory text to `What Is a Function'.
	(Defining Functions): Fix defun argument spec.
	(Anonymous Functions): Document lambda macro explicitly.
	Mention effects on lexical binding.
	(Function Cells): Downplay direct usage of fset.
	(Closures): New node.
	(Inline Functions): Remove "open-code" terminology.
	(Declaring Functions): Minor tweak; .m is not C code.

	* variables.texi (Variables): Don't refer to "global value".
	(Local Variables, Void Variables): Copyedits.
	(Lexical Binding): Minor clarification of example.
	(File Local Variables): Mention :safe and :risky defcustom args.
	(Lexical Binding): Add xref to Closures node.

2012-02-04  Glenn Morris  <rgm@gnu.org>

	* minibuf.texi (High-Level Completion): Updates for read-color.

2012-02-03  Glenn Morris  <rgm@gnu.org>

	* display.texi (GIF Images): Mention animation.
	Remove commented-out old example of animation.
	(Animated Images): New subsection.
	* elisp.texi (Top):
	* vol1.texi (Top):
	* vol2.texi (Top): Add Animated Images menu entry.

	* display.texi (Image Formats): Remove oddly specific information
	on versions of image libraries.
	(GIF Images, TIFF Images): Minor rephrasing.

2012-02-02  Glenn Morris  <rgm@gnu.org>

	* processes.texi (Synchronous Processes):
	Mention call-process's :file gets overwritten.

	* commands.texi (Reading One Event):
	* help.texi (Help Functions): Document read-char-choice.

	* hooks.texi (Standard Hooks):
	* modes.texi (Keymaps and Minor Modes):
	* text.texi (Commands for Insertion): Document post-self-insert-hook.

	* hooks.texi (Standard Hooks): Add prog-mode-hook.

	* hooks.texi (Standard Hooks):
	* modes.texi (Major Mode Conventions, Mode Hooks):
	Document change-major-mode-after-body-hook.

2012-02-01  Glenn Morris  <rgm@gnu.org>

	* modes.texi (Defining Minor Modes):
	Mention disabling global minor modes on a per-major-mode basis.

2012-01-31  Chong Yidong  <cyd@gnu.org>

	* syntax.texi (Parsing Expressions): Clarify intro (Bug#10657).
	(Parser State): Remove unnecessary statement (Bug#10661).

	* eval.texi (Intro Eval): Add footnote about "sexp" terminology.

2012-01-31  Glenn Morris  <rgm@gnu.org>

	* modes.texi (Defining Minor Modes):
	Document define-minor-mode's new :variable keyword.

2012-01-29  Chong Yidong  <cyd@gnu.org>

	* syntax.texi (Syntax Class Table): Tweak description of newline
	char syntax (Bug#9619).

	* numbers.texi (Predicates on Numbers): Fix wholenump/natnump
	description (Bug#10189).

2012-01-29  Glenn Morris  <rgm@gnu.org>

	* files.texi (Changing Files): Document SELinux support.

	* windows.texi (Window Sizes): Fix typo.

2012-01-28  Chong Yidong  <cyd@gnu.org>

	* display.texi (Fringe Indicators): Clarify fringe-indicator-alist
	doc (Bug#8568).

	* frames.texi (Input Focus): Add NORECORD arg to
	select-frame-set-input-focus.  Clarify its role in select-frame.

	* text.texi (Transposition): We don't use transpose-region as an
	internal subroutine (Bug#3249).

	* modes.texi (Example Major Modes): Update Lisp example code to
	current sources.  Delete the old non-derived-major-mode example,
	which has diverged badly from current sources.

2012-01-27  Glenn Morris  <rgm@gnu.org>

	* makefile.w32-in (texinputdir): Fix (presumed) typo.
	(VERSION, manual): Remove, unused.

2012-01-27  Chong Yidong  <cyd@gnu.org>

	* commands.texi (Command Overview): Minor clarification (Bug#10384).

2012-01-26  Chong Yidong  <cyd@gnu.org>

	* searching.texi (String Search): Document negative repeat count
	(Bug#10507).

2012-01-26  Glenn Morris  <rgm@gnu.org>

	* variables.texi (Using Lexical Binding):
	Mention that lexical-binding should be set in the first line.

2012-01-26  Lars Ingebrigtsen  <larsi@gnus.org>

	* macros.texi (Defining Macros): Don't claim that `declare' only
	affects Edebug and indentation.

2012-01-25  Lars Ingebrigtsen  <larsi@gnus.org>

	* macros.texi (Defining Macros): Slight `declare' fixup.

2012-01-25  Glenn Morris  <rgm@gnu.org>

	* makefile.w32-in (texinputdir):
	* Makefile.in (ENVADD): Add $emacsdir.  (Bug#10603)

2012-01-24  Chong Yidong  <cyd@gnu.org>

	* variables.texi (Variables, Local Variables, Void Variables):
	Edit to make the descriptions less specific to dynamic binding.
	(Local Variables): Default max-specpdl-size is now 1300.
	(Defining Variables): Edits for lexical scoping.
	Delete information about starting docstrings with *.  De-document
	user-variable-p.
	(Tips for Defining): Remove an unimportant discussion of quitting
	in the middle of a load.
	(Accessing Variables, Setting Variables): Discuss lexical binding.
	(Variable Scoping): Rewrite.
	(Scope, Extent, Impl of Scope): Nodes deleted.
	(Dynamic Binding): New node, with material from Scope, Extent, and
	Impl of Scope nodes.
	(Dynamic Binding Tips): Rename from Using Scoping.
	(Lexical Binding): Rewrite.
	(Using Lexical Binding): Rename from Converting to Lexical
	Binding.  Convert to subsection.

	* customize.texi (Variable Definitions): Add custom-variable-p.
	Move user-variable-p documentation here.

2012-01-23  Chong Yidong  <cyd@gnu.org>

	* strings.texi (Text Comparison): Minor qualification.

	* lists.texi (Cons Cells): Copyedits.
	(List Elements): Mention push.
	(List Variables): Mention pop.
	(Rings): Move to sequences.texi.

	* sequences.texi (Sequence Functions): Don't repeat the
	introduction already given in the parent.
	(Vectors): Copyedits.
	(Rings): Move from lists.texi.  Note that this is specific to the
	ring package.

	* symbols.texi (Definitions, Symbol Components): Mention variable
	scoping issues.
	(Plists and Alists): Copyedits.

	* eval.texi (Intro Eval, Symbol Forms): Minor tweaks for
	correctness with lexical scoping.
	(Eval): Copyedits.

2012-01-21  Chong Yidong  <cyd@gnu.org>

	* intro.texi (A Sample Function Description): Special notation
	used for macros too.

	* objects.texi (Ctl-Char Syntax, Other Char Bits): Copyedits.
	(Symbol Type): Add xref for keyword symbols.
	(Sequence Type): Clarify differences between sequence types.
	(Cons Cell Type): Add "linked list" index entry.
	(Non-ASCII in Strings): Copyedits.
	(Equality Predicates): Symbols with same name need not be eq.

	* numbers.texi (Float Basics): Document isnan, copysign, frexp and
	ldexp.  Move float-e and float-pi to Math Functions node.

2012-01-21  Glenn Morris  <rgm@gnu.org>

	* modes.texi (Auto Major Mode):
	* variables.texi (File Local Variables):
	Mention inhibit-local-variables-regexps.

2012-01-19  Martin Rudalics  <rudalics@gmx.at>

	* windows.texi (Window Configurations): Rewrite references to
	persistent window parameters.
	(Window Parameters): Fix description of persistent window
	parameters.

2012-01-16  Juanma Barranquero  <lekktu@gmail.com>

	* windows.texi (Window Parameters): Use @pxref.

2012-01-16  Martin Rudalics  <rudalics@gmx.at>

	* windows.texi (Window Configurations, Window Parameters):
	Describe persistent window parameters.

2011-12-27  Stefan Monnier  <monnier@iro.umontreal.ca>

	* variables.texi (Creating Buffer-Local): Warn against misuses of
	make-variable-buffer-local (bug#10258).

2012-01-07  Lars Magne Ingebrigtsen  <larsi@gnus.org>

	* macros.texi (Defining Macros): Document `doc-string' (bug#9668).

2012-01-06  Chong Yidong  <cyd@gnu.org>

	* variables.texi (Directory Local Variables):
	Document hack-dir-local-variables-non-file-buffer.

2012-01-06  Glenn Morris  <rgm@gnu.org>

	* maps.texi (Standard Keymaps): Refer to Info-edit by name
	rather than by keybinding.

2011-12-29  Juanma Barranquero  <lekktu@gmail.com>

	* frames.texi (Font and Color Parameters): Add @pxref.

2011-12-29  Daniel Colascione  <dan.colascione@gmail.com>

	* frames.texi (Font and Color Parameters):
	Document w32 font backends (bug#10399).

2011-12-28  Paul Eggert  <eggert@cs.ucla.edu>

	* files.texi (File Attributes, Changing Files):
	Use a more-natural notation for octal numbers.

2011-12-23  Juanma Barranquero  <lekktu@gmail.com>

	* variables.texi (Variables with Restricted Values):
	Change reference to variable (bug#10354).

2011-12-13  Martin Rudalics  <rudalics@gmx.at>

	* windows.texi (Splitting Windows): Use t instead of non-nil
	when describing window-combination-resize.

2011-12-05  Stefan Monnier  <monnier@iro.umontreal.ca>

	* text.texi (Special Properties): Warn against `intangible' properties
	(bug#10222).

2011-11-26  Eli Zaretskii  <eliz@gnu.org>

	* display.texi (Truncation):
	* text.texi (Special Properties): Describe what a stretch-glyph is
	instead of using that term without explanation.  Make the
	cross-references more accurate.

	* display.texi (Usual Display): Update the description,
	cross-references, and indexing related to display of control
	characters and raw bytes.

2011-11-25  Martin Rudalics  <rudalics@gmx.at>

	* windows.texi (Splitting Windows): Fix description of
	window-combination-limit.  Suggested by Eli Zaretskii.

2011-11-23  Chong Yidong  <cyd@gnu.org>

	* windows.texi (Window Sizes): Move window-top-line,
	window-left-column, and window-*-pixel-edges to Coordinates and
	Windows node.
	(Coordinates and Windows): Restore window-edges doc.

2011-11-21  Martin Rudalics  <rudalics@gmx.at>

	* windows.texi (Windows and Frames, Splitting Windows):
	Fix typos.

2011-11-21  Chong Yidong  <cyd@gnu.org>

	* windows.texi (Splitting Windows): Fix error in documentation of
	window-combination-limit.
	(Cyclic Window Ordering): Minor fixes to next-window,
	one-window-p, and get-lru-window docs.  Don't document
	window-list-1.
	(Buffers and Windows): Copyedits.
	(Choosing Window): Document special handling of special-display-*.
	(Choosing Window Options): Fix display-buffer-reuse-frames doc.
	Don't document even-window-heights, which is going away.
	Clarify which options are obeyed by which action functions.

2011-11-20  Stefan Monnier  <monnier@iro.umontreal.ca>

	* display.texi (Invisible Text): Clarify point adjustment (bug#10072).

2011-11-20  Martin Rudalics  <rudalics@gmx.at>

	* windows.texi (Resizing Windows, Splitting Windows):
	Remove term "status" when talking about combination limits.

2011-11-20  Juanma Barranquero  <lekktu@gmail.com>

	* compile.texi (Compiler Errors):
	* help.texi (Help Functions): Fix typos.

2011-11-19  Chong Yidong  <cyd@gnu.org>

	* windows.texi (Splitting Windows): Clarify role of window
	parameters in split-window.  Shorten the example.
	(Deleting Windows): Rewrite intro to handle internal windows.
	Fix delete-windows-on doc.
	(Selecting Windows): Copyedits.

2011-11-17  Martin Rudalics  <rudalics@gmx.at>

	* windows.texi (Resizing Windows, Splitting Windows)
	(Deleting Windows): Use term window-combination-resize instead
	of window-splits.

2011-11-16  Martin Rudalics  <rudalics@gmx.at>

	* windows.texi (Resizing Windows, Splitting Windows):
	Rename occurrences of window-nest to window-combination-limit.

2011-11-14  Juanma Barranquero  <lekktu@gmail.com>

	* intro.texi (Lisp History): Fix typo.

2011-11-12  Martin Rudalics  <rudalics@gmx.at>

	* windows.texi (Splitting Windows, Deleting Windows):
	Remove references to splits status of windows.

2011-11-10  Glenn Morris  <rgm@gnu.org>

	* buffers.texi (Read Only Buffers): Expand a bit on why
	toggle-read-only should only be used interactively.  (Bug#7292)

2011-11-09  Chong Yidong  <cyd@gnu.org>

	* windows.texi (Window Sizes): Document window-pixel-edges,
	window-inside-pixel-edges, window-absolute-pixel-edges, and
	window-inside-absolute-pixel-edges.
	(Resizing Windows): shrink-window-if-larger-than-buffer works on
	non-full-width windows.

2011-11-09  Martin Rudalics  <rudalics@gmx.at>

	* windows.texi (Resizing Windows): Rewrite documentation of
	window-resizable.

2011-11-09  Chong Yidong  <cyd@gnu.org>

	* windows.texi (Splitting Windows): Simplify example.

2011-11-08  Chong Yidong  <cyd@gnu.org>

	* windows.texi (Window Sizes): Copyedits.  Document
	window-text-height.  Remove window-min-height and window-min-width
	discussion, referring instead to Emacs manual.
	(Splitting Windows, Resizing Windows): Add xref to Emacs manual.
	(Resizing Windows): Simplify introduction.  Don't document
	enlarge-window, shrink-window, enlarge-window-horizontally, and
	shrink-window-horizontally; they are no longer preferred for
	calling from Lisp, and are already documented in the Emacs manual.

2011-11-07  Glenn Morris  <rgm@gnu.org>

	* windows.texi (Choosing Window): Fix keybinding typo.

2011-11-07  Martin Rudalics  <rudalics@gmx.at>

	* windows.texi (Resizing Windows, Splitting Windows)
	(Window Configurations): Use "child window" instead of
	"subwindow".

2011-11-06  Chong Yidong  <cyd@gnu.org>

	* windows.texi (Basic Windows): Clarify various definitions.
	Treat window-normalize-* as internal; don't document them.
	(Windows and Frames): Various clarifications, e.g. non-live
	windows also belong to frames.  Fix window-list description.
	Simplify window nesting example.
	(Splitting Windows, Window Configurations):
	Use split-window-below.

2011-11-04  Eli Zaretskii  <eliz@gnu.org>

	* windows.texi (Window Sizes): Mention in the doc string that the
	return values of `window-body-height' and `window-body-width' are
	in frame's canonical units.  (Bug#9949)

2011-10-30  Martin Rudalics  <rudalics@gmx.at>

	* windows.texi (Windows and Frames): Remove "iso-" infix from
	documentation of window-iso-combined-p.

2011-10-26  Chong Yidong  <cyd@gnu.org>

	* modes.texi (Running Hooks): Document with-wrapper-hook.

2011-10-18  Chong Yidong  <cyd@gnu.org>

	* display.texi (Glyphless Chars): New node.

2011-10-13  Chong Yidong  <cyd@stupidchicken.com>

	* text.texi (Yanking): Document yank-excluded-properties.

	* package.texi (Packaging Basics): The commentary should say how
	to begin using the package.

2011-10-11  Martin Rudalics  <rudalics@gmx.at>

	* windows.texi (Deleting Windows): Mention which window gets
	selected when deleting the selected window.

2011-10-09  Martin Rudalics  <rudalics@gmx.at>

	* buffers.texi (The Buffer List): Describe how bury-buffer deals
	with the selected window.
	* windows.texi (Buffers and Windows): Reformulate text on how
	replace-buffer-in-windows deals with a window.
	(Quitting Windows): Describe how quit-window deals with a
	standalone frame.  Describe new option frame-auto-hide-function.

2011-10-08  Glenn Morris  <rgm@gnu.org>

	* symbols.texi (Other Plists): Markup fix.  (Bug#9702)

	* positions.texi (Excursions): Update warning message.

2011-10-05  Chong Yidong  <cyd@stupidchicken.com>

	* display.texi (Low-Level Font, Face Attributes, Font Lookup):
	Fix Emacs manual xref (Bug#9675).

2011-10-01  Chong Yidong  <cyd@stupidchicken.com>

	* windows.texi (Textual Scrolling): Document scroll-up-command,
	scroll-down-command, scroll-error-top-bottom, and the
	scroll-command symbol property.
	(Display Action Functions): Fix description of
	display-buffer-pop-up-window.

2011-09-28  Juanma Barranquero  <lekktu@gmail.com>

	* windows.texi (Splitting Windows): Fix typos.

2011-09-25  Martin Rudalics  <rudalics@gmx.at>

	* windows.texi (Windows and Frames, Display Action Functions)
	(Switching Buffers): Fix some typos.
	(Buffers and Windows): Remove reference to window-auto-delete.
	Reword description of replace-buffer-in-windows.
	(Window History): Fix some typos and refer to frame local buffer
	list.
	(Quitting Windows): New node.
	(Window Configurations): Add descriptions of window-state-get
	and window-state-put.
	(Window Parameters): Describe variable ignore-window-parameters.
	Sketch some window parameters currently in use.
	* elisp.texi (Top): Update node listing.

2011-09-25  Chong Yidong  <cyd@stupidchicken.com>

	* windows.texi (Display Action Functions)
	(Choosing Window Options): New nodes.

2011-09-24  Chong Yidong  <cyd@stupidchicken.com>

	* windows.texi (Window History): New node.  Move text here from
	Buffers and Windows.
	(Switching Buffers): Rename from Displaying Buffers, since we
	don't document display-buffer here; callers changed.
	Document FORCE-SAME-WINDOW arg to switch-to-buffer and
	switch-to-buffer-other-frame.  Delete duplicate
	replace-buffer-in-windows doc.
	(Choosing Window): Document display actions.

2011-09-24  Eli Zaretskii  <eliz@gnu.org>

	* display.texi (Forcing Redisplay): Update the description of
	redisplay-dont-pause due to change in the default value.

2011-09-23  Martin Rudalics  <rudalics@gmx.at>

	* frames.texi (Frames and Windows): Move section and rename to
	Windows and Frames in windows.texi.
	* windows.texi (Windows): Restructure.
	(Basic Windows): Rewrite.  Explain live and internal windows and
	normalization functions.
	(Windows and Frames): Move section here from frames.texi.
	Describe subwindows, window combinations, window tree, and
	corresponding functions including window-list here.
	(Window Sizes): Rename section from Size of Window and move it
	up in chapter.  Describe total and body sizes and the
	corresponding functions.  Explain new semantics of
	window-min-height/-width.
	(Resizing Windows): Move section up in chapter.  Describe new
	resize functions.
	(Splitting Windows): Describe new behavior of split-window,
	split-window-above-each-other and split-window-side-by-side.
	Provide examples.  Describe window-nest and window-splits
	options.
	(Deleting Windows): Minor rewrite.
	(Selecting Windows): Minor rewrite.
	Describe frame-selected-window and set-frame-selected-window here.
	(Cyclic Window Ordering): Minor rewrite.
	Describe window-list-1.
	(Buffers and Windows): Rewrite.  Explain a window's previous and
	next buffers and the corresponding functions.
	(Window Tree): Merge into Windows and Frames section.
	* elisp.texi (Top): Update node listings for frames and windows
	sections.

2011-09-21  Stefan Monnier  <monnier@iro.umontreal.ca>

	* display.texi (Face Functions): `face-list' returns faces (bug#9564).

2011-09-19  Lars Magne Ingebrigtsen  <larsi@gnus.org>

	* errors.texi (Standard Errors): Remove apparent placeholder text
	(bug#9491).

2011-09-18  Chong Yidong  <cyd@stupidchicken.com>

	* frames.texi (Management Parameters): Fix description of
	icon-type parameter.

2011-09-17  Chong Yidong  <cyd@stupidchicken.com>

	* tips.texi (Key Binding Conventions): Don't bind a key sequence
	ending in C-g.  Suggested by Edward O'Connor.

2011-09-17  Eli Zaretskii  <eliz@gnu.org>

	* numbers.texi (Integer Basics): Add indexing for
	most-positive-fixnum and most-negative-fixnum.  (Bug#9525)

2011-09-14  Dani Moncayo  <dmoncayo@gmail.com>

	* lists.texi (Sets And Lists): Fix typo.  (Bug#9393)

2011-09-11  Juanma Barranquero  <lekktu@gmail.com>

	* processes.texi (Network Servers): Clarify what the process
	buffer is used for (bug#9233).

2011-08-30  Dani Moncayo  <dmoncayo@gmail.com>

	* lists.texi (Building Lists): Fix typo.

2011-08-30  Chong Yidong  <cyd@stupidchicken.com>

	* display.texi (Basic Faces): New node.  Document new faces.

	* modes.texi (Major Mode Conventions): Move some text there.
	(Mode Help): Remove major-mode var, duplicated in Major Modes.

2011-08-29  Chong Yidong  <cyd@stupidchicken.com>

	* modes.texi (Basic Major Modes): New node.  Callers updated.
	(Major Modes): Document fundamental-mode and major-mode.
	(Major Mode Basics): Node deleted; text moved to Major Modes.
	(Derived Modes): Document derived-mode-p.

2011-08-28  Chong Yidong  <cyd@stupidchicken.com>

	* files.texi (Changing Files, Create/Delete Dirs): Document new
	arguments for delete-file, delete-directory, and copy-directory.
	(Visiting Functions): Remove view-file; it is documented in the
	Emacs manual.

	* frames.texi (Layout Parameters): The defaults for the
	menu-bar-lines and tool-bar-lines parameters depend on the mode.

	* display.texi (Progress): Document spinner functionality.

	* os.texi (Killing Emacs): Note that kill-emacs can be called by
	operating system signals.  Refer to save-buffers-kill-terminal
	instead of save-buffers-kill-emacs.

	* objects.texi (Symbol Type): Document ## print representation.

2011-08-25  Eli Zaretskii  <eliz@gnu.org>

	* display.texi (Specified Space): Mention that `space' specs
	influence bidi reordering.
	(Bidirectional Display): Explain how to use `(space . PROPS)' for
	separating fields with bidirectional content.

2011-08-24  Eli Zaretskii  <eliz@gnu.org>

	* display.texi (Bidirectional Display): Document return value in
	buffers that are not bidi-reordered for display, and in unibyte
	buffers.

2011-08-23  Eli Zaretskii  <eliz@gnu.org>

	* nonascii.texi (Character Properties): Document the values for
	unassigned codepoints.

2011-08-18  Eli Zaretskii  <eliz@gnu.org>

	* nonascii.texi (Character Properties): Document use of
	`bidi-class' and `mirroring' properties as part of reordering.
	Provide cross-references to "Bidirectional Display".

	* display.texi (Bidirectional Display): Document the pitfalls of
	concatenating strings with bidirectional content, with possible
	solutions.  Document bidi-string-mark-left-to-right.
	Mention paragraph direction in modes that inherit from prog-mode.
	Document use of `bidi-class' and `mirroring' properties as part of
	reordering.

2011-08-16  Eli Zaretskii  <eliz@gnu.org>

	* modes.texi (Major Mode Conventions): Improve the documentation
	of `mode-class' `special' modes.

	* nonascii.texi (Character Properties): Document the `mirroring'
	property.  Add index entries.

	* syntax.texi (Categories): Add an example of defining a new
	category and category table.

	* searching.texi (Regexp Backslash): Document how to display
	existing categories.  Mention the possibility of adding
	categories, and add an xref to where this is described.  Add an
	index entry.

2011-08-09  Chong Yidong  <cyd@stupidchicken.com>

	* text.texi (Special Properties):
	* display.texi (Overlay Properties): Note that mouse-face cannot
	change the text size (Bug#8530).

2011-08-08  Chong Yidong  <cyd@stupidchicken.com>

	* os.texi (Time of Day): Remove set-time-zone-rule, and recommend
	using setenv instead.

2011-07-28  Eli Zaretskii  <eliz@gnu.org>

	* display.texi (Bidirectional Display): Document the fact that
	bidi-display-reordering is t by default.

2011-07-23  Eli Zaretskii  <eliz@gnu.org>

	* display.texi (Bidirectional Display): New section.

2011-07-16  Lars Magne Ingebrigtsen  <larsi@gnus.org>
	    Tim Cross  <theophilusx@gmail.com>  (tiny change)
	    Glenn Morris   <rgm@gnu.org>

	* keymaps.texi (Toolkit Differences): New node.  (Bug#8176)

2011-07-15  Andreas Schwab  <schwab@linux-m68k.org>

	* help.texi (Keys in Documentation): Revert last change.

2011-07-15  Lars Magne Ingebrigtsen  <larsi@gnus.org>

	* help.texi (Keys in Documentation): Clarify that \= only quotes
	the next character, and doesn't affect longer sequences in
	particular (bug#8935).

	* debugging.texi (Using Debugger):
	Mention @code{eval-expression-debug-on-error} (bug#8549).

2011-07-14  Eli Zaretskii  <eliz@gnu.org>

	* display.texi (Other Display Specs): Document that `left-fringe'
	and `right-fringe' display specifications are of the "replacing"
	kind.

2011-07-14  Lars Magne Ingebrigtsen  <larsi@gnus.org>

	* help.texi (Documentation Basics): Add a link to the Function
	Documentation node (bug#6580).

2011-07-13  Lars Magne Ingebrigtsen  <larsi@gnus.org>

	* keymaps.texi (Menu Bar): Mention :visible and :enable
	(bug#6344).  Text by Drew Adams.

	* modes.texi (Running Hooks): Mention buffer-local hook variables
	(bug#6218).

	* objects.texi (General Escape Syntax): "a with grave accent" is
	?xe0, not ?x8e0 (bug#5259).

2011-07-12  Chong Yidong  <cyd@stupidchicken.com>

	* display.texi (Face Attributes, Font Selection): Add references
	to the Fonts node in the Emacs manual (Bug#4178).

2011-07-12  Chong Yidong  <cyd@stupidchicken.com>

	* display.texi (Window Systems): `window-system' is
	terminal-local.

	* frames.texi (Frame Parameters, Parameter Access): Don't mention
	frame-local variables.

	* variables.texi (Buffer-Local Variables): Don't mention obsolete
	frame-local variables.
	(Frame-Local Variables): Node deleted.

	* elisp.texi (Top): Update node listing.

2011-07-12  Lars Magne Ingebrigtsen  <larsi@gnus.org>

	* elisp.texi: Change "inferiors" to "subnodes" in three places
	(bug#3523).

2011-07-11  Chong Yidong  <cyd@stupidchicken.com>

	* frames.texi (Window System Selections): Discussion of
	x-select-enable-clipboard moved to Emacs manual.

2011-07-11  Deniz Dogan  <deniz@dogan.se>

	* commands.texi (Prefix Command Arguments): Remove excessive
	apostrophe.

2011-07-11  Lars Magne Ingebrigtsen  <larsi@gnus.org>

	* syntax.texi (Syntax Descriptors): Clarify that the ". 23" syntax
	description is a string (bug#3313).

	* frames.texi (Display Feature Testing): Try to explain what all
	the visual classes mean (bug#3042).

2011-07-10  Lars Magne Ingebrigtsen  <larsi@gnus.org>

	* modes.texi (Mode Line Variables): Document `mode-line-remote'
	and `mode-line-client' (bug#2974).

	* text.texi (Insertion): Clarify marker movements (bug#1651).
	Text from Drew Adams.

2011-07-07  Lars Magne Ingebrigtsen  <larsi@gnus.org>

	* text.texi (Special Properties): Clarify the format of `face'
	(bug#1375).

	* commands.texi (Interactive Call): Add a `call-interactively'
	example (bug#1010).

2011-07-06  Lars Magne Ingebrigtsen  <larsi@gnus.org>

	* functions.texi (Calling Functions): Link to the "Interactive
	Call" node (bug#1001).

2011-07-06  Chong Yidong  <cyd@stupidchicken.com>

	* customize.texi (Composite Types): Move alist and plist to here
	from Simple Types (Bug#7545).

	* elisp.texi (Top): Update menu description.

	* display.texi (Face Attributes): Document negative line widths
	(Bug#6113).

2011-07-03  Tobias C. Rittweiler  <tcr@freebits.de>  (tiny change)

	* searching.texi (Match Data): Note that match data can be
	overwritten by most functions (bug#2499).

2011-07-03  Lars Magne Ingebrigtsen  <larsi@gnus.org>

	* strings.texi (Formatting Strings): Clarify what the "-" and "0"
	flags mean (bug#6659).

	* functions.texi (What Is a Function): Document the autoload
	object (bug#6496).

2011-07-02  Lars Magne Ingebrigtsen  <larsi@gnus.org>

	* customize.texi (Variable Definitions): Clarify that SETFUNCTION
	is only used in the Customize user interface (bug#6089).

	* display.texi (Showing Images): Mention the point of sliced
	images (bug#7836).

2011-07-02  Eli Zaretskii  <eliz@gnu.org>

	* variables.texi (Defining Variables, Void Variables)
	(Constant Variables): Fix incorrect usage of @kindex.

2011-07-02  Lars Magne Ingebrigtsen  <larsi@gnus.org>

	* variables.texi (Defining Variables): Add an index entry for
	`set-variable' (bug#7262).
	(Defining Variables): Use @findex for functions.

	* frames.texi (Basic Parameters): Document the `explicit-name'
	parameter (bug#6951).

	* customize.texi (Type Keywords): Clarify that :value provides a
	default value for all types (bug#7386).

	* streams.texi (Output Functions): Document `pp'.

2011-06-25  Chong Yidong  <cyd@stupidchicken.com>

	* keymaps.texi (Searching Keymaps):
	* display.texi (Overlay Properties): Fix errors in 2011-05-29
	change.  Suggested by Johan Bockgård.

2011-06-15  Chong Yidong  <cyd@stupidchicken.com>

	* text.texi (Special Properties): Clarify role of font-lock-face.

2011-06-15  Lars Magne Ingebrigtsen  <larsi@gnus.org>

	* processes.texi (Process Information): Rename `process-alive-p'
	to `process-live-p' for consistency with other `-live-p' functions.

2011-06-03  Paul Eggert  <eggert@cs.ucla.edu>

	Document wide integers better.
	* files.texi (File Attributes): Document ino_t values better.
	ino_t values no longer map to anything larger than a single cons.
	* numbers.texi (Integer Basics, Integer Basics, Arithmetic Operations):
	(Bitwise Operations):
	* objects.texi (Integer Type): Use a binary notation that is a bit easier
	to read, and that will port better if 62-bits becomes the default.
	Fix or remove incorrect examples.
	* os.texi (Time Conversion): Document time_t values better.

2011-05-31  Lars Magne Ingebrigtsen  <larsi@gnus.org>

	* processes.texi (Process Information):
	Document `process-alive-p'.

2011-05-29  Chong Yidong  <cyd@stupidchicken.com>

	* help.texi (Accessing Documentation):
	* display.texi (Pixel Specification):
	* processes.texi (Serial Ports, Serial Ports):
	* nonascii.texi (Character Properties, Default Coding Systems):
	* text.texi (Changing Properties, Special Properties):
	* windows.texi (Window Start and End):
	* modes.texi (SMIE Indentation Example, SMIE Tricks):
	* keymaps.texi (Searching Keymaps, Tool Bar):
	* minibuf.texi (Basic Completion):
	* compile.texi (Eval During Compile):
	* strings.texi (Formatting Strings): Tweaks to avoid overflowing
	7x9 paper in printed manual.

	* lists.texi (Sets And Lists): Fix misplaced text.

2011-05-29  Chong Yidong  <cyd@stupidchicken.com>

	* keymaps.texi (Remapping Commands): Emphasize that the keymap
	needs to be active (Bug#8350).

2011-05-28  Chong Yidong  <cyd@stupidchicken.com>

	* minibuf.texi (Reading File Names): Clarify (Bug#8480).

	* tips.texi (Coding Conventions): Remove antediluvian filename
	limit recommendation (Bug#8538).

2011-05-27  Glenn Morris  <rgm@gnu.org>

	* modes.texi (Auto Major Mode): Update for set-auto-mode changes.

2011-05-26  Glenn Morris  <rgm@gnu.org>

	* variables.texi (File Local Variables):
	Update hack-local-variables `mode-only' return value.
	Add some more details on what this function does in the other case.

2011-05-19  Glenn Morris  <rgm@gnu.org>

	* lists.texi (Sets And Lists): Mention cl provides union etc.

2011-05-19  Nix  <nix@esperi.org.uk>

	* windows.texi (Displaying Buffers): pop-to-buffer is not a command.

	* text.texi (Parsing HTML): Update for function name changes.

	* syntax.texi (Syntax Flags): Small fix.

	* keymaps.texi (Active Keymaps): Typo fix.
	(Changing Key Bindings): Grammar fix.

	* frames.texi (Minibuffers and Frames): Grammar fix.
	(Window System Selections): x-select-enable-clipboard now defaults to t.

	* customize.texi (Common Keywords):
	* display.texi (Abstract Display):
	* modes.texi (Auto-Indentation):
	* nonascii.texi (Converting Representations): Typo fixes.

	* control.texi (Examples of Catch): Call it "goto" not "go to".

2011-05-14  Eli Zaretskii  <eliz@gnu.org>

	* nonascii.texi (Character Properties): Fix inconsistencies with
	implementation.

	* text.texi (Special Properties): Move @defvar's out of the
	@table.  (Bug#8652)

2011-05-12  Glenn Morris  <rgm@gnu.org>

	* display.texi (Image Descriptors): Fix typo.  (Bug#8495)

2011-05-12  Stefan Monnier  <monnier@iro.umontreal.ca>

	* modes.texi (Region to Refontify): Rename from "Region to Fontify".
	(Multiline Font Lock):
	* vol2.texi (Top):
	* vol1.texi (Top):
	* elisp.texi (Top): Update menu accordingly.

2011-05-12  Drew Adams  <drew.adams@oracle.com>

	* modes.texi (Region to Fontify): Fix typo.

2011-05-10  Jim Meyering  <meyering@redhat.com>

	* minibuf.texi: Fix typo "in in -> in".

2011-05-06  Paul Eggert  <eggert@cs.ucla.edu>

	* numbers.texi (Integer Basics): Large integers are treated as floats.

2011-04-30  Lars Magne Ingebrigtsen  <larsi@gnus.org>

	* processes.texi (Synchronous Processes): Document the (:file
	"/file-name") syntax for `call-process'.

2011-04-23  Juanma Barranquero  <lekktu@gmail.com>

	* windows.texi (Choosing Window): Fix typo.

2011-04-23  Chong Yidong  <cyd@stupidchicken.com>

	* frames.texi (Layout Parameters): Note the difference between
	querying and setting parameters for left-fringe and right-fringe
	(Bug#6930).

2011-03-21  Stefan Monnier  <monnier@iro.umontreal.ca>

	* minibuf.texi (Basic Completion): Be a bit more precise about the
	valid kinds of completion tables.
	(Programmed Completion): Remove obsolete text about lambda expressions
	not being valid completion tables.

2011-03-19  Chong Yidong  <cyd@stupidchicken.com>

	* positions.texi (Excursions): Explain the "save-excursion
	defeated by set-buffer" warning.

	* buffers.texi (Current Buffer): Copyedits.  Don't recommend using
	save-excursion.  Suggested by Uday S Reddy.

2011-04-01  Stefan Monnier  <monnier@iro.umontreal.ca>

	* variables.texi (Defining Variables): Mention the new meaning of `defvar'.
	(Lexical Binding): New sub-section.

	* eval.texi (Eval): Discourage the use of `eval'.
	Document its new `lexical' argument.

2011-03-28  Stefan Monnier  <monnier@iro.umontreal.ca>

	* commands.texi (Command Overview): `post-command-hook' is not reset to
	nil any more.

2011-03-19  Stefan Monnier  <monnier@iro.umontreal.ca>

	* strings.texi (String Conversion): Don't mention
	string-make-(uni|multi)byte (bug#8262).
	* nonascii.texi (Converting Representations): Fix up range.
	* keymaps.texi (Key Binding Commands): Update code point, avoid
	"unibyte character" and remove mention of unibyte bindings.

2011-03-10  Eli Zaretskii  <eliz@gnu.org>

	* modes.texi (Operator Precedence Grammars): Don't use characters
	outside ISO-8859-1.

2011-03-09  Eli Zaretskii  <eliz@gnu.org>

	* intro.texi (Acknowledgements): Convert to ISO-8859-1 encoding.

	* makefile.w32-in (MAKEINFO_OPTS): Add --enable-encoding.

2011-03-08  Glenn Morris  <rgm@gnu.org>

	* Makefile.in (MAKEINFO_OPTS): Add --enable-encoding.
	* intro.texi (Acknowledgements): Names to UTF-8.
	* elisp.texi: Set documentencoding.

2011-03-07  Chong Yidong  <cyd@stupidchicken.com>

	* Version 23.3 released.

2011-03-06  Chong Yidong  <cyd@stupidchicken.com>

	* package.texi: Update index keywords.
	(Package Archives): New node contents.  Document package-x.el.

2011-03-06  Juanma Barranquero  <lekktu@gmail.com>

	* makefile.w32-in (srcs): Add package.texi.

2011-03-06  Chong Yidong  <cyd@stupidchicken.com>

	* package.texi (Packaging, Packaging Basics, Simple Packages)
	(Multi-file Packages): Expand and clarify.
	(Package Archives): Temporary placeholder node.

	* elisp.texi (Top): Update node listing.

	* Makefile.in (srcs): Add package.texi.

2011-03-05  Chong Yidong  <cyd@stupidchicken.com>

	* processes.texi (Synchronous Processes): Minor clarification
	(Bug#8149).

2011-03-03  Glenn Morris  <rgm@gnu.org>

	* files.texi (Truenames): Minor clarification.  (Bug#2341)

2011-03-01  Glenn Morris  <rgm@gnu.org>

	* variables.texi (Directory Local Variables):
	Mention `(subdirs . nil)' alist element.

2011-02-28  Glenn Morris  <rgm@gnu.org>

	* variables.texi (Directory Local Variables): Mention the optional
	mtime argument of dir-locals-set-directory-class.  (Bug#3577)

2011-02-27  Chong Yidong  <cyd@stupidchicken.com>

	* minibuf.texi (Minibuffer History): Clarify discussion of
	minibuffer history lists (Bug#8085).

2011-02-19  Eli Zaretskii  <eliz@gnu.org>

	* elisp.texi: Sync @dircategory with ../../info/dir.

	* files.texi (Visiting Functions): Document find-file-literally,
	both the command and the variable.

	* variables.texi (Creating Buffer-Local): Explain the meaning of
	permanent local variables.

	* files.texi (Visiting Functions): Document find-file-literally,
	both the command and the variable.

	* variables.texi (Creating Buffer-Local): Explain the meaning of
	permanent local variables.

2011-02-19  Glenn Morris  <rgm@gnu.org>

	* keymaps.texi (Remapping Commands): Mention how to undo it.

2011-02-09  Reuben Thomas  <rrt@sc3d.org>

	* loading.texi (Hooks for Loading): Remove unnecessary advice
	about eval-after-load (Bug#7986).

2011-02-05  Chong Yidong  <cyd@stupidchicken.com>

	* commands.texi (Accessing Mouse): Note that a header line is not
	included in the row of posn-col-row.

2011-02-02  Chong Yidong  <cyd@stupidchicken.com>

	* modes.texi (Major Mode Conventions): Add face guidelines.
	(Faces for Font Lock): List faces in order of prominence.

2011-02-01  Paul Eggert  <eggert@cs.ucla.edu>

	format-time-string now supports subsecond time stamp resolution
	* os.texi (Time Parsing): Document %N.

2011-01-28  Chong Yidong  <cyd@stupidchicken.com>

	* vol1.texi (Top):
	* vol2.texi (Top):
	* elisp.texi (Top):
	* display.texi (Display Property): Shorten the menu description of
	the "Other Display Specs" node (Bug#7816).

	* keymaps.texi (Defining Menus): Add "menu item" and "extended
	menu item" concept index entries (Bug#7805).

2011-01-29  Eli Zaretskii  <eliz@gnu.org>

	* makefile.w32-in (texinfodir): New variable.
	(usermanualdir): Remove as redundant with $(emacsdir).
	(MAKEINFO): Remove options, leave only program name.
	(MAKEINFO_OPTS): New variable.
	(texinputdir, $(infodir)/elisp): Use $(MAKEINFO_OPTS).

2011-01-25  Chong Yidong  <cyd@stupidchicken.com>
            Richard Kim  <emacs18@gmail.com>

	* loading.texi (Library Search): Document list-load-path-shadows
	(Bug#7757).

2011-01-25  Chong Yidong  <cyd@stupidchicken.com>

	* searching.texi (Regexp Special): Remove outdated discussion of
	character sets (Bug#7780).

	* frames.texi (Pop-Up Menus): Document where menu title comes
	from (Bug#7684).

2011-01-25  Glenn Morris  <rgm@gnu.org>

	* display.texi (Making Buttons): Mention limitation of text buttons.

2011-01-23  Werner Lemberg  <wl@gnu.org>

	* Makefile.in (MAKEINFO): Now controlled by `configure'.
	(MAKEINFO_OPTS): New variable.  Use it where appropriate.
	(ENVADD): New variable to control texi2dvi and texi2pdf.

2011-01-15  Chong Yidong  <cyd@stupidchicken.com>

	* files.texi (Directory Names): Move directory-abbrev-alist doc to
	Emacs manual.

2011-01-15  Eli Zaretskii  <eliz@gnu.org>

	* files.texi (Directory Names): Explain why FROM in
	directory-abbrev-alist should begin with \`.  (Bug#7777)

2011-01-11  Stefan Monnier  <monnier@iro.umontreal.ca>

	* loading.texi (Hooks for Loading): Adjust doc of eval-after-load.

2011-01-02  Eli Zaretskii  <eliz@gnu.org>

	* modes.texi (Emulating Mode Line): Fix last change.

2011-01-02  Eli Zaretskii  <eliz@gnu.org>

	* modes.texi (Emulating Mode Line): Update documentation of
	format-mode-line according to changes that fixed bug #7587.

2010-12-18  Stefan Monnier  <monnier@iro.umontreal.ca>

	* modes.texi (Derived Modes): Mention prog-mode.

	* keymaps.texi (Simple Menu Items, Extended Menu Items): Remove mention
	of the key-binding-data cache since we don't use it any more.

2010-12-13  Eli Zaretskii  <eliz@gnu.org>

	* processes.texi (Shell Arguments):
	* strings.texi (Creating Strings): Don't mention "shell commands";
	make it explicit that `split-string-and-unquote' and
	`combine-and-quote-strings' are mainly for working with arguments
	to call-process and start-process.

	* processes.texi (Shell Arguments): Fix documentation of
	`split-string-and-unquote'.  Add indexing.  (Bug#7563)

2010-12-13  Stefan Monnier  <monnier@iro.umontreal.ca>

	* modes.texi (Auto-Indentation): New section to document SMIE.
	(Major Mode Conventions):
	* text.texi (Mode-Specific Indent): Refer to it.

2010-12-13  Eli Zaretskii  <eliz@gnu.org>

	* display.texi (Other Display Specs): Document left-fringe and
	right-fringe display specs.

2010-12-13  Stefan Monnier  <monnier@iro.umontreal.ca>

	* backups.texi (Making Backups):
	* modes.texi (Example Major Modes): Use recommended coding style.
	(Major Mode Basics, Derived Modes): Encourge more strongly use of
	define-derived-mode.  Mention completion-at-point-functions.

2010-12-13  Chong Yidong  <cyd@stupidchicken.com>

	* nonascii.texi (Converting Representations):
	Document byte-to-string.

2010-12-08  Glenn Morris  <rgm@gnu.org>

	* buffers.texi (Modification Time):
	verify-visited-file-modtime now defaults to the current buffer.

2010-11-27  Chong Yidong  <cyd@stupidchicken.com>

	* nonascii.texi (Converting Representations): Document byte-to-string.

	* strings.texi (Creating Strings): Don't mention semi-obsolete
	function char-to-string.
	(String Conversion): Shorten discussion of semi-obsolete function
	string-to-char.  Link to Converting Representations.

	* objects.texi (Symbol Type):
	* text.texi (Near Point):
	* help.texi (Help Functions):
	* functions.texi (Mapping Functions): Use string instead of
	char-to-string in examples.

2010-11-27  Chong Yidong  <cyd@stupidchicken.com>

	* text.texi (Kill Functions, Kill Functions)
	(Low-Level Kill Ring, Low-Level Kill Ring): Remove obsolete
	YANK-HANDLER args.

	* symbols.texi (Creating Symbols): Using unintern without an
	obarray arg is now obsolete.

	* numbers.texi (Float Basics): Document float-e and float-pi.

	* variables.texi (Defining Variables): Change "pi" example to
	"float-pi".

2010-11-26  Eli Zaretskii  <eliz@gnu.org>

	* commands.texi (Click Events): Document the values of X, Y and
	COL, ROW in the event's position, when the click is on the header
	or mode line, on the fringes, or in the margins.

2010-11-17  Eli Zaretskii  <eliz@gnu.org>

	* customize.texi (Composite Types): Lower-case index entry.

	* loading.texi (How Programs Do Loading):
	Document load-file-name.  (Bug#7346)

2010-11-17  Glenn Morris  <rgm@gnu.org>

	* text.texi (Kill Functions, Low-Level Kill Ring): Small fixes.

2010-11-13  Eli Zaretskii  <eliz@gnu.org>

	* display.texi (Usual Display): Characters with no fonts are not
	necessarily displayed as empty boxes.

2010-10-31  Glenn Morris  <rgm@gnu.org>

	* maps.texi (Standard Keymaps): Update File menu description.

2010-10-28  Glenn Morris  <rgm@gnu.org>

	* Makefile.in (elisp.dvi, elisp.pdf): Also include $emacsdir.

2010-10-24  Eli Zaretskii  <eliz@gnu.org>

	* display.texi (Window Systems): Deprecate use of window-system as
	a predicate.

2010-10-23  Glenn Morris  <rgm@gnu.org>

	* help.texi (Documentation Basics): Remove mentions of digest-doc and
	sorted-doc.

2010-10-15  Eli Zaretskii  <eliz@gnu.org>

	* os.texi (Dynamic Libraries): New node, with slightly modified
	text deleted from "Image Formats".
	(System Interface): Add @menu entry for "Dynamic Libraries".

	* display.texi (Image Formats): Remove description of
	image-library-alist.  (Renamed in 2010-10-13T14:50:06Z!lekktu@gmail.com.)

2010-10-12  Glenn Morris  <rgm@gnu.org>

	* book-spine.texinfo: Rename to book-spine.texi.

2010-10-11  Glenn Morris  <rgm@gnu.org>

	* Makefile.in (MAKEINFO): Add explicit -I$srcdir.

	* Makefile.in (DVIPS): New variable.
	(.PHONY): Add html, ps.
	(html, elisp.html, ps, elisp.ps): New targets.
	(clean): Delete html, ps files.
	($(infodir)/elisp): Remove unnecessary includes.

2010-10-09  Eli Zaretskii  <eliz@gnu.org>

	* makefile.w32-in (emacsdir): New variable.
	(srcs): Add emacsver.texi.
	($(infodir)/elisp, elisp.dvi): Add -I$(emacsdir).

2010-10-09  Glenn Morris  <rgm@gnu.org>

	* Makefile.in (VPATH): Remove.
	(infodir): Make it absolute.
	(mkinfodir, $(infodir)/elisp, infoclean): No need to cd $srcdir.

	* Makefile.in (dist): Anchor regexps.

	* Makefile.in (srcs): Put elisp.texi first.
	($(infodir)/elisp, elisp.dvi, elisp.pdf): Use $<.

	* Makefile.in (infoclean): Remove harmless, long-standing error.

	* Makefile.in ($(infodir)): Delete rule.
	(mkinfodir): New.
	($(infodir)/elisp): Use $mkinfodir instead of infodir.

	* Makefile.in (dist): Remove reference to emacsver.texi.in.
	Also copy emacsver.texi, and edit $emacsdir.

2010-10-09  Glenn Morris  <rgm@gnu.org>

	* Makefile.in (emacsdir): New variable.
	(MAKEINFO): Add -I $emacsdir.
	(dist): Copy emacsver.texi.
	(srcs): Add emacsver.texi.

	* book-spine.texinfo, elisp.texi, vol2.texi, vol1.texi:
	Set EMACSVER by including emacsver.texi.

	* Makefile.in (.PHONY): Declare info, dvi, pdf, dist.

2010-10-07  Glenn Morris  <rgm@gnu.org>

	* Makefile.in (version): New, set by configure.
	(clean): Delete dist tar file.
	(dist): Use version in tar name.

2010-10-06  Glenn Morris  <rgm@gnu.org>

	* Makefile.in: Rearrange to more closely resemble doc/emacs/Makefile.
	(INSTALL_INFO): Remove unused variable.
	(mostlyclean, infoclean, dist): New rules.
	(clean): Delete dvi and pdf files.
	(maintainer-clean): Remove elisp.oaux, use infoclean.
	($(infodir)): Add parallel build workaround.

2010-10-04  Glenn Morris  <rgm@gnu.org>

	* Makefile.in (dvi, pdf, $(infodir)): New targets.
	($(infodir)/elisp): Ensure target directory exists.  Use $@.
	Fix -I typo.
	(clean): No 'make.out' or 'core' files.
	(.PHONY): Declare clean rules.
	(maintainer-clean): Delete pdf file.  Guard against cd failures.

2010-10-03  Glenn Morris  <rgm@gnu.org>

	* files.texi (File Name Components): Remove ignored section about
	deleted variable directory-sep-char.

2010-10-03  Michael Albinus  <michael.albinus@gmx.de>

	* files.texi (Magic File Names): New defopt
	remote-file-name-inhibit-cache.

2010-10-02  Glenn Morris  <rgm@gnu.org>

	* os.texi (Killing Emacs): Hook now runs in batch mode.

2010-09-18  Stefan Monnier  <monnier@iro.umontreal.ca>

	* text.texi (Special Properties): Clarify when modification-hooks run.

2010-09-11  Stefan Monnier  <monnier@iro.umontreal.ca>

	* syntax.texi (Syntax Flags): Document new `c' flag.

2010-09-09  Glenn Morris  <rgm@gnu.org>

	* display.texi (ImageMagick Images): General cleanup.

2010-09-06  Alexander Klimov  <alserkli@inbox.ru>  (tiny change)

	* files.texi (Directory Names): Use \` rather than ^.

2010-09-02  Jan Djärv  <jan.h.d@swipnet.se>

	* text.texi (Low-Level Kill Ring):
	* frames.texi (Window System Selections): Remove cut buffer
	documentation.

2010-08-28  Eli Zaretskii  <eliz@gnu.org>

	* display.texi (Fringe Size/Pos): Add a cross-reference to "Layout
	Parameters", where the default fringe width is described.

	* frames.texi (Window Frame Parameters, Basic Parameters)
	(Position Parameters, Layout Parameters, Management Parameters)
	(Cursor Parameters, Font and Color Parameters): Add indexing for
	frame parameters.  (Bug#6929)

2010-08-25  Tom Tromey  <tromey@redhat.com>

	* vol2.texi (Top): Update.
	* vol1.texi (Top): Update.
	* tips.texi (Library Headers): Mention Package-Version and
	Package-Requires.
	* package.texi: New file.
	* os.texi (System Interface): Update pointers.
	* elisp.texi (Top): Link to new nodes.  Include package.texi.
	* anti.texi (Antinews): Update pointers.

2010-08-25  Eli Zaretskii  <eliz@gnu.org>

	* processes.texi (Filter Functions): Fix last change.

2010-08-24  Markus Triska  <triska@gmx.at>

	* processes.texi (Filter Functions): Use `buffer-live-p' instead
	of `buffer-name' in the main text as well as in the example
	(Bug#3098).

2010-08-22  Chong Yidong  <cyd@stupidchicken.com>

	* nonascii.texi (Text Representations):
	* loading.texi (Loading Non-ASCII):
	* compile.texi (Byte Compilation): Don't mention obsolete
	--unibyte command-line argument.

2010-08-22  Chong Yidong  <cyd@stupidchicken.com>

	* modes.texi (Defining Minor Modes): Doc fix (Bug#6880).

2010-08-22  Chong Yidong  <cyd@stupidchicken.com>

	* objects.texi (Bool-Vector Type): Minor definition tweak (Bug#6878).

2010-08-20  Eli Zaretskii  <eliz@gnu.org>

	* commands.texi (Misc Events): Add cross-references to where
	POSITION of a mouse event is described in detail.

2010-08-08  Christoph Scholtes  <cschol2112@googlemail.com>

	* control.texi (Handling Errors)  <error-message-string>: Fix arg name.

2010-08-08  Juanma Barranquero  <lekktu@gmail.com>

	* modes.texi (Defining Minor Modes): Use C-backspace, not C-delete.
	Suggested by Štěpán Němec <stepnem@gmail.com>.

2010-08-08  Juanma Barranquero  <lekktu@gmail.com>

	* minibuf.texi (High-Level Completion): Document args of
	`read-buffer-function' (bug#5625).

2010-07-29  Jan Djärv  <jan.h.d@swipnet.se>

	* frames.texi (Layout Parameters): Add doc for tool-bar-position.

2010-07-29  Michael Albinus  <michael.albinus@gmx.de>

	* processes.texi (Process Information): Explain process property
	`remote-tty'.

2010-07-27  Juanma Barranquero  <lekktu@gmail.com>

	* modes.texi (Defining Minor Modes): Use C-delete in examples,
	instead of "\C-\^?" (bug#6334).

	* text.texi (Special Properties): Fix typo.

2010-07-09  Eli Zaretskii  <eliz@gnu.org>

	* internals.texi (Writing Emacs Primitives): Adapt to ANSI C
	calling sequences, which are now the standard.

2010-06-24  Chong Yidong  <cyd@stupidchicken.com>

	* text.texi (Undo): Clarify command loop behavior (Bug#2433).

	* commands.texi (Command Overview): Mention undo-boundary call.

2010-06-23  Glenn Morris  <rgm@gnu.org>

	* abbrevs.texi, commands.texi, compile.texi, debugging.texi:
	* display.texi, edebug.texi, elisp.texi, eval.texi, files.texi:
	* frames.texi, functions.texi, internals.texi, keymaps.texi:
	* loading.texi, minibuf.texi, numbers.texi, os.texi, processes.texi:
	* searching.texi, sequences.texi, strings.texi, syntax.texi:
	* text.texi, tips.texi, vol1.texi, vol2.texi, windows.texi:
	Untabify Texinfo files.

2010-06-20  Chong Yidong  <cyd@stupidchicken.com>

	* modes.texi (Minor Mode Conventions): Fix typo (Bug#6477).

2010-06-19  Chong Yidong  <cyd@stupidchicken.com>

	* errors.texi (Standard Errors): Remove unnecessary markup (Bug#6461).

2010-06-02  Chong Yidong  <cyd@stupidchicken.com>

	* searching.texi (Regexp Special): Remove obsolete information
	about matching non-ASCII characters, and suggest using char
	classes (Bug#6283).

2010-05-30  Juanma Barranquero  <lekktu@gmail.com>

	* minibuf.texi (Basic Completion): Add missing "@end defun".

2010-05-30  Stefan Monnier  <monnier@iro.umontreal.ca>

	* minibuf.texi (Basic Completion): Document completion-boundaries.
	(Programmed Completion): Document the new fourth method for boundaries.

2010-05-22  Chong Yidong  <cyd@stupidchicken.com>

	* display.texi (Image Cache): Update documentation about image caching.

2010-05-08  Štěpán Němec  <stepnem@gmail.com>  (tiny change)

	* windows.texi (Textual Scrolling):
	* tips.texi (Coding Conventions):
	* minibuf.texi (Minibuffer History):
	* maps.texi (Standard Keymaps):
	* loading.texi (Where Defined):
	* edebug.texi (Instrumenting): Fix typos.

2010-05-08  Chong Yidong  <cyd@stupidchicken.com>

	* keymaps.texi (Menu Bar): Document :advertised-binding property.

	* functions.texi (Obsolete Functions):
	Document set-advertised-calling-convention.

	* minibuf.texi (Basic Completion): Document completion-in-region.
	(Programmed Completion): Document completion-annotate-function.

	* commands.texi (Reading One Event): Document read-key.
	(Distinguish Interactive): Document KIND arg to
	called-interactively-p.  Delete obsolete interactive-p.

	* elisp.texi (Top): Update node description.

2010-05-08  Eli Zaretskii  <eliz@gnu.org>

	* nonascii.texi (Character Properties):
	Document unicode-category-table.  Add an index entry for Unicode
	general category.

2010-05-07  Chong Yidong  <cyd@stupidchicken.com>

	* Version 23.2 released.

2010-04-20  Juanma Barranquero  <lekktu@gmail.com>

	* locals.texi (Standard Buffer-Local Variables):
	Remove @ignore'd reference to `direction-reversed'.

2010-04-14  Juri Linkov  <juri@jurta.org>

	Fix @deffn without category.

	* abbrevs.texi (Abbrev Expansion): Replace @deffn with @defun
	for `abbrev-insert'.

	* buffers.texi (Indirect Buffers): Add category `Command'
	to @deffn of `clone-indirect-buffer'.

	* windows.texi (Cyclic Window Ordering): Replace @deffn with @defun
	for `next-window' and `previous-window'.  Add category `Command'
	to @deffn of `pop-to-buffer'.

2010-04-01  Chong Yidong  <cyd@stupidchicken.com>

	* nonascii.texi (Text Representations): Don't mark
	enable-multibyte-characters as a user option.

2010-03-31  Eli Zaretskii  <eliz@gnu.org>

	* control.texi (Handling Errors): How to re-throw a signal caught
	by condition-case.

2010-03-26  Chong Yidong  <cyd@stupidchicken.com>

	* loading.texi (Hooks for Loading): Document after-load-functions.
	Copyedits.

2010-03-24  Arni Magnusson  <arnima@hafro.is>  (tiny change)

	* frames.texi (Cursor Parameters): Fix typo.  (Bug#5760)

2010-03-24  Chong Yidong  <cyd@stupidchicken.com>

	* processes.texi (Network Processes): Document seqpacket type.

2010-03-20  Dan Nicolaescu  <dann@ics.uci.edu>

	* os.texi (System Environment): Do not mention lynxos.

2010-03-10  Chong Yidong  <cyd@stupidchicken.com>

	* Branch for 23.2.

2010-03-06  Chong Yidong  <cyd@stupidchicken.com>

	* objects.texi (Integer Type): Take note of the read syntax
	exception for numbers that cannot fit in the integer type.

2010-03-03  Glenn Morris  <rgm@gnu.org>

	* numbers.texi (Integer Basics, Bitwise Operations):
	* objects.texi (Integer Type): Update for integers now being 30-bit.

2010-02-27  Chong Yidong  <cyd@stupidchicken.com>

	* display.texi (Low-Level Font): Document :otf font-spec property.

2010-02-01  Stefan Monnier  <monnier@iro.umontreal.ca>

	* display.texi (Line Height): Avoid obsolete special default variables
	like default-major-mode.

2010-01-28  Alan Mackenzie  <acm@muc.de>

	* display.texi (Auto Faces): Say fontification-functions is called
	whether or not Font Lock is enabled.  Tidy up the wording a bit.

2010-01-17  Chong Yidong  <cyd@stupidchicken.com>

	* elisp.texi: Remove duplicate edition information (Bug#5407).

2010-01-17  Juanma Barranquero  <lekktu@gmail.com>

	* two.el (volume-header-toc-markup): Fix typos in docstring.

2010-01-04  Stefan Monnier  <monnier@iro.umontreal.ca>

	Avoid dubious uses of save-excursions.
	* positions.texi (Excursions): Recommend the use of
	save-current-buffer if applicable.
	* text.texi (Clickable Text): Fix the example code which used
	save-excursion in a naive way which sometimes preserves point and
	sometimes not.
	* variables.texi (Creating Buffer-Local):
	* os.texi (Session Management):
	* display.texi (GIF Images):
	* control.texi (Cleanups): Use (save|with)-current-buffer.

2010-01-02  Eli Zaretskii  <eliz@gnu.org>

	* modes.texi (Example Major Modes): Fix indentation.  (Bug#5195)

2010-01-02  Chong Yidong  <cyd@stupidchicken.com>

	* nonascii.texi (Text Representations, Character Codes)
	(Converting Representations, Explicit Encoding)
	(Translation of Characters): Use hex notation consistently.
	(Character Sets): Fix map-charset-chars doc (Bug#5197).

2010-01-01  Chong Yidong  <cyd@stupidchicken.com>

	* loading.texi (Where Defined): Make it clearer that these are
	loaded files (Bug#5068).

2009-12-29  Chong Yidong  <cyd@stupidchicken.com>

	* minibuf.texi (Completion Styles): Document `initials' style.

2009-12-25  Chong Yidong  <cyd@stupidchicken.com>

	* frames.texi (Resources): Describe inhibit-x-resources.
	(Size Parameters): Copyedit.

	* hash.texi (Creating Hash):
	* objects.texi (Hash Table Type): Document the new hash table
	printed representation.

	* minibuf.texi (Basic Completion): 4th arg to all-completions is
	obsolete.

	* processes.texi (Process Buffers):
	Document process-kill-buffer-query-function.

2009-12-05  Glenn Morris  <rgm@gnu.org>

	* hooks.texi (Standard Hooks): Remove diary-display-hook, replaced by
	diary-display-function, and no longer recommended to be a hook.
	Update for changes in the names of calendar and diary hooks.
	diary-print-entries-hook has changed section.

2009-11-28  Eli Zaretskii  <eliz@gnu.org>

	* text.texi (Special Properties): More accurate description of
	what the `cursor' property does.

2009-11-26  Kevin Ryde  <user42@zip.com.au>

	* commands.texi (Misc Events): vindex mouse-wheel-up-event and
	mouse-wheel-down-event, the closest thing to a definition for them.
	* os.texi (Startup Summary): vindex inhibit-startup-message and
	inhibit-splash-screen.
	(Command-Line Arguments): vindex argv.
	(Suspending Emacs): vindex suspend-tty-functions and
	resume-tty-functions.  Don't want to index every hook, but having
	the programming ones is helpful.

2009-11-14  Chong Yidong  <cyd@stupidchicken.com>

	* commands.texi (Motion Events): Fix typo (Bug#4907).

2009-11-08  Chong Yidong  <cyd@stupidchicken.com>

	* searching.texi (Char Classes): Note that [:upper:] and [:lower:]
	are affected by case-fold-search (Bug#4483).

2009-11-02  Chong Yidong  <cyd@stupidchicken.com>

	* minibuf.texi (Reading File Names): Note that read-file-name may
	use a graphical file dialog.

2009-10-31  Glenn Morris  <rgm@gnu.org>

	* nonascii.texi (User-Chosen Coding Systems): Minor reword.  (Bug#4817)

2009-10-16  Kevin Ryde  <user42@zip.com.au>

	* files.texi (Magic File Names): Add @vindex file-name-handler-alist,
	in particular so `info-lookup-symbol' can find its docs.

2009-10-16  Chong Yidong  <cyd@stupidchicken.com>

	* variables.texi (Constant Variables): Distinguish from defconst
	variables.
	(Defining Variables): Add cindex.

2009-10-15  Chong Yidong  <cyd@stupidchicken.com>

	* os.texi (Time of Day): Clarify that the microsecond part is
	ignored (Bug#4637).

2009-10-11  Glenn Morris  <rgm@gnu.org>

	* frames.texi (Size and Position): Clarify what is included in the frame
	height.  (Bug#4535)

2009-10-10  Glenn Morris  <rgm@gnu.org>

	* windows.texi (Size of Window): The relationship between window and
	frame heights is not so simple.  (Bug#4535)
	Mention window-full-height-p.

2009-10-07  Stefan Monnier  <monnier@iro.umontreal.ca>

	* positions.texi (Text Lines): Remove goto-line, since it shouldn't be
	used from Lisp.

2009-10-07  Eli Zaretskii  <eliz@gnu.org>

	* files.texi (Directory Names) <abbreviate-file-name>:
	Document that root home directories are not replaced with "~".

2009-10-06  Eli Zaretskii  <eliz@gnu.org>

	* text.texi (Special Properties): Document the meaning of the
	`cursor' text property whose value is an integer.

2009-10-05  Michael Albinus  <michael.albinus@gmx.de>

	* files.texi (Magic File Names): Add `copy-directory'.

2009-10-05  Eli Zaretskii  <eliz@gnu.org>

	* files.texi (File Attributes): Fix description of file
	attributes.  (Bug#4638) Update attributes of files.texi example to
	be more representative.

2009-10-05  Michael Albinus  <michael.albinus@gmx.de>

	* files.texi (Create/Delete Dirs): New command copy-directory.

2009-10-04  Juanma Barranquero  <lekktu@gmail.com>

	* anti.texi (Antinews):
	* macros.texi (Indenting Macros):
	* strings.texi (Creating Strings, Case Conversion):
	Remove duplicate words.

2009-10-01  Michael Albinus  <michael.albinus@gmx.de>

	* files.texi (Create/Delete Dirs): delete-directory has an
	optional parameter RECURSIVE.

2009-10-01  Stefan Monnier  <monnier@iro.umontreal.ca>

	* buffers.texi (Swapping Text): Minor clarification.

2009-10-01  Glenn Morris  <rgm@gnu.org>

	* functions.texi (Declaring Functions): Mention that we also search for
	".m" files in the src/ directory.

2009-09-25  David Engster  <deng@randomsample.de>

	* display.texi (Managing Overlays): Document copy-overlay (Bug#4549).

2009-09-22  Glenn Morris  <rgm@gnu.org>

	* internals.texi (Building Emacs): Mention preloaded-file-list.

2009-09-14  Alan Mackenzie  <acm@muc.de>

	* os.texi (Terminal Output): Put "@code{}" around "stdout".

2009-09-13  Chong Yidong  <cyd@stupidchicken.com>

	* functions.texi (Anonymous Functions): Rearrange discussion,
	giving usage of unquoted lambda forms first.  Mention that
	`function' and `#'' are no longer required (Bug#4290).

2009-09-11  Alan Mackenzie  <acm@muc.de>

	* os.texi (Terminal Output): Document `send-string-to-terminal' in
	batch mode.

2009-09-01  Glenn Morris  <rgm@gnu.org>

	* display.texi (Face Functions): Mention define-obsolete-face-alias.

2009-08-26  Ulrich Mueller  <ulm@gentoo.org>

	* nonascii.texi (Character Codes): Fix typos.

2009-08-25  Michael Albinus  <michael.albinus@gmx.de>

	* processes.texi (Synchronous Processes): New defvar
	process-file-side-effects.

2009-08-25  Glenn Morris  <rgm@gnu.org>

	* display.texi (Fontsets): Fix typo.

	* files.texi (Format Conversion Round-Trip): Mention nil regexp.

2009-08-19  Stefan Monnier  <monnier@iro.umontreal.ca>

	* processes.texi (Asynchronous Processes): Adjust arglist of
	start-process-shell-command and start-file-process-shell-command.

2009-08-15  Chong Yidong  <cyd@stupidchicken.com>

	* advice.texi (Argument Access in Advice): Note that argument
	positions are zero-based (Bug#3932).

	* commands.texi (Distinguish Interactive): Minor copyedit.

	* display.texi (Face Attributes): Add xref to Displaying Faces for
	explanation of "underlying face".

	* customize.texi (Common Keywords): Add xref to Loading.

	* loading.texi (How Programs Do Loading): Add xref to Lisp
	Libraries node in the Emacs manual.

2009-08-13  Chong Yidong  <cyd@stupidchicken.com>

	* objects.texi (Meta-Char Syntax): Add xref to Strings of Events.

2009-07-18  Chong Yidong  <cyd@stupidchicken.com>

	* processes.texi (Shell Arguments): Copyedits.

2009-07-18  Glenn Morris  <rgm@gnu.org>

	* loading.texi (Repeated Loading): Fix typo.

2009-07-16  Richard Stallman  <rms@gnu.org>

	* buffers.texi (Swapping Text): Recommend setting
	write-region-annotate-functions and buffer-saved-size.

	* backups.texi (Auto-Saving): Document buffer-saved-size = -2.

2009-07-15  Glenn Morris  <rgm@gnu.org>

	* edebug.texi: Minor re-phrasings throughout.
	(Edebug Execution Modes): Sit-for affects continue mode too.
	(Jumping): Use `forward-sexp' rather than its keybinding.
	(Edebug Misc): Fix Q binding.
	(Edebug Eval): Remove cl version.
	(Printing in Edebug): Clarify print-length etc.
	(Instrumenting Macro Calls): Defopt edebug-eval-macro-args.
	(Specification List): Remove edebug-unwrap findex entry.
	(Specification Examples): defmacro is actually not the same as defun.
	Escape "`" in example.

2009-07-15  Chong Yidong  <cyd@stupidchicken.com>

	* markers.texi (The Mark): Document optional arg to
	deactivate-mark.

2009-07-11  Kevin Ryde  <user42@zip.com.au>

	* hooks.texi (Standard Hooks): Fix cross-references.

	* loading.texi (Named Features): Refer to eval-after-load.

2009-07-11  Glenn Morris  <rgm@gnu.org>

	* Makefile.in (TEXI2PDF): New.
	(elisp.pdf): New target.

	* searching.texi (Regexp Backslash): Fix typo.

	* elisp.texi (Top): Display copyright notice at start of non-TeX.

2009-07-10  Glenn Morris  <rgm@gnu.org>

	* elisp.texi, vol1.texi, vol2.texi: Update @detailmenu.

	* customize.texi (Customization Types):
	* display.texi (Abstract Display):
	* objects.texi (Character Type, String Type):
	Merge in some menu descriptions from elisp.texi.

	* hash.texi (Hash Tables):
	* modes.texi (Multiline Font Lock):
	End menu description with period.

2009-07-09  Glenn Morris  <rgm@gnu.org>

	* back.texi: Don't hard-code texinfo location.

	* two-volume.make (texinfodir): New, with location of texinfo.tex.
	(tex): Add texinfodir to TEXINPUTS.
	(elisp1med-init, elisp2med-init): Use texinfodir.

	* Makefile.in (texinfodir): Rename from usermanualdir, and update.
	(clean): Add two-volume.make intermediate files.

	* elisp.texi, vol1.texi, vol2.texi:
	Use a DATE variable with the publication date, and update it.
	Fix antinews menu description.

	* vol1.texi, vol2.texi: Update VERSION to match elisp.texi.
	Update the detailed node listing to match elisp.texi.

	* README: Update edition to match elisp.texi.

	* objects.texi (General Escape Syntax):
	* nonascii.texi (Character Sets):
	Use consistent case for "Unicode Standard".

	* anti.texi (Antinews):
	* customize.texi (Variable Definitions):
	* functions.texi (Declaring Functions):
	* nonascii.texi (Character Properties):
	* processes.texi (Serial Ports):
	* text.texi (Special Properties):
	* tips.texi (Coding Conventions):
	Minor rearrangements to improve TeX line-filling.

	* commands.texi (Using Interactive): Fix cross-reference.

2009-07-01  Jan Djärv  <jan.h.d@swipnet.se>

	* frames.texi (Management Parameters): Mention sticky.

2009-07-01  Andreas Schwab  <aschwab@redhat.com>

	* help.texi (Help Functions): Fix description of help-buffer and
	help-setup-xref to use @defun instead of @deffn.

2009-07-01  Jan Djärv  <jan.h.d@swipnet.se>

	* frames.texi (Size Parameters): Mention maximized for fullscreen.

2009-06-24  Chong Yidong  <cyd@stupidchicken.com>

	* display.texi (Window Systems): Add ns to the list.

2009-06-21  Chong Yidong  <cyd@stupidchicken.com>

	* Branch for 23.1.

2009-06-17  Martin Rudalics  <rudalics@gmx.at>

	* windows.texi (Dedicated Windows): Fix typo.
	(Resizing Windows): Replace @defun by @deffn.

2009-06-17  Glenn Morris  <rgm@gnu.org>

	* variables.texi (Directory Local Variables):
	Update for 2009-04-11 name-change of dir-locals-directory-alist.

2009-06-09  Kenichi Handa  <handa@m17n.org>

	* nonascii.texi (Character Sets): State clearly that FROM and TO
	are codepoints of CHARSET.

2009-06-07  Chong Yidong  <cyd@stupidchicken.com>

	* minibuf.texi (Reading File Names): Fix introductory text.
	Suggested by stan@derbycityprints.com.
	(High-Level Completion): Fix typo.

2009-05-28  Chong Yidong  <cyd@stupidchicken.com>

	* frames.texi (Text Terminal Colors): Multi-tty is already
	implemented, but tty-local colors are not.

2009-05-27  Chong Yidong  <cyd@stupidchicken.com>

	* hooks.texi (Standard Hooks): Remove mention of obsolete
	redisplay-end-trigger-functions.

	* internals.texi (Window Internals): Remove mention of obsolete
	redisplay-end-trigger-functions.

2009-05-21  Martin Rudalics  <rudalics@gmx.at>

	* abbrevs.texi (Abbrev Mode): abbrev-mode is an option.

	* backups.texi (Making Backups): backup-directory-alist and
	make-backup-file-name-function are options.
	(Auto-Saving): auto-save-list-file-prefix is an option.

	* buffers.texi (Killing Buffers): buffer-offer-save is an
	option.

	* display.texi (Refresh Screen): no-redraw-on-reenter is an
	option.
	(Echo Area Customization): echo-keystrokes is an option.
	(Selective Display): selective-display-ellipses is an option.
	(Temporary Displays): temp-buffer-show-function is an option.
	(Face Attributes): underline-minimum-offset and x-bitmap-file-path
	are options.
	(Font Selection): face-font-family-alternatives,
	face-font-selection-order, face-font-registry-alternatives, and
	scalable-fonts-allowed are options.
	(Fringe Indicators): indicate-buffer-boundaries is an option.
	(Fringe Cursors): overflow-newline-into-fringe is an option.
	(Scroll Bars): scroll-bar-mode is an option.

	* eval.texi (Eval): max-lisp-eval-depth is an option.

	* files.texi (Visiting Functions): find-file-hook is an option.
	(Directory Names): directory-abbrev-alist is an option.
	(Unique File Names): temporary-file-directory and
	small-temporary-file-directory are options.

	* frames.texi (Initial Parameters): initial-frame-alist,
	minibuffer-frame-alist and default-frame-alist are options.
	(Cursor Parameters): blink-cursor-alist and
	cursor-in-non-selected-windows ar options.
	(Window System Selections): selection-coding-system is an
	option.
	(Display Feature Testing): display-mm-dimensions-alist is an
	option.

	* help.texi (Help Functions): help-char and help-event-list are
	options.

	* keymaps.texi (Functions for Key Lookup): meta-prefix-char is
	an option.

	* minibuf.texi (Minibuffer History): history-length and
	history-delete-duplicates are options.
	(High-Level Completion): read-buffer-function and
	read-buffer-completion-ignore-case are options.
	(Reading File Names): read-file-name-completion-ignore-case is
	an option.

	* modes.texi (Mode Line Top): mode-line-format is an option.
	(Mode Line Variables): mode-line-position and mode-line-modes
	are options.

	* nonascii.texi (Text Representations):
	enable-multibyte-characters is an option.
	(Default Coding Systems): auto-coding-regexp-alist,
	file-coding-system-alist, auto-coding-alist and
	auto-coding-functions are options.
	(Specifying Coding Systems): inhibit-eol-conversion is an
	option.

	* os.texi (Init File): site-run-file is an option.
	(System Environment): mail-host-address is an option.
	(User Identification): user-mail-address is an option.
	(Terminal Output): baud-rate is an option.

	* positions.texi (Word Motion): words-include-escapes is an
	option.

	* searching.texi (Standard Regexps): page-delimiter,
	paragraph-separate, paragraph-separate and sentence-end are
	options.

	* text.texi (Margins): left-margin and fill-nobreak-predicate
	are options.

	* variables.texi (Local Variables): max-specpdl-size is an
	option.

	* windows.texi (Choosing Window):
	split-window-preferred-function, special-display-function and
	display-buffer-function are options.

2009-05-20  Chong Yidong  <cyd@stupidchicken.com>

	Fix errors spotted by Martin Rudalics.

	* syntax.texi (Position Parse): Document rationale for ignored
	arguments to syntax-ppss-flush-cache.

	* processes.texi (Input to Processes): Mark PROCESS arg to
	process-running-child-p as optional.
	(Network Options): Document NO-ERROR arg to
	set-network-process-option.

	* buffers.texi (Indirect Buffers): Mark clone-indirect-buffer as a
	command.

	* searching.texi (POSIX Regexps): Mark posix-search-forward and
	posix-search-backward as commands.

	* os.texi (Killing Emacs): Mark kill-emacs as a command.
	(Suspending Emacs): Mark suspend-emacs as a command.
	(Processor Run Time): Mark emacs-uptime and emacs-init-time as
	commands.
	(Terminal Output): Remove obsolete function baud-rate.
	Document TERMINAL arg for send-string-to-terminal.

	* nonascii.texi (Terminal I/O Encoding): Document TERMINAL arg for
	terminal-coding-system and set-terminal-coding-system.
	(Explicit Encoding): Mark DESTINATION arg of decode-coding-region
	as optional.
	(Character Sets): Document RESTRICTION arg of char-charset.
	(Character Codes): Mark POS argument to get-byte as optional.

	* minibuf.texi (Minibuffer Misc): Document ARGS arg for
	minibuffer-message.

	* files.texi (Create/Delete Dirs): Mark make-directory and
	delete-directory as commands.

	* abbrevs.texi (Abbrev Tables): Fix arglist for make-abbrev-table.

	* text.texi (Base 64): Mark base64-decode-string and
	base64-encode-string as commands.
	(Columns): Mark move-to-column as a command.
	(Mode-Specific Indent): Document RIGID arg to
	indent-for-tab-command.
	(Region Indent): Mark TO-COLUMN arg to indent-region as optional.
	Mark indent-code-rigidly as a command.
	(Substitution): Mark translate-region as a command.

	* frames.texi (Size and Position): Remove obsolete functions
	screen-height and screen-width.

2009-05-19  Chong Yidong  <cyd@stupidchicken.com>

	* windows.texi (Cyclic Window Ordering, Cyclic Window Ordering)
	(Displaying Buffers, Resizing Windows): Correct mistakes;
	next-window, previous-window, and pop-to-buffer are not commands,
	and fit-window-to-buffer" is a command.  (Pointed out by Martin
	Rudalics.)

2009-05-17  Richard M Stallman  <rms@gnu.org>

	* modes.texi (Precalculated Fontification): Clarify text.

2009-05-17  Martin Rudalics  <rudalics@gmx.at>

	* windows.texi (Selecting Windows): Clarify descriptions of
	with-selected-window and get-lru-window.
	(Cyclic Window Ordering): Refer to particular frame when talking
	about how splitting affects the ordering.
	(Displaying Buffers): Fix descriptions of switch-to-buffer and
	switch-to-buffer-other-window.  Explain how setting of
	display-buffer-reuse-frames affects pop-to-buffer.
	(Choosing Window): Clarify some details in descriptions of
	display-buffer-reuse-frames, pop-up-frames, and
	pop-up-frame-function.
	(Dedicated Windows): Clarify some details.
	(Textual Scrolling): Replace term vscroll by term vertical
	scroll position.
	(Vertical Scrolling): Fix typo.
	(Window Hooks): Relate text on jit-lock-register to window
	scrolling and size changes.

2009-05-14  Chong Yidong  <cyd@stupidchicken.com>

	* frames.texi (Initial Parameters): Clarify what the initial
	minibuffer frame is.
	(Buffer Parameters): Note that the minibuffer parameter can not be
	altered.

	* anti.texi (Antinews): Copyedits.  Rearrange some entries.
	Document display-buffer changes.

2009-05-13  Chong Yidong  <cyd@stupidchicken.com>

	* anti.texi (Antinews): Rewrite for Emacs 22.

	* abbrevs.texi (Abbrevs): Add xref to Creating Symbols when
	obarrays are first mentioned.  Define "system abbrev" more
	prominently, and add it to the index.
	(Abbrev Mode, Abbrev Tables, Defining Abbrevs, Abbrev Properties):
	Copyedits.
	(Abbrev Expansion): Document abbrev-insert.

2009-05-12  Chong Yidong  <cyd@stupidchicken.com>

	* frames.texi (Font and Color Parameters): Rename from Color
	Parameters.  Document font-backend parameter.

	* vol2.texi (Top): Update node listing.
	* vol1.texi (Top): Update node listing.
	* elisp.texi (Top): Update node listing.

2009-05-11  Martin Rudalics  <rudalics@gmx.at>

	* windows.texi (Choosing Window): Don't explicitly refer to
	split-window-sensibly's window argument in descriptions of
	split-height-threshold and split-width-threshold.

2009-05-10  Martin Rudalics  <rudalics@gmx.at>

	* windows.texi (Choosing Window): Fix rewrite of window
	splitting section.

2009-05-09  Eli Zaretskii  <eliz@gnu.org>

	* nonascii.texi (Default Coding Systems):
	Document find-auto-coding, set-auto-coding, and auto-coding-alist.
	Add indexing.
	(Lisp and Coding Systems): Add index entries.

2009-05-09  Martin Rudalics  <rudalics@gmx.at>

	* windows.texi (Choosing Window): Describe split-window-sensibly
	and rewrite section on window splitting accordingly.
	(Textual Scrolling): Replace `...' by @code{...}.

2009-05-04  Chong Yidong  <cyd@stupidchicken.com>

	* hooks.texi (Standard Hooks): Add abbrev-expand-functions.
	Remove obsoleted pre-abbrev-expand-hook.

	* locals.texi (Standard Buffer-Local Variables): Consolidate table
	entries.

	* internals.texi (Object Internals): Don't assume 32-bit machines
	are the norm.
	(Buffer Internals): Consolidate table entries for readability.
	(Window Internals): Synch field names to window.h.
	(Process Internals): Synch field names to process.h.

2009-04-29  Chong Yidong  <cyd@stupidchicken.com>

	* variables.texi (File Local Variables): Note that read-circle is
	bound to nil when reading file-local variables.

	* streams.texi (Input Functions): Document read-circle.
	(Output Variables): Add xref to Circular Objects.

2009-04-25  Chong Yidong  <cyd@stupidchicken.com>

	* tips.texi (Coding Conventions): Copyedits.  Add xref to Named
	Features and Coding System Basics.  Node that "p" stands for
	"predicate".  Recommend utf-8-emacs instead of emacs-mule.
	(Key Binding Conventions): Emacs does use S-down-mouse-1, for
	mouse-appearance-menu.
	(Programming Tips): Add xref to Progress.

2009-04-22  Chong Yidong  <cyd@stupidchicken.com>

	* os.texi (Command-Line Arguments):
	Document command-line-args-left.
	(Suspending Emacs): Adapt text to multi-tty case.  Document use of
	terminal objects for tty arguments.
	(Startup Summary): Add xref to Session Management.
	(Session Management): Mention emacs-session-restore.  Copyedits.

2009-04-20  Chong Yidong  <cyd@stupidchicken.com>

	* os.texi (Startup Summary): Copyedits.  The init file is not
	necessarily named .emacs now.  Document initial-buffer-choice and
	initial-scratch-message.  Note where Emacs exits in batch mode.
	Document inhibit-splash-screen as an alias.
	(Init File): Be neutral about which init file name to use.

2009-04-16  Chong Yidong  <cyd@stupidchicken.com>

	* os.texi (System Interface): Fix Texinfo usage.

2009-04-15  Chong Yidong  <cyd@stupidchicken.com>

	* searching.texi (Regexp Backslash): Also refer to shy groups as
	non-capturing or unnumbered groups.
	(Regexp Functions): Add cross-reference to Regexp Backslash.

	* display.texi (Truncation): Overlays can use line-prefix and
	wrap-prefix too.
	(Overlay Properties): Document wrap-prefix and line-prefix.
	(Face Attributes): Document underline-minimum-offset.
	(Face Remapping): Copyedits.
	(Low-Level Font): Copyedits.
	(Image Cache): Note that the image cache is shared between frames.
	(Line Height): Emphasize that line-spacing only takes effect on
	graphical terminals.

2009-04-13  Chong Yidong  <cyd@stupidchicken.com>

	* display.texi (Refresh Screen): Note that a passage about screen
	refreshing is text terminal only.
	(Forcing Redisplay): Delete misleading comment---sit-for calls
	redisplay, not the other way around.
	(Truncation): Note new values of truncate-partial-width-windows.
	Copyedits.
	(Invisible Text): Document invisible-p.

2009-04-11  Eli Zaretskii  <eliz@gnu.org>

	* display.texi (Overlays): Overlays don't scale well.  See
	http://lists.gnu.org/archive/html/emacs-devel/2009-04/msg00243.html.

2009-04-10  Chong Yidong  <cyd@stupidchicken.com>

	* syntax.texi (Syntax Table Functions): Document cons cell
	argument for modify-syntax-entry.
	(Categories): Document cons cell argument for
	modify-category-entry.

	* searching.texi (String Search): Document word-search-forward-lax
	and word-search-backward-lax.
	(Searching and Case): Describe isearch behavior more precisely.

	* keymaps.texi (Tool Bar): Mention that some platforms do not
	support multi-line toolbars.  Suggested by Stephen Eglen.

	* frames.texi (Layout Parameters): Mention that Nextstep also
	allows only one tool-bar line.  Suggested by Stephen Eglen.

	* nonascii.texi (Text Representations): Copyedits.
	(Coding System Basics): Also mention utf-8-emacs.
	(Converting Representations, Selecting a Representation)
	(Scanning Charsets, Translation of Characters, Encoding and I/O):
	Copyedits.
	(Character Codes): Mention role of codepoints 1114112 to 4194175.

2009-04-09  Chong Yidong  <cyd@stupidchicken.com>

	* text.texi (Yank Commands): Note that yank uses push-mark.
	(Filling): Clarify REGION argument of fill-paragraph.
	Document fill-forward-paragraph-function.
	(Special Properties): Remove "new in Emacs 22" declaration.
	(Clickable Text): Merge with Links and Mouse-1 node.

	* display.texi (Button Properties, Button Buffer Commands):
	Change xref to Clickable Text.

	* tips.texi (Key Binding Conventions): Change xref to Clickable
	Text.

	* elisp.texi (Top): Update node listing.

2009-04-05  Chong Yidong  <cyd@stupidchicken.com>

	* markers.texi (The Mark): Copyedits.  Improve description of
	handle-shift-selection.
	(The Region): Move use-region-p here from The Mark.

	* positions.texi (Screen Lines): Document (cols . lines) argument
	for vertical-motion.

2009-04-04  Chong Yidong  <cyd@stupidchicken.com>

	* frames.texi (Frames): Clean up introduction.  Document `ns'
	return value for framep.
	(Creating Frames): Note how the terminal is chosen.
	(Multiple Terminals, Multiple Displays): Merge into a single node.
	(Color Parameters): Fix typo.

	* variables.texi (Local Variables, Buffer-Local Variables)
	(Creating Buffer-Local): Change link to Multiple Terminals.

	* os.texi (X11 Keysyms): Change link to Multiple Terminals.

	* keymaps.texi (Controlling Active Maps): Change link to Multiple
	Terminals.

	* commands.texi (Command Loop Info, Keyboard Macros): Change link
	to Multiple Terminals.

	* elisp.texi (Top): Update node listing.
	* vol2.texi (Top): Update node listing.
	* vol1.texi (Top): Update node listing.

	* buffers.texi (Current Buffer): Note that the append-to-buffer
	example is no longer in synch with the latest code.  Tie the two
	examples together.

	* files.texi (File Attributes): Move note about MS-DOS from
	Changing Files to File Attributes.
	(Create/Delete Dirs): Note that mkdir is an alias for this.

2009-04-01  Markus Triska  <triska@gmx.at>

	* processes.texi (Filter Functions): Suggest how to handle output
	batches.

2009-03-30  Chong Yidong  <cyd@stupidchicken.com>

	* help.texi (Accessing Documentation): Update example to use
	help-setup-xref and with-help-window.
	(Help Functions): Remove print-help-return-message, which is
	semi-obsolete due to with-help-window.  Document help-buffer and
	help-setup-xref.

2009-03-29  Chong Yidong  <cyd@stupidchicken.com>

	* help.texi (Accessing Documentation, Help Functions):
	Remove information about long-obsolete Emacs versions.

	* modes.texi (Mode Line Variables): The default values of the mode
	line variables are now more complicated.

2009-03-28  Chong Yidong  <cyd@stupidchicken.com>

	* modes.texi (Major Mode Conventions): Note that specialness is
	inherited.
	(Derived Modes): Note that define-derive-mode sets the mode-class
	property.

	* keymaps.texi (Prefix Keys): The M-g prefix key is now named
	goto-map.  Add search-map to the list.

2009-03-27  Eli Zaretskii  <eliz@gnu.org>

	* os.texi (System Environment): Update the list of system-type
	values.

	* markers.texi (The Mark) <handle-shift-selection>: Update for
	removal of the optional argument DEACTIVATE.

2009-03-25  Chong Yidong  <cyd@stupidchicken.com>

	* commands.texi (Focus Events): Most X window managers don't use
	focus-follows-mouse nowadays.

2009-03-24  Chong Yidong  <cyd@stupidchicken.com>

	* commands.texi (Defining Commands): Clarify introduction.
	(Using Interactive): Not that interactive can be put in a symbol
	property.
	(Interactive Call): Note that a symbol with a non-nil
	interactive-form property satisfies commandp.

2009-03-23  Juanma Barranquero  <lekktu@gmail.com>

	* minibuf.texi (Intro to Minibuffers): Fix typos.

2009-03-23  Chong Yidong  <cyd@stupidchicken.com>

	* minibuf.texi (Intro to Minibuffers): Remove long-obsolete info
	about minibuffers in old Emacs versions.  Copyedits.
	Emphasize that enable-recursive-minibuffers defaults to nil.
	(Text from Minibuffer): Simplify introduction.

2009-03-22  Alan Mackenzie  <acm@muc.de>

	* commands.texi (Using Interactive): Clarify string argument to
	`interactive' - even promptless elements need \n separators.

2009-03-18  Chong Yidong  <cyd@stupidchicken.com>

	* minibuf.texi (Completion Styles): New node.

	* elisp.texi (Top): Update node listing.

2009-03-17  Chong Yidong  <cyd@stupidchicken.com>

	* minibuf.texi (Basic Completion): Note that
	read-file-name-completion-ignore-case and
	read-buffer-completion-ignore-case can override
	completion-ignore-case.
	(Minibuffer Completion): Document completing-read changes.
	(Completion Commands): Avoid mentioning partial completion mode.
	Document minibuffer-completion-confirm changes, and
	minibuffer-confirm-exit-commands.
	(High-Level Completion): Document new require-match behavior for
	read-buffer.  Document read-buffer-completion-ignore-case.
	(Reading File Names): Document new require-match behavior for
	read-file-name.

2009-03-14  Chong Yidong  <cyd@stupidchicken.com>

	* debugging.texi (Error Debugging): Don't mislead the reader into
	thinking that debug-on-error enters debugger for C-f at EOB.
	(Error Debugging): Setting debug-on-init within the init file
	works, and has for some time.

2009-03-13  Kenichi Handa  <handa@m17n.org>

	* display.texi (Fontsets): Update the description.

2009-03-13  Chong Yidong  <cyd@stupidchicken.com>

	* advice.texi (Advising Primitives): Link to What Is a Function.

2009-03-12  Chong Yidong  <cyd@stupidchicken.com>

	* compile.texi (Speed of Byte-Code): Update example.
	(Disassembly): Update examples.

	* loading.texi (Repeated Loading): Simplify examples.

	* customize.texi (Common Keywords): It's not necessary to use :tag
	to remove hyphens, as custom-unlispify-tag-name does it
	automatically.
	(Variable Definitions): Link to File Local Variables.
	Document customized-value symbol property.
	(Customization Types): Move menu to end of node.

2009-03-10  Chong Yidong  <cyd@stupidchicken.com>

	* macros.texi (Compiling Macros): Omit misleading sentence, which
	implied that macros can only be used in the same file they are
	defined.
	(Backquote): Remove obsolete information about Emacs 19.

2009-03-05  John Foerch  <jjfoerch@earthlink.net>  (tiny change)

	* display.texi (Display Margins): Fix paren typo.

2009-02-27  Chong Yidong  <cyd@stupidchicken.com>

	* elisp.texi (Top): Update node listing.

	* variables.texi (Variables): Clarify introduction.
	(Global Variables): Mention that setq is a special form.
	(Local Variables): Use active voice.
	(Tips for Defining): Mention marking variables as safe.
	(Buffer-Local Variables): Mention terminal-local and frame-local
	variables together.
	(File Local Variables): Copyedits.
	(Frame-Local Variables): Note that they are not really useful.
	(Future Local Variables): Node deleted.

	* objects.texi (General Escape Syntax): Update explanation of
	Unicode escape syntax.

2009-02-23  Chong Yidong  <cyd@stupidchicken.com>

	* control.texi (Control Structures): Add cindex entry for "textual
	order".

	* eval.texi (Intro Eval): Copyedits.  Standardize on "form"
	instead of "expression" throughout.
	(Function Indirection): Copyedits.  Use active voice.
	(Eval): The default value of max-lisp-eval-depth is now 400.

2009-02-23  Miles Bader  <miles@gnu.org>

	* processes.texi (System Processes): Rename `system-process-attributes'
	to `process-attributes'.

2009-02-22  Chong Yidong  <cyd@stupidchicken.com>

	* symbols.texi (Property Lists): Emphasize that property lists are
	not restricted to symbol cells.
	(Other Plists): Copyedit.

	* sequences.texi (Sequences Arrays Vectors): Make introduction
	more concise.
	(Arrays): Mention char-tables and bool-vectors too.
	(Vectors): Don't repeat information given in Arrays node.  Link to
	nodes that explain the vector usage examples.
	(Char-Tables): Note that char-table elements can have arbitrary
	type.  Explain effect of omitted char-table-extra-slots property.
	Link to Property Lists node.

2009-02-22  Chong Yidong  <cyd@stupidchicken.com>

	* lists.texi (Building Lists): Remove obsolete Emacs 20 usage of
	`append'.
	(List Elements): Copyedits.

	* sequences.texi (Vector Functions): Remove obsolete Emacs 20 use
	of `vconcat'.

	* strings.texi (Creating Strings): Copyedits.  Remove obsolete
	Emacs 20 usage of `concat'.
	(Case Conversion): Copyedits.

2009-02-21  Chong Yidong  <cyd@stupidchicken.com>

	* objects.texi (Lisp Data Types, Syntax for Strings, Buffer Type):
	Minor edits.
	(Frame Configuration Type): Emphasize that it is not primitive.
	(Font Type): New node.
	(Type Predicates): Add fontp; type-of now recognizes font object
	types.

	* intro.texi (Version Info): Update version numbers in examples.
	(Acknowledgements): List more contributors.

	* elisp.texi: Bump version number to 3.0.
	(Top): Link to Font Type node.

2009-02-20  Juanma Barranquero  <lekktu@gmail.com>

	* modes.texi (Major Mode Conventions): Remove duplicate words.
	(Customizing Keywords): Fix typo.

2009-02-14  Eli Zaretskii  <eliz@gnu.org>

	* nonascii.texi (User-Chosen Coding Systems): Document that
	select-safe-coding-system suggests raw-text if there are raw bytes
	in the region.
	(Explicit Encoding): Warn not to use `undecided' when encoding.

2009-02-11  Glenn Morris  <rgm@gnu.org>

	* frames.texi (Visibility of Frames): Mention the effect multiple
	workspaces/desktops can have on visibility.

2009-02-07  Eli Zaretskii  <eliz@gnu.org>

	* text.texi (Commands for Insertion):
	* commands.texi (Event Mod):
	* keymaps.texi (Searching Keymaps):
	* nonascii.texi (Translation of Characters):
	Reinstate documentation of translation-table-for-input.
	(Explicit Encoding): Document the `charset' text property produced
	by decode-coding-region and decode-coding-string.

2009-01-27  Alan Mackenzie  <acm@muc.de>

	* modes.texi (Search-based Fontification): Correct a typo.

2009-01-25  Juanma Barranquero  <lekktu@gmail.com>

	* abbrevs.texi (Abbrev Table Properties): Fix typo.
	Reported by Seweryn Kokot <sewkokot@gmail.com>.  (Bug#2039)

2009-01-24  Eli Zaretskii  <eliz@gnu.org>

	* display.texi (Window Systems): Document the value of
	`initial-window-system' under --daemon.

	* os.texi (System Environment): Remove description of the
	`environment' function which has been deleted.

2009-01-22  Dan Nicolaescu  <dann@ics.uci.edu>

	* frames.texi (Multiple Displays): Remove documentation for
	removed function make-frame-on-tty.

2009-01-22  Chong Yidong  <cyd@stupidchicken.com>

	* files.texi (Format Conversion Piecemeal): Clarify behavior of
	write-region-annotate-functions.
	Document write-region-post-annotation-function.

2009-01-19  Chong Yidong  <cyd@stupidchicken.com>

	* display.texi (Font Lookup): Document WIDTH argument of
	x-list-fonts.

2009-01-17  Eli Zaretskii  <eliz@gnu.org>

	* maps.texi (Standard Keymaps): Rename function-key-map to
	local-function-key-map.

	* keymaps.texi (Translation Keymaps): Rename function-key-map to
	local-function-key-map.

	* nonascii.texi (Terminal I/O Encoding): `keyboard-coding-system'
	and `set-keyboard-coding-system' now accept an optional terminal
	argument.

	* commands.texi (Event Mod): `keyboard-translate-table' is now
	terminal-local.
	(Function Keys): Rename function-key-map to
	local-function-key-map.

	* elisp.texi (Top): Make @detailmenu be consistent with changes in
	frames.texi.

	* hooks.texi (Standard Hooks): Document `delete-frame-functions'
	`delete-terminal-functions', `suspend-tty-functions' and
	`resume-tty-functions'.

	* frames.texi (Frames): Document `frame-terminal' and
	`terminal-live-p'.
	(Multiple Displays): Document `make-frame-on-tty'.
	(Multiple Terminals): Document `terminal-list', `delete-terminal',
	`terminal-name', and `get-device-terminal'.
	(Terminal Parameters): Document `terminal-parameters',
	`terminal-parameter', and `set-terminal-parameter'.

	* os.texi (System Environment): Document `environment' and
	`initial-environment'.
	(Suspending Emacs): Update for multi-tty; document
	`suspend-tty', `resume-tty', and `controlling-tty-p'.

	* nonascii.texi (Coding System Basics): More accurate description
	of `raw-text'.

2009-01-12  Juanma Barranquero  <lekktu@gmail.com>

	* display.texi (Low-Level Font): Fix typo.

2009-01-10  Chong Yidong  <cyd@stupidchicken.com>

	* elisp.texi (Top): Update node listing.

	* display.texi (PostScript Images): Node deleted.

2009-01-10  Eli Zaretskii  <eliz@gnu.org>

	* processes.texi (Decoding Output): Document that null bytes force
	no-conversion for reading process output.

	* files.texi (Reading from Files): Document that null bytes force
	no-conversion when visiting files.

	* processes.texi (Serial Ports): Improve wording, suggested by RMS.

	* nonascii.texi (Lisp and Coding Systems):
	Document inhibit-null-byte-detection and inhibit-iso-escape-detection.
	(Character Properties): Improve wording.

2009-01-09  Chong Yidong  <cyd@stupidchicken.com>

	* display.texi (Font Lookup): Remove obsolete function
	x-font-family-list.  x-list-fonts accepts Fontconfig/GTK syntax.
	(Low-Level Font): Rename from Fonts, move to end of Faces section.
	(Font Selection): Reorder order of variable descriptions.
	Minor clarifications.

	* elisp.texi (Top): Update node listing.

2009-01-09  Glenn Morris  <rgm@gnu.org>

	* commands.texi (Command Loop Info): Say that last-command-char and
	last-input-char are obsolete aliases.

	* edebug.texi (Edebug Recursive Edit): Remove separate references to
	last-input-char and last-command-char, since they are just aliases for
	last-input-event and last-command-event.

	* minibuf.texi (Minibuffer Commands): Use last-command-event rather than
	last-command-char.

2009-01-08  Chong Yidong  <cyd@stupidchicken.com>

	* elisp.texi: Update node listing.

	* display.texi (Faces): Put Font Selection node after Auto Faces.
	(Face Attributes): Don't link to Font Lookup.
	Document font-family-list.
	(Fonts): New node.

2009-01-08  Jason Rumney  <jasonr@gnu.org>

	* frames.texi (Pointer Shape): Clarify that only X supports
	changing the standard pointer shapes.  (Bug#1485)

2009-01-08  Chong Yidong  <cyd@stupidchicken.com>

	* display.texi (Attribute Functions): Note that a function value
	:height is relative, and that compatibility functions work by
	calling set-face-attribute.
	(Displaying Faces): Reorder list in order of increasing priority.
	(Face Remapping): New node.  Content moved here from Displaying
	Faces.
	(Glyphs): Link to Face Functions.

2009-01-08  Chong Yidong  <cyd@stupidchicken.com>

	* display.texi (Faces): Don't discuss face id here.  facep does
	not return t.
	(Defining Faces): Minor clarification.
	(Face Attributes): Rearrange items to match docstring of
	set-face-attribute.  Add :foundry attribute.  Document new role of
	:font attribute.  Texinfo usage fix.
	(Attribute Functions): Copyedits.
	(Face Functions): Note that face number is seldom used.

2009-01-05  Richard M Stallman  <rms@gnu.org>

	* strings.texi (Predicates for Strings): Minor clarification.

	* functions.texi (Function Safety): Texinfo usage fix.

2009-01-04  Eduard Wiebe  <usenet@pusto.de>  (tiny change)

	* objects.texi (General Escape Syntax): Fix typo.

2009-01-03  Martin Rudalics  <rudalics@gmx.at>

	* windows.texi (Choosing Window): Say that pop-up-frame-alist
	works via the default value of pop-up-frame-function.

2009-01-02  Eli Zaretskii  <eliz@gnu.org>

	* processes.texi (System Processes): Document the `time' and
	`ctime' attributes of `system-process-attributes'.

2009-01-01  Chong Yidong  <cyd@stupidchicken.com>

	* display.texi (Face Attributes): Clarify :height attribute.

2008-12-31  Martin Rudalics  <rudalics@gmx.at>

	* buffers.texi (The Buffer List): Clarify what moves a buffer to
	the front of the buffer list.  Add entries for `last-buffer' and
	`unbury-buffer'.

2008-12-27  Eli Zaretskii  <eliz@gnu.org>

	* elisp.texi (Top): Add @detailmenu items for "Multiple Terminals"
	and its subsections.

	* frames.texi (Multiple Terminals, Low-level Terminal)
	(Terminal Parameters, Frames on Other TTY devices): New sections.
	(Frames): Add an xref to "Multiple Terminals".

	* elisp.texi (Top): Add @detailmenu item for "Terminal Type".

	* objects.texi (Terminal Type): New node.
	(Editing Types): Add it to the menu.

	* elisp.texi (Top): Add a @detailmenu item for "Directory Local
	Variables".

	* variables.texi (Directory Local Variables): New node.
	(Variables): Add a menu item for it.

	* loading.texi (Autoload): Document `generate-autoload-cookie' and
	`generated-autoload-file'.

2008-12-20  Eli Zaretskii  <eliz@gnu.org>

	* os.texi (Startup Summary): Add xref to documentation of
	`initial-window-system'.

	* display.texi (Window Systems): Document `window-system' the
	function.  The variable `window-system' is now frame-local.
	Document `initial-window-system'.

2008-12-19  Martin Rudalics  <rudalics@gmx.at>

	* windows.texi (Windows): Rewrite description of
	fit-window-to-buffer.

2008-12-13  Glenn Morris  <rgm@gnu.org>

	* modes.texi (Font Lock Basics): Fix level description.  (Bug#1534)
	(Levels of Font Lock): Refer to font-lock-maximum-decoration.

2008-12-12  Glenn Morris  <rgm@gnu.org>

	* debugging.texi (Error Debugging): Refer forwards to
	eval-expression-debug-on-error.

2008-12-05  Eli Zaretskii  <eliz@gnu.org>

	* strings.texi (String Basics): Only unibyte strings that
	represent key sequences hold 8-bit raw bytes.

	* nonascii.texi (Coding System Basics): Rewrite @ignore'd
	paragraph to speak about `undecided'.
	(Character Properties): Don't explain the meaning of each
	property; instead, identify their Unicode Standard names.
	(Character Sets): Document `map-charset-chars'.

2008-12-02  Glenn Morris  <rgm@gnu.org>

	* files.texi (Format Conversion Round-Trip): Rewrite format-write-file
	section yet again.

2008-11-29  Eli Zaretskii  <eliz@gnu.org>

	* nonascii.texi (Character Properties): New Section.
	(Specifying Coding Systems): Document
	`coding-system-priority-list', `set-coding-system-priority', and
	`with-coding-priority'.
	(Lisp and Coding Systems): Document `check-coding-systems-region'
	and `coding-system-charset-list'.
	(Coding System Basics): Document `coding-system-aliases'.

	* elisp.texi (Top): Add a @detailmenu entry for "Character
	Properties".

	* objects.texi (Character Type): Correct the range of Emacs
	characters.  Add an @xref to "Character Codes".

	* strings.texi (String Basics): Add an @xref to "Character Codes".

	* numbers.texi (Integer Basics): Add an @xref to `max-char'.

	* nonascii.texi (Explicit Encoding): Update for Emacs 23.
	(Character Codes): Document `max-char'.

2008-11-28  Eli Zaretskii  <eliz@gnu.org>

	* nonascii.texi (Text Representations, Converting Representations)
	(Character Sets, Scanning Charsets, Translation of Characters):
	Make text more accurate.

2008-11-28  Glenn Morris  <rgm@gnu.org>

	* files.texi (Format Conversion Round-Trip): Improve previous change.

2008-11-26  Chong Yidong  <cyd@stupidchicken.com>

	* modes.texi (Auto Major Mode): Fix example.

2008-11-25  Glenn Morris  <rgm@gnu.org>

	* control.texi (Signaling Errors): Fix `wrong-type-argument' name.

	* files.texi (Format Conversion Round-Trip):
	Use active voice for previous change.

2008-11-25  Chong Yidong  <cyd@stupidchicken.com>

	* os.texi (Processor Run Time):
	* processes.texi (Transaction Queues):
	* markers.texi (The Mark):
	* windows.texi (Choosing Window, Selecting Windows):
	* files.texi (Changing Files, Magic File Names):
	* commands.texi (Key Sequence Input):
	* functions.texi (Declaring Functions):
	* strings.texi (Predicates for Strings):
	* intro.texi (nil and t): Fix typos (pointed out by Drew Adams).

2008-11-24  Chong Yidong  <cyd@stupidchicken.com>

	* help.texi (Accessing Documentation): Update example.

	* variables.texi (Defining Variables): Note that `*' is not
	necessary if defcustom is used.

2008-11-22  Eli Zaretskii  <eliz@gnu.org>

	* elisp.texi (Top): Remove "Chars and Bytes" and "Splitting
	Characters" from @detailmenu.

	* nonascii.texi (Character Codes, Character Sets)
	(Scanning Charsets, Translation of Characters): Update for Emacs 23.
	(Chars and Bytes, Splitting Characters): Sections removed.

2008-11-22  Lute Kamstra  <lute@gnu.org>

	* positions.texi (Text Lines): Update goto-line documentation.

2008-11-21  Martin Rudalics  <rudalics@gmx.at>

	* frames.texi (Frames): Fix typo, add cross references, reword.
	(Initial Parameters): Reword special-display-frame-alist text.
	(Frames and Windows): Reword.  Describe argument norecord for
	set-frame-selected-window.
	(Input Focus): Describe argument norecord for select-frame.
	Remove comment on MS-Windows behavior for focus-follows-mouse.
	(Raising and Lowering): Mention windows-frames dichotomy in
	metaphor.

	* windows.texi (Displaying Buffers, Vertical Scrolling)
	(Horizontal Scrolling): Fix indenting and rewording issues
	introduced with 2008-11-07 change.

2008-11-20  Glenn Morris  <rgm@gnu.org>

	* files.texi (Format Conversion Round-Trip): Mention `preserve'
	element of `format-alist'.

2008-11-19  Glenn Morris  <rgm@gnu.org>

	* doclicense.texi: Update to FDL 1.3.
	* elisp.texi, vol1.texi, vol2.texi: Relicense under FDL 1.3 or later.

2008-11-18  Chong Yidong  <cyd@stupidchicken.com>

	* windows.texi (Window Hooks): Remove *-end-trigger-functions
	vars, which are obsolete.  Mention jit-lock-register.

	* modes.texi (Other Font Lock Variables):
	Document jit-lock-register and jit-lock-unregister.

	* frames.texi (Color Parameters): Document alpha parameter.

2008-11-16  Martin Rudalics  <rudalics@gmx.at>

	* windows.texi (Splitting Windows, Deleting Windows)
	(Selecting Windows, Cyclic Window Ordering)
	(Buffers and Windows, Displaying Buffers, Choosing Window)
	(Dedicated Windows, Window Point, Window Start and End)
	(Textual Scrolling, Vertical Scrolling, Horizontal Scrolling)
	(Size of Window, Resizing Windows, Window Configurations)
	(Window Parameters): Avoid @var at beginning of sentences and
	reword accordingly.

2008-11-11  Lute Kamstra  <lute@gnu.org>

	* files.texi (File Name Components): Fix file-name-extension
	documentation.

2008-11-11  Juanma Barranquero  <lekktu@gmail.com>

	* frames.texi (Basic Parameters): Remove display-environment-variable
	and term-environment-variable.

2008-11-08  Eli Zaretskii  <eliz@gnu.org>

	* windows.texi (Basic Windows, Splitting Windows)
	(Deleting Windows, Selecting Windows, Cyclic Window Ordering)
	(Buffers and Windows, Displaying Buffers, Dedicated Windows)
	(Resizing Windows, Window Configurations, Window Parameters):
	Fix wording and markup.

2008-11-07  Martin Rudalics  <rudalics@gmx.at>

	* windows.texi (Windows): Update entries.
	(Basic Windows): Remove listing of attributes.  Reword.
	(Splitting Windows, Deleting Windows): Reword.
	(Selecting Windows, Cyclic Window Ordering): Reword with special
	emphasis on order of recently selected windows and buffer list.
	(Buffers and Windows, Choosing Window): Reword with special
	emphasis on dedicated windows.
	(Displaying Buffers): Reword.  For switch-to-buffer mention that
	it may fall back on pop-to-buffer.  For other-window try to
	explain how it treats the cyclic ordering of windows.
	(Dedicated Windows): New node and section discussing dedicated
	windows and associated functions.
	(Window Point): Add entry for window-point-insertion-type.  Reword.
	(Window Start and End): Rename node and section title.  Reword.
	(Textual Scrolling, Vertical Scrolling, Horizontal Scrolling):
	Minor rewording.
	(Size of Window): Reword, in particular text on window-width.
	(Resizing Windows): Reword.  Add text on balancing windows.
	(Window Configurations): Reword.  Mention window parameters.
	(Window Parameters): New node and section on window parameters.
	(Window Hooks): Reword.  Mention that
	window-configuration-change-hook is run "buffer-locally".
	* elisp.texi (Top): Update Windows entries in @detailmenu
	section.

2008-11-04  Juanma Barranquero  <lekktu@gmail.com>

	* searching.texi (Regexp Search): Fix typo.

2008-11-03  Seweryn Kokot  <sewkokot@gmail.com>  (tiny change)

	* searching.texi (Regexp Search): Document GREEDY arg.
	(Simple Match Data): Fix return value.

2008-11-01  Eli Zaretskii  <eliz@gnu.org>

	* nonascii.texi (Text Representations): Rewrite to make consistent
	with Emacs 23 internal representation of characters.
	Document `unibyte-string'.

2008-10-28  Chong Yidong  <cyd@stupidchicken.com>

	* processes.texi (Process Information): Note that process-status
	does not accept buffer names.

2008-10-27  Seweryn Kokot  <sewkokot@gmail.com>  (tiny change)

	* positions.texi (Skipping Characters): Correct return value of
	skip-chars-forward.

2008-10-25  Martin Rudalics  <rudalics@gmx.at>

	* windows.texi (Deleting Windows): Update documentation of
	delete-windows-on.
	(Buffers and Windows): Update documentations of
	get-buffer-window and get-buffer-window-list.
	(Displaying Buffers): Update documentation of
	replace-buffer-in-windows.

	* buffers.texi (Current Buffer): Reword set-buffer and
	with-current-buffer documentations.
	(Creating Buffers): Reword documentation of get-buffer-create.

2008-10-23  Martin Rudalics  <rudalics@gmx.at>

	* buffers.texi (Current Buffer): Reword documentation of
	set-buffer.
	(Buffer Names): Reword documentation of buffer-name.
	(The Buffer List): For bury-buffer explain what happens with the
	buffer's window.
	(Creating Buffers): Say that get-buffer-create's arg is called
	buffer-or-name.

2008-10-22  Chong Yidong  <cyd@stupidchicken.com>

	* advice.texi (Computed Advice): Explain what DEFINITION is.

	* nonascii.texi (Character Codes): Remove obsolete function
	char-valid-p, and document characterp instead.

2008-10-22  Martin Rudalics  <rudalics@gmx.at>

	* windows.texi (Displaying Buffers): Reword documentation of
	pop-to-buffer.
	(Choosing Window): Rewrite documentation of display-buffer and
	its options.

	* buffers.texi (Killing Buffers): Update documentation of
	kill-buffer.

2008-10-21  Eli Zaretskii  <eliz@gnu.org>

	* processes.texi (Serial Ports): Fix wording and improve markup.

	* searching.texi (Regexp Search): Document `string-match-p' and
	`looking-at-p'.
	(POSIX Regexps): Add an xref for "non-greedy".
	(Regexp Special): Add @cindex entry for "non-greedy".

	* display.texi (Attribute Functions): Document `face-all-attributes'.
	(Image Cache) <image-refresh>: Minor wording fixes.

	* frames.texi (Color Names): Add an xref to `read-color'.

	* minibuf.texi (High-Level Completion): Document `read-color'.

	* elisp.texi (Top): Add "Swapping Text" to @detailmenu.

	* positions.texi (Narrowing): Add an xref to "Swapping Text".

	* buffers.texi (Swapping Text): New section, documents
	`buffer-swap-text'.

2008-10-21  Martin Rudalics  <rudalics@gmx.at>

	* windows.texi (Resizing Windows): Minor wording fix.

2008-10-20  Eli Zaretskii  <eliz@gnu.org>

	* processes.texi (Shell Arguments): Document `split-string-and-unquote'
	and `combine-and-quote-strings'.

	* strings.texi (Creating Strings): Add xrefs for them.

2008-10-19  Eli Zaretskii  <eliz@gnu.org>

	* elisp.texi (Top): Make descriptive text for "Reading File Names"
	match the corresponding menu in minibuf.texi.

	* minibuf.texi (Reading File Names): Document `read-shell-command'
	and `minibuffer-local-shell-command-map'.

2008-10-19  Martin Rudalics  <rudalics@gmx.at>

	* windows.texi (Resizing Windows): Remove var{} around "window" in
	documentation of enlarge-window.
	Rewrite documentation of window-min-height and window-min-width.

2008-10-19  Eli Zaretskii  <eliz@gnu.org>

	* functions.texi (Calling Functions): Document `apply-partially'.

	* hooks.texi (Standard Hooks): Mention
	`before-hack-local-variables-hook' and `hack-local-variables-hook'.

	* variables.texi (File Local Variables): Document
	`file-local-variables-alist', `before-hack-local-variables-hook'
	and `hack-local-variables-hook'.

	* processes.texi (Synchronous Processes): Document `process-lines'.

	* customize.texi (Variable Definitions):
	Document `custom-reevaluate-setting'.

2008-10-18  Martin Rudalics  <rudalics@gmx.at>

	* windows.texi (Choosing Window, Deleting Windows)
	(Displaying Buffers): Expand documentation of dedicated windows.

2008-10-18  Eli Zaretskii  <eliz@gnu.org>

	* files.texi (Changing Files): Document symbolic input of file
	modes to `set-file-modes'.  Document `read-file-modes' and
	`file-modes-symbolic-to-number'.

	* maps.texi (Standard Keymaps): Document `multi-query-replace-map'
	and `search-map'.

	* searching.texi (Search and Replace):
	Document `replace-search-function' and `replace-re-search-function'.
	Document `multi-query-replace-map'.

	* minibuf.texi (Text from Minibuffer): Document `read-regexp'.
	(Completion Commands, Reading File Names):
	Rename `minibuffer-local-must-match-filename-map' to
	`minibuffer-local-filename-must-match-map'.
	(Minibuffer Completion): The `require-match' argument to
	`completing-read' can now have the value `confirm-only'.

	* windows.texi (Displaying Buffers): Minor wording fix.
	(Choosing Window): `split-height-threshold' can now be nil.
	Document `split-width-threshold'.  `pop-up-frames' can have the
	value `graphic-only'.

2008-10-17  Eli Zaretskii  <eliz@gnu.org>

	* os.texi (Startup Summary): Document `before-init-time' and
	`after-init-time'.  Document `initial-window-system' and
	`window-system-initialization-alist'.  Document reading the
	abbrevs file.  Document the call to `server-start' under --daemon.
	Rearrange a bit to be consistent with the code flow.
	(Processor Run Time): Document `emacs-uptime' and `emacs-init-time'.
	(Time Parsing): Document `format-seconds'.

2008-10-17  Martin Rudalics  <rudalics@gmx.at>

	* windows.texi (Basic Windows, Splitting Windows): Fix whitespace
	and reword.

2008-10-16  Eli Zaretskii  <eliz@gnu.org>

	* markers.texi (The Mark): Document use-region-p.

2008-10-15  Eli Zaretskii  <eliz@gnu.org>

	* internals.texi (Writing Emacs Primitives): The interactive spec
	of a primitive can be a Lisp form.

	* markers.texi (The Mark): Document the `lambda' and `(only . OLD)'
	values of transient-mark-mode.  Document handle-shift-selection.

	* commands.texi (Using Interactive, Interactive Codes): Document `^'.
	(Interactive Examples): Show an example of `^'.
	(Key Sequence Input): Document this-command-keys-shift-translated.
	(Defining Commands, Using Interactive): The interactive-form of a
	function can be added via its symbol's property.

	* positions.texi (List Motion): beginning-of-defun-function can
	now accept an argument.

	* text.texi (Low-Level Kill Ring): interprogram-paste-function can
	now return a list of strings.

	* control.texi (Handling Errors): Document ignore-errors.

	* frames.texi (Creating Frames): Document frame-inherited-parameters.
	(Parameter Access): Document set-frame-parameter.

	* variables.texi (Creating Buffer-Local): Add an xref to "Setting
	Hooks" for the effect of kill-all-local-variables on local hook
	functions.

	* modes.texi (Major Mode Conventions, Mode Line Variables):
	`mode-name' need not be a string.  xref to "Mode Line Data" for
	details, and to "Emulating Mode Line" for computing a string
	value.

2008-10-14  Eli Zaretskii  <eliz@gnu.org>

	* processes.texi (System Processes): New section.
	(Processes, Signals to Processes): Add xrefs to it.

	* objects.texi (Editing Types): A `process' is a subprocess of
	Emacs, not just any process running on the OS.

	* elisp.texi (Top): Adjust the @detailmenu for the above two
	changes.

	* sequences.texi (Char-Tables): Remove documentation of
	set-char-table-default, which has no effect since Emacs 23.
	<char-table-range, set-char-table-range>: Don't mention generic
	characters and charsets.  Add a cons cell as a possible argument.

	* nonascii.texi (Splitting Characters)
	(Translation of Characters): Don't mention generic characters.

	* display.texi (Fontsets): Don't mention generic characters.

	* sequences.texi (Char-Tables): `map-char-table' can now call its
	argument FUNCTION with a cons cell as KEY.

2008-10-13  Eli Zaretskii  <eliz@gnu.org>

	* objects.texi (Primitive Function Type): Move "@cindex special
	forms" from here...

	* eval.texi (Special Forms): ...to here.

	* functions.texi (What Is a Function): `functionp' returns nil for
	special forms.  Add an xref.

	* elisp.texi (Top): Add a @detailmenu entry for "Frame-Local
	Variables".

	* variables.texi (Frame-Local Variables): New section.
	(Buffer-Local Variables): Add an xref to it.
	(Intro to Buffer-Local, Creating Buffer-Local): A variable cannot
	have both frame-local and buffer-local binding.

	* frames.texi (Frames): Mention multiple tty frames.
	(Frame Parameters, Parameter Access): Mention frame-local variable
	bindings.

2008-09-20  Glenn Morris  <rgm@gnu.org>

	* display.texi (Defining Faces): Recommend against face variables.

2008-09-16  Juanma Barranquero  <lekktu@gmail.com>

	* display.texi (Echo Area Customization): Fix typo.

2008-09-09  Juanma Barranquero  <lekktu@gmail.com>

	* loading.texi (Where Defined): Add `defface' item.

2008-09-06  Martin Rudalics  <rudalics@gmx.at>

	* loading.texi (Where Defined): Fix description of symbol-file.

2008-08-26  Jason Rumney  <jasonr@gnu.org>

	* display.texi (TIFF Images): New section describing :index property.

2008-08-23  Chong Yidong  <cyd@stupidchicken.com>

	* display.texi (Temporary Displays): Remove unnecessary comment
	about usage of temp-buffer-show-hook.

2008-08-05  Chong Yidong  <cyd@stupidchicken.com>

	* symbols.texi (Other Plists): Fix incorrect example.
	Suggested by Florian Beck.

2008-07-31  Juanma Barranquero  <lekktu@gmail.com>

	* os.texi: Fix previous change.

2008-07-31  Dan Nicolaescu  <dann@ics.uci.edu>

	* os.texi:
	* intro.texi:
	* files.texi: Remove VMS support.

2008-07-27  Dan Nicolaescu  <dann@ics.uci.edu>

	* os.texi:
	* frames.texi:
	* display.texi: Remove mentions of Mac Carbon.

2008-07-01  Miles Bader  <miles@gnu.org>

	* text.texi (Special Properties):
	* display.texi (Truncation): Add wrap-prefix and line-prefix.

2008-06-28  Johan Bockgård  <bojohan@gnu.org>

	* display.texi (Other Image Types): Fix copy/paste error; say
	"PBM", not "XBM".

2008-06-26  Dan Nicolaescu  <dann@ics.uci.edu>

	* os.texi: Remove references to obsolete systems.

2008-06-20  Eli Zaretskii  <eliz@gnu.org>

	* makefile.w32-in (distclean): Remove makefile.

2008-06-17  Glenn Morris  <rgm@gnu.org>

	* Makefile.in (emacsver, miscmanualdir, VERSION, manual, install)
	(elisp, dist): Remove rules and variables that are obsolete now
	the lisp manual is no longer distributed separately.

2008-06-16  Glenn Morris  <rgm@gnu.org>

	* configure, configure.in, mkinstalldirs: Remove unused files.

	* book-spine.texinfo: Set version to 23.0.60.
	* vol1.texi (EMACSVER):
	* vol2.texi (EMACSVER): Set to 23.0.60.

	* elisp.texi, vol1.texi, vol2.texi: Update Back-Cover Text
	as per maintain.info.

2008-06-15  Glenn Morris  <rgm@gnu.org>

	* makefile.w32-in (manual): Use "23" rather than "21".

	* Makefile.in (emacsver): New, set by configure.
	(manual): Use emacsver.

	* intro.texi: Report bugs using M-x report-emacs-bug.

	* elisp.texi (EMACSVER): Remove duplicate, outdated setting.

2008-06-13  Daniel Engeler  <engeler@gmail.com>

	* elisp.texi, internals.texi, processes.texi: Add documentation
	about serial port access.

2008-06-05  Miles Bader  <miles@gnu.org>

	* display.texi (Displaying Faces): Update to reflect function
	renamings in face-remap.el.

2008-06-05  Juanma Barranquero  <lekktu@gmail.com>

	* display.texi (Fontsets): Fix typos.

2008-06-03  Miles Bader  <miles@gnu.org>

	* display.texi (Displaying Faces): Add add-relative-face-remapping,
	remove-relative-face-remapping, set-base-face-remapping,
	and set-default-base-face-remapping.

2008-06-01  Miles Bader  <miles@gnu.org>

	* display.texi (Displaying Faces): Add face-remapping-alist.

2008-05-30  Stefan Monnier  <monnier@iro.umontreal.ca>

	* tips.texi (Coding Conventions): Do not encourage the use of "-flag"
	variable names.

2008-05-03  Eric S. Raymond  <esr@golux>

	* keymaps.texi: Clarify that (current-local-map) and
	(current-global-map) return references, not copies.

2008-05-02  Juri Linkov  <juri@jurta.org>

	* minibuf.texi (Text from Minibuffer): Document a list of
	default values for `read-from-minibuffer'.

2008-04-24  Juanma Barranquero  <lekktu@gmail.com>

	* nonascii.texi (Translation of Characters): Fix previous change.

2008-04-20  Chong Yidong  <cyd@stupidchicken.com>

	* display.texi (Overlay Properties): Clarify role of underlying
	textprop and overlay keymaps for display strings.

	* keymaps.texi (Active Keymaps): Ditto.

2008-04-19  Stefan Monnier  <monnier@iro.umontreal.ca>

	* minibuf.texi (Programmed Completion):
	Replace dynamic-completion-table with the new completion-table-dynamic.

2008-04-07  Chong Yidong  <cyd@stupidchicken.com>

	* intro.texi (Some Terms): Change "fonts in this manual" index
	entry to "typographic conventions".

2008-04-05  Eli Zaretskii  <eliz@gnu.org>

	* objects.texi (Text Props and Strings): Add indexing for read
	syntax of text properties.

2008-03-25  Stefan Monnier  <monnier@iro.umontreal.ca>

	* processes.texi (Decoding Output): Remove process-filter-multibyte
	functions.

2008-03-15  Martin Rudalics  <rudalics@gmx.at>

	* display.texi (Finding Overlays): Say that empty overlays at
	the end of the buffer are reported too.

2008-03-13  Glenn Morris  <rgm@gnu.org>

	* elisp.texi (EMACSVER): Set to 23.0.60.

2008-02-26  Chong Yidong  <cyd@stupidchicken.com>

	* strings.texi (Formatting Strings): Treat - and 0 as flag characters.

2008-02-22  Glenn Morris  <rgm@gnu.org>

	* frames.texi (Position Parameters): Clarify the description of
	`left' and `top', using information from "Geometry".
	(Geometry): Give a pointer to "Position Parameters", rather than
	repeating information.

2008-02-11  Glenn Morris  <rgm@gnu.org>

	* objects.texi (Equality Predicates): No longer talk about "two"
	functions.

2008-02-11  Lawrence Mitchell  <wence@gmx.li>  (tiny change)

	* objects.texi (Equality Predicates): Add defun for
	equal-including-properties.

2008-02-10  Glenn Morris  <rgm@gnu.org>

	* objects.texi (Equality Predicates):
	Mention equal-including-properties.

2008-02-07  Richard Stallman  <rms@gnu.org>

	* windows.texi (Window Start): Mention the feature of moving
	window-start to start of line.

2008-02-07  Jan Djärv  <jan.h.d@swipnet.se>

	* keymaps.texi (Tool Bar): Document rtl property.

2008-01-27  Thien-Thi Nguyen  <ttn@gnuvola.org>

	* display.texi (Button Types):
	For define-button-type, clarify type of NAME.

2008-01-19  Martin Rudalics  <rudalics@gmx.at>

	* buffers.texi (Buffer Modification): Fix typo.

2008-01-06  Dan Nicolaescu  <dann@ics.uci.edu>

	* os.texi (System Environment): Remove references to OSes that are
	not supported anymore.

2008-01-05  Dan Nicolaescu  <dann@ics.uci.edu>

	* os.texi (System Environment): Remove mention for Masscomp.

2008-01-04  Richard Stallman  <rms@gnu.org>

	* display.texi (Faces): Don't talk about internal face vector as arg
	to facep.

	* customize.texi (Type Keywords): Fix previous change.

	* text.texi (Links and Mouse-1): Fix xref for commands.texi change.
	* elisp.texi (Top): Fix menu for commands.texi change.

2007-12-30  Richard Stallman  <rms@gnu.org>

	* commands.texi (Accessing Mouse): Rename from Accessing Events.
	(Accessing Scroll): New node broken out of Accessing Mouse.

2007-12-28  Richard Stallman  <rms@gnu.org>

	* frames.texi (Size Parameters): Fix typo.
	(Basic Parameters): For `title', refer to title bar.
	(Size and Position): Explain meaning of frame pixel width and height.

2007-12-23  Richard Stallman  <rms@gnu.org>

	* customize.texi (Type Keywords): Uncomment :validate and clarify it.
	Improve some of the commented-out keywords' text too.

2007-12-14  Martin Rudalics  <rudalics@gmx.at>

	* nonascii.texi (Encoding and I/O): Reword to avoid saying
	"visit the current buffer".

	* os.texi (System Interface): Fix typo.

2007-12-04  Richard Stallman  <rms@gnu.org>

	* objects.texi (Symbol Type): Fix typo.

2007-12-03  Richard Stallman  <rms@gnu.org>

	* hooks.texi (Standard Hooks): Add link to Hooks for Loading.

2007-12-01  Glenn Morris  <rgm@gnu.org>

	* functions.texi (Declaring Functions): Improve previous change.

2007-11-30  Glenn Morris  <rgm@gnu.org>

	* functions.texi (Declaring Functions): Add optional fourth
	argument of declare-function, and setting third argument to `t'.

2007-11-29  Richard Stallman  <rms@gnu.org>

	* customize.texi (Composite Types): Document `group' type.

2007-11-29  Glenn Morris  <rgm@gnu.org>

	* functions.texi (Declaring Functions): Add findex.
	Mention `external' files.

2007-11-26  Juanma Barranquero  <lekktu@gmail.com>

	* functions.texi (Declaring Functions): Fix directive.

2007-11-25  Richard Stallman  <rms@gnu.org>

	* help.texi (Help Functions): Clean up last change.

	* advice.texi (Preactivation, Activation of Advice): Minor cleanup.

	* loading.texi (Named Features): Minor cleanup.

	* macros.texi (Eval During Expansion): Minor cleanup.

	* variables.texi (Variable Aliases): Minor cleanup.

2007-11-24  Richard Stallman  <rms@gnu.org>

	* functions.texi (Declaring Functions): Clarify previous change.

	* compile.texi (Compiler Errors): Clarify previous change.

2007-11-24  Richard Stallman  <rms@gnu.org>

	* display.texi (Refresh Screen, Forcing Redisplay):
	Clarify the text and move items around.

2007-11-24  Glenn Morris  <rgm@gnu.org>

	* functions.texi (Declaring Functions): New section.
	* compile.texi (Compiler Errors): Mention declaring functions,
	defvar with no initvalue, and byte-compile-warnings.

2007-11-15  Martin Rudalics  <rudalics@gmx.at>

	* vol1.texi (Top): Remove Frame-Local Variables from Node Listing.
	* vol2.texi (Top): Remove Frame-Local Variables from Node Listing.

2007-11-13  Martin Rudalics  <rudalics@gmx.at>

	* help.texi (Help Functions): Document new macro `with-help-window'.

2007-11-10  Paul Pogonyshev  <pogonyshev@gmx.net>

	* searching.texi (Replacing Match): Describe new
	`match-substitute-replacement'.

2007-10-31  Richard Stallman  <rms@gnu.org>

	* strings.texi (Creating Strings): Null strings from concat not unique.

2007-10-26  Richard Stallman  <rms@gnu.org>

	* objects.texi (Equality Predicates): Null strings are uniquified.

	* minibuf.texi: Minor clarifications in previous change.

2007-10-25  Glenn Morris  <rgm@gnu.org>

	* customize.texi (Variable Definitions): Add :risky and :safe keywords.

2007-10-24  Richard Stallman  <rms@gnu.org>

	* elisp.texi (Top): Delete Frame-Local Variables from subnode menu.

	* variables.texi (Frame-Local Variables): Node deleted.
	(Variables): Delete Frame-Local Variables from menu.
	(Local Variables, Buffer-Local Variables, Intro to Buffer-Local)
	(Default Value): Don't mention frame-local vars.

	* os.texi (Idle Timers): current-idle-time returns nil if not idle.

	* loading.texi (Unloading): Document FEATURE-unload-function
	instead of FEATURE-unload-hook.

	* frames.texi (Multiple Displays): Don't mention frame-local vars.

2007-10-22  Juri Linkov  <juri@jurta.org>

	* minibuf.texi (Text from Minibuffer, Minibuffer Completion)
	(High-Level Completion): Document a list of default value strings
	in the DEFAULT argument, for which minibuffer functions return the
	first element.

2007-10-17  Juri Linkov  <juri@jurta.org>

	* text.texi (Filling): Update arguments of fill-paragraph.
	fill-paragraph operates on the active region in Transient Mark mode.
	Remove fill-paragraph-or-region.

2007-10-13  Karl Berry  <karl@gnu.org>

	* elisp.texi (@dircategory): Move to after @copying,
	since we want @copying as close as possible to the beginning of
	the output.

2007-10-12  Richard Stallman  <rms@gnu.org>

	* elisp.texi (Top): Add Distinguish Interactive to subnode menu.

	* commands.texi (Distinguish Interactive): New node,
	broken out from Interactive Call and rewritten.
	(Command Loop): Put Distinguish Interactive in menu.

2007-10-09  Richard Stallman  <rms@gnu.org>

	* text.texi (Examining Properties): Mention overlay priority.

	* display.texi (Display Margins): Correct the description
	of margin display specifications.
	(Replacing Specs): New subnode broken out of Display Property.

2007-10-06  Juri Linkov  <juri@jurta.org>

	* text.texi (Filling): Document fill-paragraph-or-region.

2007-10-05  Juanma Barranquero  <lekktu@gmail.com>

	* display.texi (Auto Faces): Fix typo.

2007-10-02  Richard Stallman  <rms@gnu.org>

	* display.texi (Display Property): Explain some display specs
	don't let you move point in.

	* frames.texi (Cursor Parameters):
	Describe cursor-in-non-selected-windows here.  Explain more values.

	* windows.texi (Basic Windows): Don't describe
	cursor-in-non-selected-windows here.

2007-10-01  Eli Zaretskii  <eliz@gnu.org>

	* processes.texi (Misc Network): Note that these functions are
	supported only on some systems.

2007-10-01  Richard Stallman  <rms@gnu.org>

	* display.texi (Overlay Properties): Explain nil as priority.
	Explain that conflicts are unpredictable if not resolved by
	priorities.

2007-09-23  Richard Stallman  <rms@gnu.org>

	* macros.texi (Backquote): Minor clarification.

2007-09-19  Richard Stallman  <rms@gnu.org>

	* display.texi (Display Property): Explain multiple display specs.
	Clarify when they work in parallel and when one overrides.
	Fix error in example.

2007-09-06  Glenn Morris  <rgm@gnu.org>

	Move from lispref/ to doc/lispref/.  Change all setfilename
	commands to use ../../info.
	* Makefile.in (infodir): Go up one more level.
	(usermanualdir): Change from ../man to ../emacs.
	(miscmanualdir): New.
	(dist): Use new variable miscmanualdir.
	* makefile.w32-in (infodir, texinputdir): Go up one more level.
	(usermanualdir): Change from ../man to ../emacs.

2007-08-30  Martin Rudalics  <rudalics@gmx.at>

	* commands.texi (Command Loop Info): Advise against changing
	most variables described here.  Explain new variable
	last-repeatable-command.

2007-08-29  Glenn Morris  <rgm@gnu.org>

	* elisp.texi (EMACSVER): Increase to 23.0.50.

2007-08-29  Dan Nicolaescu  <dann@ics.uci.edu>

	* frames.texi (Basic Parameters): Add display-environment-variable
	and term-environment-variable.

2007-08-28  Juri Linkov  <juri@jurta.org>

	* display.texi (Image Formats, Other Image Types): Add SVG.

2007-08-28  Juri Linkov  <juri@jurta.org>

	* display.texi (Images): Move formats-related text to new node
	"Image Formats".
	(Image Formats): New node.

2007-08-27  Richard Stallman  <rms@gnu.org>

	* windows.texi (Window Configurations): Clarify what
	a window configuration saves.

2007-08-25  Richard Stallman  <rms@gnu.org>

	* display.texi (Images): Delete redundant @findex.

2007-08-16  Stefan Monnier  <monnier@iro.umontreal.ca>

	* text.texi (Change Hooks): (after|before)-change-functions are no
	longer bound to nil while running; rather inhibit-modification-hooks
	is t.

2007-08-16  Richard Stallman  <rms@gnu.org>

	* processes.texi (Asynchronous Processes):
	Clarify doc of start-file-process.

2007-08-08  Martin Rudalics  <rudalics@gmx.at>

	* modes.texi (Example Major Modes): Fix typo.

2007-08-08  Glenn Morris  <rgm@gnu.org>

	* intro.texi (nil and t): Do not use `iff' in documentation.

	* tips.texi (Documentation Tips): Recommend against `iff'.

2007-08-07  Chong Yidong  <cyd@stupidchicken.com>

	* display.texi (Image Cache): Document image-refresh.

2007-08-06  Martin Rudalics  <rudalics@gmx.at>

	* windows.texi (Size of Window): Document window-full-width-p.

2007-07-25  Glenn Morris  <rgm@gnu.org>

	* gpl.texi (GPL): Replace license with GPLv3.

	* Relicense all FSF files to GPLv3 or later.

2007-07-24  Michael Albinus  <michael.albinus@gmx.de>

	* processes.texi (Synchronous Processes):
	Add `process-file-shell-command'.
	(Asynchronous Processes): Mention restricted use of
	`process-filter' and `process-sentinel' in
	`start-file-process'.  Add `start-file-process-shell-command'.

2007-07-17  Michael Albinus  <michael.albinus@gmx.de>

	* files.texi (Magic File Names): Introduce optional parameter
	IDENTIFICATION for `file-remote-p'.

2007-07-16  Richard Stallman  <rms@gnu.org>

	* display.texi (Defining Faces): Fix previous change.

2007-07-14  Richard Stallman  <rms@gnu.org>

	* control.texi (Handling Errors): Document `debug' in handler list.

2007-07-10  Richard Stallman  <rms@gnu.org>

	* display.texi (Defining Faces): Explain C-M-x feature for defface.

2007-07-09  Richard Stallman  <rms@gnu.org>

	* files.texi (Magic File Names): Rewrite previous change.

2007-07-08  Michael Albinus  <michael.albinus@gmx.de>

	* files.texi (Magic File Names): Introduce optional parameter
	CONNECTED for `file-remote-p'.

2007-07-07  Michael Albinus  <michael.albinus@gmx.de>

	* processes.texi (Asynchronous Processes):
	* files.texi (Magic File Names): Add `start-file-process'.

2007-06-27  Richard Stallman  <rms@gnu.org>

	* files.texi (Format Conversion Piecemeal):
	Clarify `after-insert-file-functions' calling convention.

2007-06-27  Michael Albinus  <michael.albinus@gmx.de>

	* files.texi (Magic File Names): Remove `dired-call-process'.
	Add `process-file'.

2007-06-27  Kenichi Handa  <handa@m17n.org>

	* text.texi (Special Properties): Fix description about
	`composition' property.

2007-06-26  Kenichi Handa  <handa@m17n.org>

	* nonascii.texi (Default Coding Systems): Document about the
	return value `undecided'.

2007-06-25  David Kastrup  <dak@gnu.org>

	* keymaps.texi (Active Keymaps): Document new POSITION argument of
	`current-active-maps'.

2007-06-24  Karl Berry  <karl@gnu.org>

	* elisp.texi, vol1.texi, vol2.texi: New Back-Cover Text.

2007-06-15  Juanma Barranquero  <lekktu@gmail.com>

	* display.texi (Overlay Arrow): Doc fix.

2007-06-14  Karl Berry  <karl@tug.org>

	* anti.texi (Antinews): Typo.

2007-06-14  Chong Yidong  <cyd@stupidchicken.com>

	* display.texi (Image Cache): Document image-refresh.

2007-06-12  Karl Berry  <karl@gnu.org>

	* vol1.texi, vol2.texi, two-volume-cross-refs.txt: Update.
	* two-volume.make: New file.
	* .cvsignore: Ignore two-volume files.

2007-06-12  Tom Tromey  <tromey@redhat.com>

	* os.texi (Init File): Document user-emacs-directory.

2007-06-03  Nick Roberts  <nickrob@snap.net.nz>

	* commands.texi (Click Events): Describe width and height when
	object is nil.

2007-05-30  Nick Roberts  <nickrob@snap.net.nz>

	* commands.texi (Click Events): Layout more logically.
	Describe width and height.
	(Drag Events, Motion Events): Update to new format for position.

2007-06-02  Richard Stallman  <rms@gnu.org>

	* frames.texi (Color Parameters): Add xref to (emacs)Standard Faces.

2007-06-02  Chong Yidong  <cyd@stupidchicken.com>

	* Version 22.1 released.

2007-06-01  Stefan Monnier  <monnier@iro.umontreal.ca>

	* text.texi (Special Properties): Correct meaning of fontified face.

2007-05-30  Richard Stallman  <rms@gnu.org>

	* text.texi (Special Properties): Add link to Adjusting Point.

2007-05-12  Richard Stallman  <rms@gnu.org>

	* text.texi (Margins): indent-to-left-margin is not the default.
	(Mode-Specific Indent): For indent-line-function, the default
	is indent-relative.

	* modes.texi (Example Major Modes): Explain last line of text-mode
	is redundant.

2007-05-10  Richard Stallman  <rms@gnu.org>

	* keymaps.texi (Scanning Keymaps): Update where-is-internal example.

	* help.texi (Keys in Documentation): Add reference to
	Documentation Tips.

	* files.texi (Format Conversion): TO-FN gets three arguments.

	* modes.texi (Auto Major Mode): Document file-start-mode-alist.

2007-05-10  Thien-Thi Nguyen  <ttn@gnuvola.org>

	* elisp.texi (Top): Remove "Saving Properties" from detailed menu.
	* files.texi (Format Conversion): Expand intro; add menu.
	(Format Conversion Overview, Format Conversion Round-Trip)
	(Format Conversion Piecemeal): New nodes/subsections.
	* hooks.texi: Xref "Format Conversion" , not "Saving Properties".
	* text.texi (Text Properties): Remove "Saving Properties" from menu.
	(Saving Properties): Delete node/subsection.

2007-05-07  Karl Berry  <karl@gnu.org>

	* elisp.texi (EMACSVER): Back to 22.

2007-05-06  Richard Stallman  <rms@gnu.org>

	* processes.texi (Accepting Output): Revert most of previous change.

2007-05-05  Richard Stallman  <rms@gnu.org>

	* processes.texi (Accepting Output): accept-process-output
	uses microseconds, not milliseconds.  But that arg is obsolete.

2007-05-04  Karl Berry  <karl@tug.org>

	* elisp.texi (EMACSVER) [smallbook]: 22.1, not 22.

2007-05-04  Eli Zaretskii  <eliz@gnu.org>

	* tips.texi (Documentation Tips): Rearrange items to place the
	more important ones first.  Add an index entry for hyperlinks.

2007-05-03  Karl Berry  <karl@gnu.org>

	* elisp.texi (\urlcolor, \linkcolor) [smallbook]: \Black for printing.
	(EMACSVER) [smallbook]: 22 for printed version.

	* control.texi (Signaling Errors) <signal>: texinfo.tex is fixed,
	so restore anchor to normal position after defun.  Found by Kevin Ryde.

2007-04-26  Glenn Morris  <rgm@gnu.org>

	* elisp.texi (EMACSVER): Increase to 22.1.50.

2007-04-28  Karl Berry  <karl@gnu.org>

	* elisp.texi: Improve line breaks on copyright page,
	similar layout to emacs manual, 8.5x11 by default.

2007-04-24  Richard Stallman  <rms@gnu.org>

	* text.texi (Special Properties): Add xref to Overlay Properties.

	* display.texi (Overlay Properties): Add xref to Special Properties.

2007-04-22  Richard Stallman  <rms@gnu.org>

	* keymaps.texi (Extended Menu Items): Move the info about
	format with cached keyboard binding.

2007-04-21  Richard Stallman  <rms@gnu.org>

	* text.texi (Special Properties): Clarify previous change.

	* files.texi (File Name Expansion): Clarify previous change.

	* display.texi (Attribute Functions): Fix example for
	face-attribute-relative-p.

2007-04-19  Kenichi Handa  <handa@m17n.org>

	* text.texi (Special Properties): Document composition property.

2007-04-19  Glenn Morris  <rgm@gnu.org>

	* files.texi (File Name Expansion): Mention "superroot".

2007-04-15  Chong Yidong  <cyd@stupidchicken.com>

	* frames.texi (Multiple Displays): Add note about "multi-monitor"
	setups.
	(Display Feature Testing): Note that display refers to all
	physical monitors for multi-monitor setups.

2007-04-14  Richard Stallman  <rms@gnu.org>

	* lists.texi (Sets And Lists): Clarify `delete' examples.
	Remove spurious xref to same node.
	Clarify xref for add-to-list.

2007-04-12  Nick Roberts  <nickrob@snap.net.nz>

	* keymaps.texi (Format of Keymaps): Remove spurious ")" from
	value of lisp-mode-map.

2007-04-11  Karl Berry  <karl@gnu.org>

	* anti.texi (Antinews):
	* display.texi (Overlay Properties, Defining Images):
	* processes.texi (Synchronous Processes, Sentinels):
	* syntax.texi (Syntax Table Internals):
	* searching.texi (Regexp Special):
	* nonascii.texi (Default Coding Systems):
	* text.texi (Special Properties):
	* minibuf.texi (Basic Completion): Wording to improve breaks in
	8.5x11 format.
	* elisp.texi (smallbook): New @set to more easily switch between
	smallbook and 8.5x11.

2007-04-11  Richard Stallman  <rms@gnu.org>

	* text.texi (Lazy Properties): Minor fix.

2007-04-08  Karl Berry  <karl@gnu.org>

	* symbols.texi (Plists and Alists): Period after "vs" in index entries.
	* macros.texi (Backquote): Downcase Backquote in index entries for
	consistency.

2007-04-08  Richard Stallman  <rms@gnu.org>

	* text.texi (Adaptive Fill): Just describe default,
	don't show it (since it contains non-ASCII chars).

2007-04-07  Karl Berry  <karl@gnu.org>

	* text.texi (Adaptive Fill) [@iftex]: Omit binary characters in
	adaptive-fill-regexp's value, since they are not in the standard
	TeX fonts.

2007-04-07  Guanpeng Xu  <herberteuler@hotmail.com>

	* display.texi (Defining Faces): Fix example.

2007-04-07  Karl Berry  <karl@gnu.org>

	* display.texi (Button Buffer Commands): Improve page break.

2007-04-07  Richard Stallman  <rms@gnu.org>

	* advice.texi (Activation of Advice): Remove redundant index entry.

	* backups.texi: Improve index entries.  Remove redundant ones.

	* compile.texi (Byte Compilation): Improve index entry.

	* hash.texi (Creating Hash): Improve index entry.

	* symbols.texi (Definitions): Improve index entry.

	* edebug.texi: Improve index entries.  Remove redundant/useless ones.

	* maps.texi (Standard Keymaps): Remove useless index entry.

	* help.texi (Documentation Basics): Remove redundant index entries.

	* customize.texi: Improve index entries.
	Remove redundant/useless ones.

	* locals.texi (Standard Buffer-Local Variables): Clarify intro text.

	* streams.texi (Output Variables): Improve index entry.

	* abbrevs.texi (Abbrevs): Remove useless index entry.

	* macros.texi (Expansion): Remove useless index entry.

	* text.texi: Improve index entries.  Remove redundant/useless ones.
	(Text Properties, Examining Properties)
	(Special Properties): Use "property category" instead of "category"
	to refer to the `category' property.

	* positions.texi: Improve index entries.  Remove useless one.

	* lists.texi: Improve index entries.  Remove redundant/useless ones.

	* os.texi: Improve index entries.
	(Timers): Fix previous change.

	* buffers.texi: Improve index entries.
	(Modification Time): Get rid of term "obsolete buffer".

	* debugging.texi: Improve index entries.
	(Test Coverage): Add xref to other test coverage ftr.

	* eval.texi: Improve index entry.  Remove redundant ones.

	* numbers.texi: Improve index entries.  Remove redundant/useless ones.

	* files.texi: Improve index entries.  Remove redundant/useless ones.

	* objects.texi: Improve index entries.

	* processes.texi: Improve index entries.

	* modes.texi: Improve index entry.  Remove redundant one.

	* nonascii.texi: Improve index entries.

	* internals.texi: Improve index entries.

	* syntax.texi: Improve index entries.

	* keymaps.texi (Active Keymaps): Improve index entries.

	* commands.texi: Improve index entries.  Remove redundant/useless ones.

	* frames.texi: Improve index entries.  Remove redundant/useless ones.

	* markers.texi: Improve index entries.  Remove redundant ones.

	* tips.texi: Improve index entries.

	* loading.texi (Unloading): Improve index entry.

	* variables.texi: Improve index entries.  Remove redundant one.

	* sequences.texi: Improve index entry.

	* display.texi: Improve index entries.  Remove redundant ones.

	* windows.texi: Improve index entries.

	* searching.texi: Improve index entries.  Remove redundant one.

	* strings.texi (Case Tables): Improve last change.

2007-04-04  Chong Yidong  <cyd@stupidchicken.com>

	* strings.texi (Case Tables): Document with-case-table and
	ascii-case-table.

2007-04-03  Karl Berry  <karl@gnu.org>

	* processes.texi (Network): Reword to improve page break.

2007-04-03  Eli Zaretskii  <eliz@gnu.org>

	* functions.texi (Inline Functions): Describe more disadvantages
	of defsubst, and make advice against it stronger.

2007-04-02  Karl Berry  <karl@gnu.org>

	* backups.texi (Backup Names): Avoid widow words.
	* modes.texi (Example Major Modes): Align last comment.

2007-04-01  Chong Yidong  <cyd@stupidchicken.com>

	* keymaps.texi (Remapping Commands): Document new arg to
	command-remapping.

2007-04-01  Karl Berry  <karl@gnu.org>

	* processes.texi (Low-Level Network): Typo.
	* loading.texi (Hooks for Loading): Avoid double "the".
	* keymaps.texi (Key Sequences): No double "and".
	(Changing Key Bindings): Shorten to improve line break.

2007-03-31  Glenn Morris  <rgm@gnu.org>

	* os.texi (Timers): Fix description of run-at-time TIME formats.

2007-03-31  Richard Stallman  <rms@gnu.org>

	* display.texi (Invisible Text): Correct buffer-invisibility-spec
	regarding ellipsis.

2007-03-31  Eli Zaretskii  <eliz@gnu.org>

	* intro.texi (nil and t):
	* symbols.texi (Plists and Alists):
	* variables.texi (Variable Aliases, Constant Variables):
	* functions.texi (Defining Functions):
	* advice.texi (Advising Primitives):
	* debugging.texi (Syntax Errors, Compilation Errors):
	* minibuf.texi (Minibuffer Windows):
	* commands.texi (Adjusting Point):
	* modes.texi (Syntactic Font Lock, Faces for Font Lock)
	(Auto Major Mode, Major Mode Conventions):
	* help.texi (Describing Characters):
	* files.texi (Create/Delete Dirs, Information about Files)
	(File Locks, Writing to Files, Reading from Files)
	(Saving Buffers):
	* windows.texi (Resizing Windows, Cyclic Window Ordering):
	* frames.texi (Finding All Frames):
	* positions.texi (Buffer End, Motion):
	* markers.texi (The Region):
	* text.texi (Deletion, Near Point):
	* display.texi (Displaying Messages, Truncation):
	* os.texi (Processor Run Time):
	* tips.texi (Key Binding Conventions, Programming Tips)
	(Warning Tips, Documentation Tips, Comment Tips):
	* internals.texi (Memory Usage): Improve indexing.

	* variables.texi (Frame-Local Variables):
	* functions.texi (Argument List):
	* loading.texi (Library Search):
	* streams.texi (Output Variables):
	* keymaps.texi (Translation Keymaps, Searching Keymaps):
	* searching.texi (Replacing Match, Search and Replace):
	* processes.texi (Byte Packing, Decoding Output)
	(Accepting Output, Network Servers, Shell Arguments):
	* display.texi (Abstract Display, Image Cache, Scroll Bars):
	* windows.texi (Window Point, Window Start):
	* frames.texi (Management Parameters, Frame Parameters, Frame Titles):
	* commands.texi (Reading Input, Keyboard Events):
	* minibuf.texi (Reading File Names, Minibuffer Completion)
	(Recursive Mini):
	* positions.texi (List Motion):
	* hash.texi (Hash Tables, Creating Hash, Defining Hash):
	* numbers.texi (Arithmetic Operations, Math Functions)
	(Predicates on Numbers, Comparison of Numbers):
	(Numeric Conversions):
	* locals.texi (Standard Buffer-Local Variables):
	* maps.texi (Standard Keymaps):
	* os.texi (User Identification, System Environment, Recording Input)
	(X11 Keysyms):
	* nonascii.texi (Non-ASCII Characters, Splitting Characters):
	* backups.texi (Backups and Auto-Saving):
	* customize.texi (Customization, Group Definitions)
	(Variable Definitions):
	* compile.texi (Byte Compilation): Improve index entries.

2007-03-31  Karl Berry  <karl@gnu.org>

	* macros.texi (Defining Macros): Avoid widow syllable.

2007-03-31  Eli Zaretskii  <eliz@gnu.org>

	* elisp.texi (Top): Postscript -> PostScript.

	* display.texi (Images, Postscript Images): Postscript -> PostScript.

2007-03-31  Markus Triska  <markus.triska@gmx.at>

	* internals.texi (Writing Emacs Primitives): Untabify `For'.

2007-03-30  Karl Berry  <karl@gnu.org>

	* lists.texi (List-related Predicates): Remove spurious @need.
	(Setcdr): Use @smallexample to improve page break.
	(Association Lists) <assoc>: Reword to improve page break.

	* strings.texi (String Conversion): Insert blank line to improve
	page break.

	* numbers.texi (Random Numbers): Use @minus{}.
	(Math Functions): Use @minus{}.

	* intro.texi (Acknowledgements): Avoid line breaks before middle
	initials.

2007-03-24  Eli Zaretskii  <eliz@gnu.org>

	* errors.texi (Standard Errors): Add an index entry.

2007-03-19  Richard Stallman  <rms@gnu.org>

	* os.texi (Recording Input): recent-keys now gives 300 keys.

2007-03-12  Glenn Morris  <rgm@gnu.org>

	* os.texi: Replace "daylight savings" with "daylight saving"
	throughout.

2007-03-05  Richard Stallman  <rms@gnu.org>

	* variables.texi (File Local Variables):
	Update enable-local-variables values.

2007-03-04  Richard Stallman  <rms@gnu.org>

	* syntax.texi (Control Parsing): Minor clarification.

	* strings.texi (Formatting Strings): Clarify width, precision, flags.

	* sequences.texi (Sequence Functions): Move string-bytes away,
	add xref.

	* nonascii.texi (Text Representations): Move string-bytes here.

	* modes.texi (Major Mode Conventions): Fundamental mode is exception.

	* minibuf.texi (Basic Completion): Minor clarification.

	* markers.texi (The Mark): Clarify existence vs activation of mark.
	Other cleanup.

	* display.texi (Finding Overlays): Write better example.

	* compile.texi (Eval During Compile): Clarify putting macros
	in eval-when-compile.

2007-02-25  Vinicius Jose Latorre  <viniciusjl@ig.com.br>  (tiny change)

	* loading.texi (How Programs Do Loading): Fix anchor position at
	load-read-function definition doc.

2007-02-21  Kim F. Storm  <storm@cua.dk>

	* strings.texi (Text Comparison): Mention that assoc-string
	converts symbols to strings before testing.

2007-02-17  Kim F. Storm  <storm@cua.dk>

	* processes.texi (Bindat Spec): Vector types can have optional
	element type.
	(Bindat Examples): Fix example.  Add vector with element type.

2007-02-16  Andreas Schwab  <schwab@suse.de>

	* strings.texi (Formatting Strings): Document '+' flag.

2007-02-15  Juanma Barranquero  <lekktu@gmail.com>

	* strings.texi (Modifying Strings): Clarify that `clear-string'
	always converts the string to unibyte.

2007-02-14  Kim F. Storm  <storm@cua.dk>

	* display.texi (Glyphs): Add make-glyph-code, glyph-char, glyph-face.
	Rewrite glyph code description to refer to these functions.
	Remove details of encoding face number and char into integer code.

2007-02-03  Alan Mackenzie  <acm@muc.de>

	* loading.texi (Hooks for Loading): Make the description of
	`eval-after-load' more detailed, and amend the description of
	after-load-alist, in accordance with changes from 2006-05.

2007-02-03  Chong Yidong  <cyd@stupidchicken.com>

	* modes.texi (Defining Minor Modes): Document that a :require
	keyword or similar may be required to make saved customization
	variables work.

2007-02-03  Eli Zaretskii  <eliz@gnu.org>

	* elisp.texi (Top): Make the detailed menu headers compliant with
	Texinfo guidelines and with what texnfo-upd.el expects.
	Add comments to prevent people from inadvertently modifying the key
	parts needed by `texinfo-multiple-files-update'.

2007-02-02  Eli Zaretskii  <eliz@gnu.org>

	* elisp.texi (Top): Update the top-level menus.

	* syntax.texi (Categories): Add index entries.

2007-02-01  Juanma Barranquero  <lekktu@gmail.com>

	* display.texi (Attribute Functions): Fix name and description of
	the UNDERLINE arg of `set-face-underline-p'.

2007-01-29  Eli Zaretskii  <eliz@gnu.org>

	* elisp.texi (Top): Add "Standard Errors", "Standard Buffer-Local
	Variables", and "Standard Keymaps" to the detailed menu.

	* variables.texi (Future Local Variables): Add index entry.

2007-01-28  Richard Stallman  <rms@gnu.org>

	* tips.texi (Coding Conventions): Clarify the tip about macros
	that define a function or a variable.

	* files.texi (File Attributes): UID and GID can be floats.
	(Magic File Names): Explain why deferring all operations to
	the standard handler does not work.

2007-01-23  Martin Rudalics  <rudalics@gmx.at>

	* backups.texi (Reverting): Use "buffer" instead of "file"
	when talking about major and minor modes.

2007-01-21  Richard Stallman  <rms@gnu.org>

	* help.texi (Documentation): Add xref to Documentation Tips.

2007-01-14  Juanma Barranquero  <lekktu@gmail.com>

	* tips.texi (Coding Conventions): Fix typos.

2007-01-05  Richard Stallman  <rms@gnu.org>

	* modes.texi (Defining Minor Modes): Fix previous change.

2007-01-03  Richard Stallman  <rms@gnu.org>

	* customize.texi (Variable Definitions, Customization Types):
	Don't use * in doc string for defcustom.

2007-01-02  Richard Stallman  <rms@gnu.org>

	* variables.texi (Variable Aliases): Clarify that aliases vars
	always have the same value.

	* processes.texi (Bindat Spec): Fix Texinfo usage.

	* modes.texi (Defining Minor Modes): Explain effect of command
	defined with define-global-minor-mode on new buffers.

2006-12-30  Kim F. Storm  <storm@cua.dk>

	* keymaps.texi (Tool Bar): Describe `grow-only' value of
	`auto-resize-tool-bars'.

2006-12-30  Richard Stallman  <rms@gnu.org>

	* keymaps.texi (Active Keymaps): Fix previous change.

2006-12-30  Nick Roberts  <nickrob@snap.net.nz>

	* keymaps.texi (Active Keymaps): Make xref to lookup-key.

2006-12-30  Kim F. Storm  <storm@cua.dk>

	* processes.texi (Bindat Spec): Clarify using field names in
	length specifications.

2006-12-29  Kim F. Storm  <storm@cua.dk>

	* processes.texi (Bindat Spec): Explain eval forms and lengths better.
	Add count and index variables for eval forms in repeat blocks.

2006-12-24  Richard Stallman  <rms@gnu.org>

	* customize.texi (Variable Definitions):
	Document new name custom-add-frequent-value.

2006-12-19  Kim F. Storm  <storm@cua.dk>

	* commands.texi (Misc Events): User signals now result in sigusr1
	and sigusr2 events which are handled through special-event-map.
	(Special Events): User signals and drag-n-drop are special.

2006-12-17  Richard Stallman  <rms@gnu.org>

	* loading.texi (Named Features): Explain subfeatures better.

	* customize.texi: Use "option" only for user options.
	For the keyword values inside defcustom etc, say "keywords".
	For :options value's elements, say "elements".
	:group should not be omitted.

	* syntax.texi (Parsing Expressions): Split up node.
	(Motion via Parsing, Position Parse, Parser State)
	(Low-Level Parsing, Control Parsing): New subnodes.
	(Parser State): Document syntax-ppss-toplevel-pos.

	* positions.texi (List Motion): Punctuation fix.

	* files.texi (File Name Completion): Document PREDICATE arg
	to file-name-completion.

2006-12-16  Eli Zaretskii  <eliz@gnu.org>

	* internals.texi (Building Emacs, Writing Emacs Primitives):
	Add index entries.

2006-12-11  Richard Stallman  <rms@gnu.org>

	* modes.texi (Font Lock Basics): Explain how nil for font-lock-defaults
	affects face menu.  Explain how to make it non-nil without enabling
	any fontification.

2006-12-10  Chong Yidong  <cyd@stupidchicken.com>

	* modes.texi (Font Lock Basics): Document nil value of
	font-lock-defaults.

2006-12-10  Glenn Morris  <rgm@gnu.org>

	* abbrevs.texi (Defining Abbrevs): Mention `define-abbrev' 'force
	value for system-flag argument.  Abbrev tables may not be empty
	when major modes are loaded.

2006-12-08  Juanma Barranquero  <lekktu@gmail.com>

	* makefile.w32-in (maintainer-clean): Partially revert last
	change; delete "elisp-?" and "elisp-??" instead of "elisp-*"
	to protect elisp-covers.texi.

2006-12-07  Juanma Barranquero  <lekktu@gmail.com>

	* makefile.w32-in (maintainer-clean): Depend on `distclean'.
	Don't remove elisp* info files; they are already deleted by the
	`clean' and `distclean' targets, and they are in the $(infodir)
	directory, not the current one.

2006-12-04  Kim F. Storm  <storm@cua.dk>

	* commands.texi (Misc Events): Update signal events.
	(Event Examples): Add signal example.

2006-11-29  Richard Stallman  <rms@gnu.org>

	* frames.texi (Visibility of Frames): Explain visible windows
	can be covered by others.  Add xref for raise-frame.

2006-11-28  Richard Stallman  <rms@gnu.org>

	* searching.texi (Regexp Special): Update when ^ is special.

2006-11-27  Eli Zaretskii  <eliz@gnu.org>

	* customize.texi (Customization, Common Keywords)
	(Group Definitions, Variable Definitions, Composite Types)
	(Type Keywords, Customization Types): Add index entries for
	various customization keywords.

2006-11-23  Stefan Monnier  <monnier@iro.umontreal.ca>

	* modes.texi (Multiline Font Lock): Rephrase some parts for clarity.

2006-11-10  Jan Djärv  <jan.h.d@swipnet.se>

	* frames.texi (Window System Selections): Remove clipboard from
	description of selection-coding-system.

2006-11-06  Richard Stallman  <rms@gnu.org>

	* lists.texi (List Variables): Document COMPARE-FN.

	* keymaps.texi: Avoid use of "binding" to mean a relation;
	use it only to refer to the meaning associated with a key.
	(Keymaps): Change menu node description.

	* elisp.texi (Top): Change menu node description.

	* display.texi (Managing Overlays): Document overlay-recenter.

2006-10-29  Chong Yidong  <cyd@stupidchicken.com>

	* Makefile.in: Use relative paths to avoid advertising filesystem
	contents during compilation.

2006-10-23  Kim F. Storm  <storm@cua.dk>

	* commands.texi (Event Input Misc): Update unread-command-events.

2006-10-23  Nick Roberts  <nickrob@snap.net.nz>

	* lists.texi (Sets And Lists): Fix typos.

2006-10-18  Juanma Barranquero  <lekktu@gmail.com>

	* control.texi (Processing of Errors): Use @var for an argument,
	not @code.

2006-10-16  Richard Stallman  <rms@gnu.org>

	* edebug.texi (Edebug Recursive Edit): Minor cleanup.

	* keymaps.texi (Format of Keymaps): Show all the keymap element
	patterns that result from menu items.
	(Key Lookup): Minor cleanups.

	* modes.texi (Precalculated Fontification): Don't say that
	not setting font-lock-defaults avoids loading font-lock.

	* help.texi (Documentation): Move xref to Emacs Manual here.
	(Documentation Basics): From here.
	Also doc emacs-lisp-docstring-fill-column.

	* elisp.texi: Update version and ISBN.

	* commands.texi (Interactive Call): Clarify KEYS arg to
	call-interactively is a vector.
	(Command Loop Info): Delete anchor in this-command-keys.
	Add anchor in this-command-keys-vector.
	(Recursive Editing): Document how recursive-edit
	handles the current buffer.

2006-10-13  Chong Yidong  <cyd@stupidchicken.com>

	* frames.texi (Frame Titles): %c and %l are ignored in
	frame-title-format.

2006-10-11  Richard Stallman  <rms@gnu.org>

	* keymaps.texi (Key Sequences): Clarify use of kbd.

2006-10-10  Kim F. Storm  <storm@cua.dk>

	* lists.texi (Sets And Lists): Add memql.

2006-10-03  Richard Stallman  <rms@gnu.org>

	* searching.texi (Char Classes): Document :multibyte: and :unibyte:.
	Clarify :ascii: and :nonascii:.

2006-09-29  Juri Linkov  <juri@jurta.org>

	* modes.texi (%-Constructs): Reorder coding systems in the
	documentation of %z to the real order displayed in the modeline.

2006-09-25  Richard Stallman  <rms@gnu.org>

	* os.texi (Timers): Describe timer-max-repeats.

2006-09-25  Chong Yidong  <cyd@stupidchicken.com>

	* os.texi (Timers): Mention with-local-quit.

2006-09-24  Richard Stallman  <rms@gnu.org>

	* searching.texi (Searching and Matching): Mention property search.

	* commands.texi (Command Loop Info): Explain how read-event affects
	this-command-keys.

2006-09-20  Richard Stallman  <rms@gnu.org>

	* os.texi (Timers): Clarify about REPEAT when timer is delayed.

	* windows.texi (Window Start): Minor cleanups.

2006-09-20  Kim F. Storm  <storm@cua.dk>

	* windows.texi (Window Start): pos-visible-in-window-p allows
	specifying t for position to mean "end of window".
	Add window-line-height.

	* anti.texi (Antinews): Mention window-line-height.

2006-09-19  David Kastrup  <dak@gnu.org>

	* keymaps.texi (Searching Keymaps): Small clarification.

2006-09-18  Richard Stallman  <rms@gnu.org>

	* keymaps.texi (Creating Keymaps): Explain that keymap prompt strings
	cause keyboard menus.
	(Menu Keymaps): Likewise.
	(Defining Menus, Keyboard Menus): Clarify.

	* text.texi (Fields): Clarify explanation of constrain-to-field.

2006-09-16  Eli Zaretskii  <eliz@gnu.org>

	* variables.texi (Tips for Defining): Fix a typo.

2006-09-15  Richard Stallman  <rms@gnu.org>

	* keymaps.texi (Remapping Commands, Searching Keymaps)
	(Active Keymaps): Clean up previous change.

2006-09-15  Jay Belanger  <belanger@truman.edu>

	* gpl.texi: Replace "Library Public License" by "Lesser Public
	License" throughout.

2006-09-15  David Kastrup  <dak@gnu.org>

	* keymaps.texi (Active Keymaps): Adapt description to use
	`get-char-property' instead `get-text-property'.  Explain how
	mouse events change this.  Explain the new optional argument of
	`key-binding' and its mouse-dependent lookup.
	(Searching Keymaps): Adapt description similarly.
	(Remapping Commands): Explain the new optional argument of
	`command-remapping'.

2006-09-14  Richard Stallman  <rms@gnu.org>

	* keymaps.texi (Searching Keymaps): Clarification.
	(Active Keymaps): Refer to Searching Keymaps instead of duplication.

2006-09-13  Richard Stallman  <rms@gnu.org>

	* objects.texi (Character Type): Node split.
	Add xref to Describing Characters.
	(Basic Char Syntax, General Escape Syntax)
	(Ctl-Char Syntax, Meta-Char Syntax): New subnodes.

2006-09-11  Richard Stallman  <rms@gnu.org>

	* display.texi (Display Table Format): Wording clarification.
	(Glyphs): Clarifications.

2006-09-10  Chong Yidong  <cyd@stupidchicken.com>

	* keymaps.texi (Active Keymaps): Mention that key-binding checks
	local maps.

2006-09-10  Kim F. Storm  <storm@cua.dk>

	* display.texi (Forcing Redisplay): Document return value of
	function redisplay.

2006-09-09  Richard Stallman  <rms@gnu.org>

	* windows.texi (Window Hooks): Explain limits of
	window-scroll-functions.

	* display.texi (Fringe Indicators): Update for last change in
	indicate-buffer-boundaries.

2006-09-08  Richard Stallman  <rms@gnu.org>

	* processes.texi (Bindat Spec): Suggest names ending in -bindat-spec.

2006-09-06  Kim F. Storm  <storm@cua.dk>

	* frames.texi (Display Feature Testing): display-mm-dimensions-alist.

	* windows.texi (Window Start): Update pos-visible-in-window-p.

2006-09-04  Richard Stallman  <rms@gnu.org>

	* processes.texi (Accepting Output): Explain SECONDS=0 for
	accept-process-output.

	* os.texi (Idle Timers): Explain why timer functions should not
	loop until (input-pending-p).

2006-09-02  Eli Zaretskii  <eliz@gnu.org>

	* makefile.w32-in (usermanualdir): New variable.
	(elisp.dvi): Use it.

2006-09-01  Eli Zaretskii  <eliz@gnu.org>

	* buffers.texi (Buffer Modification): Fix last change.

2006-09-01  Chong Yidong  <cyd@stupidchicken.com>

	* buffers.texi (Buffer Modification):
	Document buffer-chars-modified-tick.

2006-08-31  Richard Stallman  <rms@gnu.org>

	* modes.texi (Syntactic Font Lock): Mention specific faces once again.

2006-08-31  Richard Bielawski  <RBielawski@moneygram.com>  (tiny change)

	* modes.texi (Syntactic Font Lock):
	Mention font-lock-syntactic-face-function
	instead of specific faces.

2006-08-29  Chong Yidong  <cyd@stupidchicken.com>

	* display.texi (Images): Add xrref to display-images-p.

2006-08-28  Kenichi Handa  <handa@m17n.org>

	* nonascii.texi (Lisp and Coding Systems): Fix description of
	detect-coding-region.

2006-08-27  Michael Olson  <mwolson@gnu.org>

	* processes.texi (Transaction Queues): Remove stray quote
	character.

2006-08-25  Richard Stallman  <rms@gnu.org>

	* os.texi (Idle Timers): run-with-idle-timer allows Lisp time value.
	Add xref.

2006-08-24  Chong Yidong  <cyd@stupidchicken.com>

	* os.texi (Timers): Avoid waiting inside timers.

2006-08-21  Lute Kamstra  <lute@gnu.org>

	* Makefile.in: Use ../man/texinfo.tex to build elisp.dvi.

2006-08-20  Richard Stallman  <rms@gnu.org>

	* os.texi (Idle Timers): New node, split out from Timers.
	Document current-idle-time.
	* commands.texi (Reading One Event): Update xref.
	* elisp.texi (Top): Update subnode menu.

2006-08-16  Richard Stallman  <rms@gnu.org>

	* keymaps.texi (Extended Menu Items): Show format of cached
	bindings in extended menu items.

	* customize.texi (Variable Definitions): Explain when the
	standard value expression is evaluated.

2006-08-15  Chong Yidong  <cyd@stupidchicken.com>

	* commands.texi (Reading One Event): Explain idleness in
	`read-event'.

2006-08-12  Chong Yidong  <cyd@stupidchicken.com>

	* text.texi (Near Point): Say "cursor" not "terminal cursor".
	(Commands for Insertion): Remove split-line since it's not
	relevant for Lisp programming.
	(Yank Commands): Rewrite introduction.
	(Undo): Clarify.
	(Maintaining Undo): Clarify.  Document undo-ask-before-discard.
	(Filling): Remove redundant comment.  Clarify return value of
	current-justification.
	(Margins): Minor clarifications.
	(Adaptive Fill): Update default value of adaptive-fill-regexp.
	(Sorting): Update definition of sort-lines.
	(Columns): Clarify behavior of sort-columns.
	(Indent Tabs): Link to Tab Stops in Emacs manual.
	(Special Properties): Clarify.
	(Clickable Text): Mention Buttons package.

2006-08-12  Kevin Ryde  <user42@zip.com.au>

	* os.texi (Time Parsing): Add %z to description of
	format-time-string, as per docstring.  Add cross reference to
	glibc manual for strftime.

2006-08-08  Richard Stallman  <rms@gnu.org>

	* modes.texi: Clean up wording in previous change.

2006-08-07  Chong Yidong  <cyd@stupidchicken.com>

	* modes.texi (Hooks): Clarify.
	(Major Mode Basics): Mention define-derived-mode explicitly.
	(Major Mode Conventions): Rebinding RET is OK for some modes.
	Mention change-major-mode-hook and after-change-major-mode-hook.
	(Example Major Modes): Move to end of Modes section.
	(Mode Line Basics): Clarify.
	(Mode Line Data): Mention help-echo and local-map in strings.
	Explain reason for treatment of non-risky variables.
	(Properties in Mode): Clarify.
	(Faces for Font Lock): Add font-lock-negation-char-face.

2006-08-04  Eli Zaretskii  <eliz@gnu.org>

	* strings.texi (Formatting Strings): Warn against arbitrary
	strings as first arg to `format'.

2006-07-31  Thien-Thi Nguyen  <ttn@gnu.org>

	* text.texi (Clickable Text): Mention `help-echo' text property.
	Update intro, examples and associated explanations.

2006-07-31  Richard Stallman  <rms@gnu.org>

	* commands.texi: Update xrefs.
	(Event Mod): New node, cut out from old Translating Input.

	* maps.texi: Update xrefs.

	* keymaps.texi (Translation Keymaps): New node.
	Update xrefs from Translating Input to Translation Keymaps.

	* elisp.texi (Top): Update subnode menu.

	* display.texi (Face Functions): Fix explanations of FRAME=t or nil.

	* os.texi (System Interface): Fix menu descriptions of some nodes.
	(Translating Input): Node deleted.

2006-07-31  Nick Roberts  <nickrob@snap.net.nz>

	* modes.texi (Minor Mode Conventions): Update xref for add-to-list.

	* lists.texi (Sets And Lists): Likewise.

2006-07-30  Thien-Thi Nguyen  <ttn@gnu.org>

	* text.texi (Fields): Mention POS
	requirement when narrowing is in effect.

2006-07-28  Richard Stallman  <rms@gnu.org>

	* display.texi (Face Attributes): Simplify wording.
	(Attribute Functions): Clarify meaning of new-frame default
	attribute settings.

	* customize.texi (Common Keywords): Document how to use
	:package-version in a package not in Emacs.

2006-07-28  Kim F. Storm  <storm@cua.dk>

	* commands.texi (Reading One Event): Fix last change.

2006-07-26  Chong Yidong  <cyd@stupidchicken.com>

	* commands.texi (Reading One Event): Document SECONDS argument for
	read-event, read-char, and read-char-exclusive.

2006-07-25  Stefan Monnier  <monnier@iro.umontreal.ca>

	* modes.texi (Multiline Font Lock): Can't use jit-lock-defer-multiline
	to ensure correct identification.

2006-07-24  Richard Stallman  <rms@gnu.org>

	* text.texi (Clickable Text): Clarify.

	* sequences.texi (Vector Functions): Delete duplicate xref.

	* objects.texi (Function Type): Clarify.

	* modes.texi (Keymaps and Minor Modes): List punct chars for minor
	modes.

	* lists.texi (List Variables): New node.
	Material moved from other nodes.

	* variables.texi (Setting Variables): add-to-list and
	add-to-ordered-list moved to List Variables node.

2006-07-23  Thien-Thi Nguyen  <ttn@gnu.org>

	* text.texi (Links and Mouse-1):
	For mouse-on-link-p, expand on arg POS.

2006-07-21  Kim F. Storm  <storm@cua.dk>

	* display.texi (Forcing Redisplay): Don't mention systems which
	don't support sub-second timers for redisplay-preemption-period.

	* os.texi (Terminal Output): Clarify text vs graphical terminal.

2006-07-21  Eli Zaretskii  <eliz@gnu.org>

	* frames.texi (Input Focus): Document that focus-follows-mouse has
	no effect on MS-Windows.

2006-07-18  Richard Stallman  <rms@gnu.org>

	* display.texi (Forcing Redisplay): Cleanups in previous change.

	* processes.texi (Low-Level Network): Make menu more convenient.

2006-07-18  Kim F. Storm  <storm@cua.dk>

	* display.texi (Forcing Redisplay): redisplay-preemption-period
	only used on window systems.  Add xref to Terminal Output.

	* os.texi (Terminal Output): baud-rate only controls preemption on
	non-window systems.  Add xref to Forcing Redisplay.

	* processes.texi (Low-Level Network): Rename node "Make Network"
	to "Network Processes".

2006-07-18  Karl Berry  <karl@gnu.org>

	* variables.texi, functions.texi, customize.texi, loading.texi:
	* edebug.texi, minibuf.texi: Fix page breaks through chapter 20.

2006-07-17  Chong Yidong  <cyd@stupidchicken.com>

	* commands.texi (Waiting): Document batch-mode sit-for behavior.

2006-07-17  Richard Stallman  <rms@gnu.org>

	* eval.texi, elisp.texi, text.texi: Use real doublequote inside menus.
	Put period and comma inside quotes.

	* loading.texi, markers.texi: Use real doublequote inside menus.

	* windows.texi: Put point and comma inside quotes.
	(Textual Scrolling): Use @samp for error message.

	* variables.texi, tips.texi, syntax.texi, symbols.texi:
	* strings.texi, streams.texi, processes.texi, os.texi:
	* objects.texi, numbers.texi, modes.texi, minibuf.texi:
	* lists.texi, keymaps.texi, intro.texi, hash.texi, internals.texi:
	* gpl.texi, functions.texi, files.texi, frames.texi, doclicense.texi:
	* display.texi, control.texi, commands.texi, buffers.texi, anti.texi:
	Put point and comma inside quotes.

	* control.texi (Processing of Errors): Add command-error-function.

	* variables.texi (File Local Variables): Clarify that
	file local variables make buffer-local bindings.

	* modes.texi (Syntactic Font Lock): Give default for
	font-lock-syntax-table.

2006-07-17  Nick Roberts  <nickrob@snap.net.nz>

	* text.texi (Special Properties): Clean up previous change.

2006-07-16  Karl Berry  <karl@gnu.org>

	* objects.texi, numbers.texi, strings.texi, lists.texi, hash.texi:
	* control.texi: Fix bad page breaks through chapter 10 (control).

	* anti.texi (Antinews): Reorder face-attribute fns to avoid
	underfull hbox.

2006-07-15  Nick Roberts  <nickrob@snap.net.nz>

	* text.texi (Special Properties): Describe fontified text property
	in relation to a character (not text).

2006-07-15  Kim F. Storm  <storm@cua.dk>

	* maps.texi (Standard Keymaps): Add xref for minibuffer maps.
	Add apropos-mode-map, custom-mode-map, esc-map, global-map,
	grep-mode-map, help-map, help-mode-map, kmacro-map, and tool-bar-map.

	* anti.texi (Antinews): Mention redisplay function.
	The kbd macro existed, but was not documented, before 22.x.
	Function pos-visible-in-window-p is not new in 22.x, just enhanced.

2006-07-14  Nick Roberts  <nickrob@snap.net.nz>

	* display.texi (Displaying Messages): Add anchor.

	* frames.texi (Dialog Boxes): Use it.

2006-07-12  Richard Stallman  <rms@gnu.org>

	* objects.texi (Frame Type): Explain nature of frames better.

	* frames.texi (Frames): Explain nature of frames better.

2006-07-12  Ken Manheimer  <ken.manheimer@gmail.com>

	* tips.texi (Coding Conventions): Explain why use cl at compile time.

2006-07-12  YAMAMOTO Mitsuharu  <mituharu@math.s.chiba-u.ac.jp>

	* frames.texi (Window System Selections): Mention scrap support for Mac.
	Default value of x-select-enable-clipboard is t on Mac.

	* os.texi (Getting Out): Suspending is not allowed on Mac, either.

2006-07-11  Kim F. Storm  <storm@cua.dk>

	* display.texi (Forcing Redisplay): Add `redisplay' function.
	Don't mention (sit-for -1) -- use (redisplay t) instead.

	* commands.texi (Waiting): (sit-for -1) is no longer special.
	(sit-for 0) is equivalent to (redisplay).
	Iconifying/deiconifying no longer makes sit-for return.

2006-07-10  Nick Roberts  <nickrob@snap.net.nz>

	* display.texi (Buttons): Fix typo.

	* index.texi, elisp.texi (New Symbols): Comment node out.

2006-07-09  Richard Stallman  <rms@gnu.org>

	* display.texi (Truncation): Clean up previous change.

2006-07-08  Richard Stallman  <rms@gnu.org>

	* commands.texi (Interactive Call): Use 3 as prefix in example
	for execute-extended-command.

	* display.texi (Attribute Functions): Move paragraph about
	compatibility with Emacs < 21.

2006-07-09  Kim F. Storm  <storm@cua.dk>

	* display.texi (Refresh Screen): Clarify force-window-update.
	(Truncation): "Normally" indicated by fringe arrows.

2006-07-08  Eli Zaretskii  <eliz@gnu.org>

	* windows.texi (Textual Scrolling, Resizing Windows):
	* variables.texi (Constant Variables):
	* text.texi (Buffer Contents, Deletion, Changing Properties)
	(Property Search, Special Properties, Sticky Properties)
	(Links and Mouse-1, Fields, Change Hooks):
	* syntax.texi (Syntax Table Functions, Parsing Expressions)
	(Categories):
	* symbols.texi (Other Plists):
	* streams.texi (Output Variables):
	* processes.texi (Input to Processes, Query Before Exit):
	* positions.texi (Word Motion, Text Lines, List Motion):
	* os.texi (Init File, System Environment, Sound Output)
	(Session Management):
	* nonascii.texi (Text Representations, Character Sets)
	(Chars and Bytes, Locales):
	* modes.texi (Defining Minor Modes, Header Lines):
	* minibuf.texi (Minibuffer Contents):
	* markers.texi (Information from Markers):
	* lists.texi (List Elements, Building Lists, Association Lists):
	* keymaps.texi (Tool Bar):
	* hash.texi (Creating Hash, Hash Access, Defining Hash, Other Hash):
	* functions.texi (What Is a Function, Mapping Functions):
	* frames.texi (Creating Frames, Parameter Access, Pointer Shape)
	(Color Names, Text Terminal Colors, Display Feature Testing):
	* files.texi (Visiting Functions, File Name Components)
	(Unique File Names, Contents of Directories):
	* display.texi (Forcing Redisplay, Displaying Messages)
	(Temporary Displays, Font Selection, Auto Faces)
	(Font Lookup, Fringe Indicators, Display Margins)
	(Image Descriptors, Showing Images, Image Cache, Button Types)
	(Making Buttons, Manipulating Buttons, Button Buffer Commands)
	(Display Table Format, Glyphs):
	* control.texi (Iteration):
	* commands.texi (Command Loop Info, Adjusting Point):
	* backups.texi (Making Backups, Auto-Saving):
	Remove @tindex entries.

2006-07-07  Kim F. Storm  <storm@cua.dk>

	* display.texi (Fringe Cursors): Fix typo.
	(Customizing Bitmaps): Fix define-fringe-bitmap entry.
	(Overlay Arrow): Default is overlay-arrow fringe indicator.

2006-07-05  Richard Stallman  <rms@gnu.org>

	* text.texi (Buffer Contents): Add example of text props
	in result of buffer-substring.
	(Text Properties): Explain better about use of specific property names.
	(Property Search): Some cleanups; reorder some functions.

	* keymaps.texi (Changing Key Bindings): Cleanup.
	Add xref to Key Binding Conventions.

	* display.texi (Attribute Functions): Add examples for
	face-attribute-relative-p.

	* tips.texi (Coding Conventions): Cleanup last change.

2006-07-05  Karl Berry  <karl@gnu.org>

	* elisp.texi: Use @fonttextsize 10pt, a la emacs.texi.
	Remove @setchapternewpage odd.
	Result is 1013 pages, down from 1100.

	* anti.texi, customize.texi, display.texi, internals.texi:
	* minibuf.texi, modes.texi, tips.texi:
	Fix overfull/underfull boxes.

2006-07-05  Thien-Thi Nguyen  <ttn@gnu.org>

	* edebug.texi (Instrumenting):
	Add Edebug-specific findex for eval-buffer.
	* loading.texi (Loading):
	Replace eval-current-buffer with eval-buffer.

2006-06-30  Nick Roberts  <nickrob@snap.net.nz>

	* locals.texi (Standard Buffer-Local Variables): Update the list
	of variables.

2006-06-26  Nick Roberts  <nickrob@snap.net.nz>

	* files.texi (File Name Completion): Point user to the node
	"Reading File Names".

2006-06-24  Eli Zaretskii  <eliz@gnu.org>

	* files.texi (Contents of Directories): Document case-insensitive
	behavior on respective filesystems.

	* objects.texi (Character Type): Document that Emacs signals an
	error for unsupported Unicode characters specified as \uNNNN.

2006-06-19  Richard Stallman  <rms@gnu.org>

	* processes.texi (Bindat Spec): Clarify previous change.

2006-06-16  Richard Stallman  <rms@gnu.org>

	* tips.texi (Coding Conventions): Better explain conventions
	for definition constructs.

	* text.texi (Special Properties): String value of `read-only'
	serves as the error message.

	* objects.texi (Character Type): Clarify prev. change.
	(Non-ASCII in Strings): Mention \u and \U.

	* commands.texi (Using Interactive): Explain problem of
	markers, etc., in command-history.

2006-06-14  Kim F. Storm  <storm@cua.dk>

	* commands.texi (Waiting): Negative arg to sit-for forces
	redisplay even if input is pending.

	* display.texi (Forcing Redisplay): Use (sit-for -1) to force a
	redisplay.  Remove incorrect example of binding redisplay-dont-pause
	around (sit-for 0).

2006-06-13  Richard Stallman  <rms@gnu.org>

	* display.texi (Forcing Redisplay): Clarify previous change.

2006-06-13  Romain Francoise  <romain@orebokech.com>

	* display.texi (Forcing Redisplay): Fix typo.

2006-06-13  Kim F. Storm  <storm@cua.dk>

	* display.texi (Forcing Redisplay): Add redisplay-preemption-period.

2006-06-10  Luc Teirlinck  <teirllm@auburn.edu>

	* tips.texi (Coding Conventions): Add `@end itemize'.

2006-06-10  Richard Stallman  <rms@gnu.org>

	* tips.texi (Coding Conventions): Explain use of coding systems
	to ensure one decoding for strings.

2006-06-09  Aidan Kehoe  <kehoea@parhasard.net>

	* objects.texi (Character Type): Describe the \uABCD and \U00ABCDEF
	syntax.

2006-06-07  Eli Zaretskii  <eliz@gnu.org>

	* display.texi (Font Selection): Remove description of
	clear-face-cache.

	* compile.texi (Eval During Compile): Fix a typo.  Add index
	entries for possible uses of eval-when-compile.

2006-06-04  Thien-Thi Nguyen  <ttn@gnu.org>

	* display.texi (Abstract Display): Fix typo.

2006-06-03  Eli Zaretskii  <eliz@gnu.org>

	* minibuf.texi (Minibuffer History) <history-add-new-input>:
	Reword variable's description.

2006-06-01  Richard Stallman  <rms@gnu.org>

	* windows.texi (Splitting Windows): Clarify splitting nonselected
	window.

2006-05-31  Juri Linkov  <juri@jurta.org>

	* minibuf.texi (Minibuffer History): Add history-add-new-input.

2006-05-30  Richard Stallman  <rms@gnu.org>

	* display.texi (Line Height): Fix errors in description of
	default line height and line-height property.

	* nonascii.texi (Default Coding Systems): Further clarification.

2006-05-29  Luc Teirlinck  <teirllm@auburn.edu>

	* internals.texi (Pure Storage): Mention that an overflow in pure
	space causes a memory leak.
	(Garbage Collection): If there was an overflow in pure space,
	`garbage-collect' returns nil.

2006-05-30  Eli Zaretskii  <eliz@gnu.org>

	* nonascii.texi (Default Coding Systems): Fix it some more.

2006-05-29  Eli Zaretskii  <eliz@gnu.org>

	* nonascii.texi (Default Coding Systems): Fix last change.

2006-05-29  Kenichi Handa  <handa@m17n.org>

	* nonascii.texi (find-operation-coding-system): Describe the new
	argument format (FILENAME . BUFFER).

2006-05-28  Richard Stallman  <rms@gnu.org>

	* tips.texi (Coding Conventions): Better explain reasons not to
	advise other packages or use `eval-after-load'.

2006-05-29  Kim F. Storm  <storm@cua.dk>

	* processes.texi (Bindat Functions): Rename `pos' and `raw-data' to
	`bindat-idx' and `bindat-raw' for clarity.

2006-05-27  Thien-Thi Nguyen  <ttn@gnu.org>

	* processes.texi (Bindat Spec): Expand on `repeat' handler.

	* display.texi (Display): Add "Abstract Display" to menu.
	(Abstract Display, Abstract Display Functions)
	(Abstract Display Example): New nodes.
	* elisp.texi (Top): Add "Abstract Display" to menu.

2006-05-27  Chong Yidong  <cyd@stupidchicken.com>

	* keymaps.texi (Key Sequences): Link to input events definition.
	(Format of Keymaps): Delete material duplicated in Keymap Basics.

	* files.texi (Changing Files): Document updated argument list for
	copy-file.

2006-05-27  Thien-Thi Nguyen  <ttn@gnu.org>

	* processes.texi (Bindat Functions): Explain term "total length".
	Use it in bindat-length and bindat-pack descriptions.

2006-05-26  Eli Zaretskii  <eliz@gnu.org>

	* tips.texi (Coding Conventions): Advise against using
	eval-after-load in packages.  Add an index entry.

2006-05-25  Juri Linkov  <juri@jurta.org>

	* minibuf.texi (Text from Minibuffer): Undocument keep-all.

	* modes.texi (%-Constructs): Add %e, %z, %Z.

2006-05-25  Richard Stallman  <rms@gnu.org>

	* elisp.texi (Top): Update subnode menu.

	* keymaps.texi (Keymap Basics): New node, split out of Key Sequences.
	(Keymaps): Update menu.

2006-05-25  Chong Yidong  <cyd@stupidchicken.com>

	* keymaps.texi (Key Sequences): Some clarifications.

2006-05-25  Thien-Thi Nguyen  <ttn@gnu.org>

	* processes.texi (Bindat Functions): Say "unibyte string"
	explicitly for bindat-unpack and bindat-pack descriptions.
	(Bindat Examples): Don't call `string-make-unibyte' in example.

2006-05-25  Chong Yidong  <cyd@stupidchicken.com>

	* keymaps.texi (Key Sequences): Rename from Keymap Terminology.
	Explain string and vector representations of key sequences.

	* keymaps.texi (Changing Key Bindings):
	* commands.texi (Interactive Codes):
	* help.texi (Describing Characters): Refer to it.

2006-05-23  Luc Teirlinck  <teirllm@auburn.edu>

	* frames.texi (Pointer Shape): @end table -> @end defvar.

2006-05-22  Richard Stallman  <rms@gnu.org>

	* elisp.texi (Top): Update subnode menus.

	* frames.texi (Pointer Shape): Node renamed from Pointer Shapes.
	Contents rewritten; material from old Pointer Shape node moved here.

	* display.texi (Pointer Shape): Node deleted.
	(Image Descriptors): Minor cleanup.

2006-05-21  Richard Stallman  <rms@gnu.org>

	* syntax.texi (Parsing Expressions): Update info on which STATE
	elements are ignored.

2006-05-19  Luc Teirlinck  <teirllm@auburn.edu>

	* hooks.texi (Standard Hooks): Correct typo.

	* gpl.texi (GPL): ifinfo -> ifnottex.

2006-05-19  Michael Ernst  <mernst@alum.mit.edu>  (tiny change)

	* searching.texi (Simple Match Data): Warn about match data being
	set anew by every search.

2006-05-17  Richard Stallman  <rms@gnu.org>

	* minibuf.texi (Minibuffer History): Clarify.

	* searching.texi (Regexp Special): Clarify nested regexp warning.

2006-05-16  Kim F. Storm  <storm@cua.dk>

	* minibuf.texi (Minibuffer History): Update add-to-history.

2006-05-15  Oliver Scholz  <epameinondas@gmx.de>  (tiny change)

	* nonascii.texi (Explicit Encoding):
	Fix typo (encoding<->decoding).

2006-05-14  Richard Stallman  <rms@gnu.org>

	* buffers.texi (Creating Buffers): Cleanup.

	* files.texi (Visiting Functions): Rewrite in find-file-noselect.

2006-05-13  Eli Zaretskii  <eliz@gnu.org>

	* buffers.texi (Current Buffer): Document that with-temp-buffer
	disables undo.

	* os.texi (Terminal-Specific): More accurate description of how
	Emacs searches for the terminal-specific libraries.

2006-05-12  Eli Zaretskii  <eliz@gnu.org>

	* hooks.texi (Standard Hooks) [iftex]: Convert @xref's to
	emacs-xtra to @inforef's.

	* text.texi (Undo): Document that undo is turned off in buffers
	whose names begin with a space.

	* buffers.texi (Buffer Names): Add index entries for buffers whose
	names begin with a space.
	(Creating Buffers): Document that undo is turned off in buffers
	whose names begin with a space.

	* files.texi (Visiting Functions, Reading from Files)
	(Saving Buffers): Mention code and EOL conversions by file I/O
	primitives and subroutines.

	* nonascii.texi (Lisp and Coding Systems):
	Document coding-system-eol-type.  Add index entries for eol conversion.

	* display.texi (Defining Faces): Mention `mac', and add an xref to
	where window-system is described.

2006-05-10  Richard Stallman  <rms@gnu.org>

	* internals.texi (Writing Emacs Primitives): Clarify GCPRO rules.

2006-05-10  Reiner Steib  <Reiner.Steib@gmx.de>

	* variables.texi (File Local Variables): Recommend to quote lambda
	expressions in safe-local-variable property.

2006-05-09  Richard Stallman  <rms@gnu.org>

	* variables.texi (File Local Variables):
	Document safe-local-eval-forms and safe-local-eval-function.

2006-05-07  Kim F. Storm  <storm@cua.dk>

	* minibuf.texi (Minibuffer History): Remove keep-dups arg
	from add-to-history.

2006-05-07  Romain Francoise  <romain@orebokech.com>

	* commands.texi (Event Input Misc):
	* compile.texi (Eval During Compile):
	* internals.texi (Buffer Internals):
	* minibuf.texi (Initial Input):
	* nonascii.texi (Scanning Charsets):
	* numbers.texi (Comparison of Numbers):
	* windows.texi (Textual Scrolling, Vertical Scrolling):
	Fix various typos.

2006-05-06  Eli Zaretskii  <eliz@gnu.org>

	* hooks.texi (Standard Hooks): Replace inforef to emacs-xtra by
	conditional xref's to either emacs or emacs-xtra, depending on
	@iftex/@ifnottex.

	* minibuf.texi (Minibuffer History): Document add-to-history.

2006-05-05  Eli Zaretskii  <eliz@gnu.org>

	* internals.texi (Pure Storage): Mention the pure overflow message
	at startup.

2006-05-05  Johan Bockgård  <bojohan@dd.chalmers.se>

	* keymaps.texi (Active Keymaps): Fix pseudo-Lisp syntax.
	(Searching Keymaps): Fix pseudo-Lisp description of keymap
	search.

2006-05-01  Richard Stallman  <rms@gnu.org>

	* intro.texi (nil and t): Clarify.

	* variables.texi (File Local Variables): Suggest using booleanp.

2006-05-01  Juanma Barranquero  <lekktu@gmail.com>

	* objects.texi (Type Predicates): Fix typos.

2006-05-01  Stefan Monnier  <monnier@iro.umontreal.ca>

	* intro.texi (nil and t): Add booleanp.

	* objects.texi (Type Predicates): Add links for booleanp and
	string-or-null-p.

2006-04-29  Richard Stallman  <rms@gnu.org>

	* modes.texi (Multiline Font Lock): Rename from
	Multi line Font Lock Elements.  Much clarification.
	(Font Lock Multiline, Region to Fontify): Much clarification.

2006-04-29  Stefan Monnier  <monnier@iro.umontreal.ca>

	* variables.texi (File Local Variables): Remove the special case t for
	safe-local-variable.

2006-04-26  Richard Stallman  <rms@gnu.org>

	* syntax.texi (Parsing Expressions): Minor cleanup.

2006-04-18  Richard Stallman  <rms@gnu.org>

	* tips.texi (Coding Conventions): Explain when the package's
	prefix should appear later on (not at the start of the name).

	* searching.texi (String Search): Clarify effect of NOERROR.

	* modes.texi (Imenu): Clarify what special items do.

	* hooks.texi (Standard Hooks): Delete text about old hook names.

2006-04-17  Romain Francoise  <romain@orebokech.com>

	* variables.texi (Local Variables): Update the default value of
	`max-specpdl-size'.

2006-04-15  Michael Olson  <mwolson@gnu.org>

	* processes.texi (Transaction Queues): Mention the new optional
	`delay-question' argument for `tq-enqueue'.

2006-04-13  Bill Wohler  <wohler@newt.com>

	* customize.texi (Common Keywords): Use dotted notation for
	:package-version value.  Specify its values.  Improve documentation
	for customize-package-emacs-version-alist.

2006-04-12  Bill Wohler  <wohler@newt.com>

	* customize.texi (Common Keywords): Move description of
	customize-package-emacs-version-alist to @defvar.

2006-04-10  Bill Wohler  <wohler@newt.com>

	* customize.texi (Common Keywords): Add :package-version.

2006-04-10  Kim F. Storm  <storm@cua.dk>

	* text.texi (Buffer Contents): Add NOPROPS arg to
	filter-buffer-substring.

2006-04-08  Kevin Ryde  <user42@zip.com.au>

	* os.texi (Command-Line Arguments): Update xref to emacs manual
	"Command Arguments" -> "Emacs Invocation", per change there.

2006-04-08  Thien-Thi Nguyen  <ttn@gnu.org>

	* display.texi (Other Display Specs): Arrange a @code{DOTTED-LIST} to
	be on one line to help makeinfo not render two spaces after the dot.

2006-04-07  Reiner Steib  <Reiner.Steib@gmx.de>

	* strings.texi (Predicates for Strings): Add string-or-null-p.

2006-03-28  Kim F. Storm  <storm@cua.dk>

	* processes.texi (Accepting Output): Remove obsolete (and incorrect)
	remarks about systems that don't support fractional seconds.

2006-03-25  Karl Berry  <karl@gnu.org>

	* elisp.texi: Use @copyright{} instead of (C), and do not indent
	the year list.

2006-03-21  Nick Roberts  <nickrob@snap.net.nz>

	* display.texi (Fringe Indicators): Fix typos.

2006-03-19  Luc Teirlinck  <teirllm@auburn.edu>

	* tips.texi (Documentation Tips): One can now also write `program'
	in front of a quoted symbol in a docstring to prevent making a
	hyperlink.

2006-03-19  Alan Mackenzie  <acm@muc.de>

	* text.texi (Special Properties): Clarify `fontified' property.

2006-03-16  Richard Stallman  <rms@gnu.org>

	* display.texi (Defining Images): Minor cleanup.

2006-03-16  Bill Wohler  <wohler@newt.com>

	* display.texi (Defining Images): In image-load-path-for-library,
	prefer user's images.

2006-03-15  Stefan Monnier  <monnier@iro.umontreal.ca>

	* modes.texi (Region to Fontify): Remove font-lock-lines-before.

2006-03-15  Bill Wohler  <wohler@newt.com>

	* display.texi (Defining Images): Fix example in
	image-load-path-for-library by not recommending that one binds
	image-load-path.  Just defvar it to placate compiler and only use
	it if previously defined.

2006-03-14  Bill Wohler  <wohler@newt.com>

	* display.texi (Defining Images): In image-load-path-for-library,
	always return list of directories.  Update example.

2006-03-14  Alan Mackenzie  <acm@muc.de>

	* modes.texi: New node, "Region to Fontify" (for Font Lock).
	This describes font-lock-extend-region-function.
	("Other Font Lock Variables"): Move "font-lock-lines-before" to
	the new node "Region to Fontify".

2006-03-13  Richard Stallman  <rms@gnu.org>

	* display.texi (Invisible Text): The impossible position is
	now before the invisible text, not after.
	(Defining Images): Clean up last change.

2006-03-11  Bill Wohler  <wohler@newt.com>

	* display.texi (Defining Images): Add image-load-path-for-library.

2006-03-11  Luc Teirlinck  <teirllm@auburn.edu>

	* text.texi (Adaptive Fill): Fix Texinfo usage.

	* strings.texi (Creating Strings): Fix Texinfo usage.

	* searching.texi (Regexp Special): Use @samp for regular
	expressions that are not in Lisp syntax.

2006-03-08  Luc Teirlinck  <teirllm@auburn.edu>

	* searching.texi (Regexp Special): Put remark between parentheses
	to avoid misreading.

2006-03-07  Luc Teirlinck  <teirllm@auburn.edu>

	* searching.texi (Syntax of Regexps): More accurately describe
	which characters are special in which situations.
	(Regexp Special): Recommend _not_ to quote `]' or `-' when they
	are not special.  Describe in detail when `[' and `]' are special.
	(Regexp Backslash): Plenty of regexps with unbalanced square
	brackets are valid, so reword that statement.

2006-03-02  Kim F. Storm  <storm@cua.dk>

	* keymaps.texi (Tool Bar): Add tool-bar-border.

2006-02-28  Luc Teirlinck  <teirllm@auburn.edu>

	* loading.texi (Load Suffixes): Rephrase last paragraph.  Fix typos.

2006-02-27  Luc Teirlinck  <teirllm@auburn.edu>

	* elisp.texi (Top): Include "Load Suffixes" in the detailed menu.

	* files.texi (Locating Files): Suggest additional values for the
	SUFFIXES arg of `locate-file'.  Update pxref.

	* loading.texi (Loading): Include new node "Load Suffixes" in menu.
	(How Programs Do Loading): Discuss the effects of Auto Compression
	mode on `load'.
	(Load Suffixes): New node.
	(Library Search): Delete description of `load-suffixes'; it was
	moved to "Load Suffixes".
	(Autoload, Named Features): Mention `load-suffixes'.

2006-02-21  Giorgos Keramidas  <keramida@ceid.upatras.gr>  (tiny change)

	* display.texi (Fringe Indicators, Fringe Cursors): Fix typos.

	* windows.texi (Window Tree): Fix typo.

2006-02-20  Kim F. Storm  <storm@cua.dk>

	* display.texi (Fringe Indicators): New section.
	Move indicate-empty-lines, indicate-buffer-boundaries, and
	default-indicate-buffer-boundaries here.
	Add fringe-indicator-alist and default-fringes-indicator-alist.
	Add list of logical fringe indicator symbols.
	Update list of standard bitmap names.
	(Fringe Cursors): New section.
	Move overflow-newline-into-fringe here.
	Add fringe-cursor-alist and default-fringes-cursor-alist.
	Add list of fringe cursor symbols.

2006-02-20  Juanma Barranquero  <lekktu@gmail.com>

	* commands.texi (Using Interactive): Fix reference to node
	"Minibuffers".

2006-02-19  Richard M. Stallman  <rms@gnu.org>

	* minibuf.texi (High-Level Completion):
	Add xref to read-input-method-name.

	* files.texi (Relative File Names): Move file-relative-name here.
	(File Name Expansion): From here.  Minor clarifications.

	* commands.texi (Using Interactive): Add xrefs about reading input.
	Clarify remarks about that moving point and mark.
	Put string case before list case.

2006-02-16  Johan Bockgård  <bojohan@dd.chalmers.se>

	* display.texi (Other Display Specs, Image Descriptors):
	Revert erroneous changes.  The previous description of
	image-descriptors as `(image . PROPS)' was correct.

2006-02-14  Richard M. Stallman  <rms@gnu.org>

	* variables.texi (File Local Variables): Clarifications.

2006-02-14  Juanma Barranquero  <lekktu@gmail.com>

	* variables.texi (File Local Variables): Use @code for a cons
	cell, not @var.

2006-02-13  Chong Yidong  <cyd@stupidchicken.com>

	* variables.texi (File Local Variables): Document new file local
	variable behavior.

2006-02-10  Kim F. Storm  <storm@cua.dk>

	* eval.texi (Function Indirection): Add NOERROR to indirect-function.

2006-02-08  Juanma Barranquero  <lekktu@gmail.com>

	* modes.texi (%-Constructs): Remove obsolete info about
	`global-mode-string'.

2006-02-07  Richard M. Stallman  <rms@gnu.org>

	* commands.texi (Prefix Command Arguments): Minor cleanup.

	* display.texi: "Graphical display", not window system.

	* functions.texi (What Is a Function): Fix xref.

	* keymaps.texi (Key Lookup): Clarify wrt commands vs other functions.
	(Changing Key Bindings): Clarify when remapping is better than
	substitute-key-definition.

2006-02-02  Richard M. Stallman  <rms@gnu.org>

	* minibuf.texi (Basic Completion): Completion alists are risky.

	* keymaps.texi (Active Keymaps): Clarifications.
	(Searching Keymaps): New node.
	(Keymaps): Update menu.

	* frames.texi (Layout Parameters): Minor clarification.
	(Drag and Drop): New node.
	(Frames): Update menu.

2006-01-29  Chong Yidong  <cyd@stupidchicken.com>

	* display.texi (Other Display Specs, Image Descriptors):
	Image description is a list, not a cons cell.

2006-01-28  Luc Teirlinck  <teirllm@auburn.edu>

	* lists.texi (Cons Cells): Minor correction (the cdr of a dotted
	list is not necessarily a list).

2006-01-27  Eli Zaretskii  <eliz@gnu.org>

	* frames.texi (Layout Parameters): border-width and
	internal-border-width belong to the frame, not the window.

2006-01-19  Richard M. Stallman  <rms@gnu.org>

	* nonascii.texi (Translation of Characters): Search cmds use
	translation-table-for-input.  Automatically made local.

	* markers.texi (Overview of Markers): Count insertion type
	as one of a marker's attributes.

	* keymaps.texi (Controlling Active Maps): New node, split out of
	Active Keymaps.
	(Keymaps): Menu updated.
	(Active Keymaps): Give pseudocode to explain how the active
	maps are searched.  current-active-maps and key-binding moved here.
	(Functions for Key Lookup): current-active-maps and key-binding moved.
	Clarifications.
	(Searching the Keymaps): New subnode.

	* elisp.texi (Top): Menu clarification.

	* display.texi (Other Display Specs): Delete duplicate entry for
	just a string as display spec.  Move text about recursive display
	specs on such a string.

	* commands.texi (Key Sequence Input): Clarify.
	Move num-nonmacro-input-events out.
	(Reading One Event): num-nonmacro-input-events moved here.

2006-01-14  Nick Roberts  <nickrob@snap.net.nz>

	* advice.texi (Simple Advice): Update example to fit argument
	change in previous-line.

2006-01-05  Richard M. Stallman  <rms@gnu.org>

	* markers.texi (The Mark): Fix in `mark'.

2006-01-04  Richard M. Stallman  <rms@gnu.org>

	* processes.texi (Misc Network, Make Network): Minor cleanups.

2006-01-04  Kim F. Storm  <storm@cua.dk>

	* processes.texi (Make Network): Add IPv6 addresses and handling.
	(Network Feature Testing): Mention (:family ipv6).
	(Misc Network): Add IPv6 formats to format-network-address.

2005-12-30  Richard M. Stallman  <rms@gnu.org>

	* text.texi (Changing Properties):
	Don't use return value of set-text-properties.

2005-12-29  Luc Teirlinck  <teirllm@auburn.edu>

	* modes.texi (Mode Line Format): Correct typo in menu.

2005-12-29  Richard M. Stallman  <rms@gnu.org>

	* modes.texi (Mode Line Top): New node.
	(Mode Line Data): Some text moved to new node.
	Explain the data structure more concretely.
	(Mode Line Basics): Clarifications.
	(Mode Line Variables): Clarify intro paragraph.
	(%-Constructs): Clarify intro paragraph.
	(Mode Line Format): Update menu.

2005-12-28  Luc Teirlinck  <teirllm@auburn.edu>

	* minibuf.texi (Basic Completion): Update lazy-completion-table
	examples for removal of ARGS argument.

2005-12-23  Richard M. Stallman  <rms@gnu.org>

	* text.texi (Undo): Restore some explanation from the version
	that was deleted.

2005-12-23  Eli Zaretskii  <eliz@gnu.org>

	* text.texi (Undo): Remove duplicate descriptions of `apply
	funname' and `apply delta' elements of the undo list.

2005-12-20  Richard M. Stallman  <rms@gnu.org>

	* help.texi (Help Functions): Update documentation of `apropos'.

2005-12-20  Luc Teirlinck  <teirllm@auburn.edu>

	* customize.texi (Type Keywords): Delete xref to "Text help-echo",
	because it is confusing.  If the :help-echo keyword is a function,
	it is not directly used as the :help-echo overlay property, as the
	xref seems to suggest (it does not take the appropriate args).

2005-12-19  Luc Teirlinck  <teirllm@auburn.edu>

	* customize.texi (Common Keywords): Fix Texinfo usage.
	(Group Definitions, Variable Definitions): Update for new
	conventions for using `*' in docstrings.

	* tips.texi (Documentation Tips): Update for new conventions for
	using `*' in docstrings.

2005-12-16  Richard M. Stallman  <rms@gnu.org>

	* minibuf.texi (Minibuffer Contents): Minor cleanup.

2005-12-16  Juri Linkov  <juri@jurta.org>

	* minibuf.texi (Minibuffer Contents): Add minibuffer-completion-contents.

2005-12-14  Romain Francoise  <romain@orebokech.com>

	* modes.texi (Customizing Keywords): Rename `append' to `how'.
	Fix typo.

2005-12-11  Juri Linkov  <juri@jurta.org>

	* minibuf.texi (Completion Commands): Add mention of read-file-name
	for filename completion keymaps.
	(Reading File Names): Add mention of filename completion keymaps
	for read-file-name and xref to `Completion Commands'.

2005-12-10  Richard M. Stallman  <rms@gnu.org>

	* customize.texi (Common Keywords): State caveats for use of :tag.

2005-12-08  Richard M. Stallman  <rms@gnu.org>

	* minibuf.texi (Intro to Minibuffers): Replace list of local maps
	with xrefs and better explanation.
	(Completion Commands): Add the filename completion maps.

	* objects.texi (Character Type): Clarify that \s is not space
	if a dash follows.

2005-12-05  Richard M. Stallman  <rms@gnu.org>

	* windows.texi (Resizing Windows): Delete preserve-before args.

2005-12-05  Stefan Monnier  <monnier@iro.umontreal.ca>

	* keymaps.texi (Format of Keymaps): Remove mention of a quirk
	in full keymaps, since the quirk has been fixed.

2005-12-03  Eli Zaretskii  <eliz@gnu.org>

	* hooks.texi (Standard Hooks): Add index entries.
	Mention `compilation-finish-functions'.

2005-11-27  Richard M. Stallman  <rms@gnu.org>

	* windows.texi (Resizing Windows): Add adjust-window-trailing-edge.

2005-11-21  Juri Linkov  <juri@jurta.org>

	* customize.texi (Common Keywords): Update links types
	custom-manual and url-link.  Add link types emacs-library-link,
	file-link, function-link, variable-link, custom-group-link.

2005-11-20  Chong Yidong  <cyd@stupidchicken.com>

	* display.texi: Revert 2005-11-20 change.

2005-11-20  Thien-Thi Nguyen  <ttn@gnu.org>

	* processes.texi (Bindat Functions):
	Say "third" to refer to zero-based index "2".

2005-11-18  Luc Teirlinck  <teirllm@auburn.edu>

	* loading.texi (Library Search): Update the default value of
	`load-suffixes'.

2005-11-17  Chong Yidong  <cyd@stupidchicken.com>

	* display.texi (Attribute Functions): Mention :ignore-defface.

2005-11-16  Stefan Monnier  <monnier@iro.umontreal.ca>

	* modes.texi (Minor Mode Conventions): Use custom-set-minor-mode.
	(Minor Mode Conventions): Mention the use of a hook.

2005-11-06  Richard M. Stallman  <rms@gnu.org>

	* files.texi (Magic File Names): find-file-name-handler checks the
	`operations' property of the handler.

2005-11-03  Richard M. Stallman  <rms@gnu.org>

	* variables.texi (Frame-Local Variables): Small clarification.

2005-10-29  Chong Yidong  <cyd@stupidchicken.com>

	* os.texi (Init File): Document ~/.emacs.d/init.el.

2005-10-29  Richard M. Stallman  <rms@gnu.org>

	* internals.texi (Garbage Collection): Document memory-full.

2005-10-28  Bill Wohler  <wohler@newt.com>

	* tips.texi (Documentation Tips): Help mode now creates hyperlinks
	for URLs.

2005-10-28  Richard M. Stallman  <rms@gnu.org>

	* minibuf.texi (Completion Commands): Clean up prev change.

2005-10-26  Kevin Ryde  <user42@zip.com.au>

	* compile.texi (Eval During Compile): Explain recommended uses
	of eval-when-compile and eval-and-compile.

2005-10-27  Masatake YAMATO  <jet@gyve.org>

	* minibuf.texi (Completion Commands):
	Write about new optional argument for `display-completion-list'.

2005-10-23  Richard M. Stallman  <rms@gnu.org>

	* display.texi (Overlay Arrow): Clarify about local bindings of
	overlay-arrow-position.

2005-10-22  Eli Zaretskii  <eliz@gnu.org>

	* internals.texi (Building Emacs): Fix last change.

2005-10-22  Richard M. Stallman  <rms@gnu.org>

	* internals.texi (Building Emacs): Document eval-at-startup.

2005-10-21  Richard M. Stallman  <rms@gnu.org>

	* loading.texi (Where Defined): load-history contains abs file names.
	symbol-file returns abs file names.

2005-10-19  Kim F. Storm  <storm@cua.dk>

	* display.texi (Showing Images): Add max-image-size integer value.

2005-10-18  Chong Yidong  <cyd@stupidchicken.com>

	* display.texi (Showing Images): Document max-image-size.

2005-10-17  Richard M. Stallman  <rms@gnu.org>

	* commands.texi (Quitting): Minor clarification.

	* processes.texi (Sentinels): Clarify about output and quitting.
	(Filter Functions): Mention with-local-quit.

2005-10-17  Juri Linkov  <juri@jurta.org>

	* buffers.texi (Current Buffer):
	* commands.texi (Event Input Misc):
	* compile.texi (Eval During Compile, Compiler Errors):
	* customize.texi (Group Definitions):
	* display.texi (Progress, Defining Faces):
	* files.texi (Writing to Files):
	* modes.texi (Mode Hooks, Defining Minor Modes):
	* streams.texi (Output Functions):
	* syntax.texi (Syntax Table Functions):
	* text.texi (Change Hooks):
	Replace `...' with `@dots{}' in `@defmac' and `@defspec'.

	* commands.texi (Quitting): Replace arg `forms' with `body' in
	`with-local-quit'.

	* positions.texi (Excursions): Replace arg `forms' with `body' in
	`save-excursion'.

2005-10-08  Kim F. Storm  <storm@cua.dk>

	* windows.texi (Window Tree): Rename window-split-tree to window-tree.
	Rename manual section accordingly.

2005-10-04  Kim F. Storm  <storm@cua.dk>

	* windows.texi (Window Split Tree): New section describing
	new function window-split-tree function.

2005-10-03  Nick Roberts  <nickrob@snap.net.nz>

	* display.texi (Fringe Size/Pos): Simplify and add detail.

2005-09-30  Romain Francoise  <romain@orebokech.com>

	* minibuf.texi (High-Level Completion): Explain that the prompt
	given to `read-buffer' should end with a colon and a space.
	Update usage examples.

2005-09-29  Juri Linkov  <juri@jurta.org>

	* display.texi (Displaying Messages): Rename argument name
	`string' to `format-string' in functions `message', `message-box',
	`message-or-box'.

2005-09-26  Chong Yidong  <cyd@stupidchicken.com>

	* errors.texi (Standard Errors): Correct xrefs.

2005-09-18  Chong Yidong  <cyd@stupidchicken.com>

	* display.texi (Defining Images): Update documentation for
	`image-load-path'.

2005-09-17  Richard M. Stallman  <rms@gnu.org>

	* display.texi (Defining Images): Clean up previous change.

2005-09-16  Romain Francoise  <romain@orebokech.com>

	* elisp.texi: Specify GFDL version 1.2.

	* doclicense.texi (GNU Free Documentation License): Update to
	version 1.2.

2005-09-15  Chong Yidong  <cyd@stupidchicken.com>

	* display.texi (Defining Images): Document `image-load-path'.

2005-09-15  Richard M. Stallman  <rms@gnu.org>

	* objects.texi (Printed Representation): Minor cleanup.
	(Box Diagrams): Minor fix.
	(Cons Cell Type): Move (...) index item here.
	(Box Diagrams): From here.
	(Array Type): Minor fix.
	(Type Predicates): Delete index "predicates".
	(Hash Table Type): Clarify xref.
	(Dotted Pair Notation): Minor fix.

2005-09-10  Chong Yidong  <cyd@stupidchicken.com>

	* files.texi (Saving Buffers): Fix typo.

2005-09-08  Richard M. Stallman  <rms@gnu.org>

	* tips.texi (Programming Tips): Correct the "default" prompt spec.

2005-09-08  Chong Yidong  <cyd@stupidchicken.com>

	* locals.texi (Standard Buffer-Local Variables): Don't include
	mode variables for minor modes.
	Fix xrefs for buffer-display-count, buffer-display-table,
	buffer-offer-save, buffer-saved-size, cache-long-line-scans,
	enable-multibyte-characters, fill-column, header-line-format,
	left-fringe-width, left-margin, and right-fringe-width.

	* hooks.texi (Standard Hooks): All hooks should conform to the
	standard naming convention now.
	Fix xref for `echo-area-clear-hook'.

	* display.texi (Usual Display): Note that indicate-empty-lines and
	tab-width are buffer-local.

	* files.texi (Saving Buffers): Add xref to `Killing Buffers'.

	* modes.texi (Mode Help): Note that major-mode is buffer-local.

	* nonascii.texi (Encoding and I/O): Note that
	buffer-file-coding-system is buffer-local.

	* positions.texi (List Motion): Note that defun-prompt-regexp is
	buffer-local.

	* text.texi (Auto Filling): Note that auto-fill-function is
	buffer-local.
	(Undo): Note that buffer-undo-list is buffer-local.

	* windows.texi (Buffers and Windows):
	Document buffer-display-count.

2005-09-06  Richard M. Stallman  <rms@gnu.org>

	* tips.texi (Coding Conventions): Sometimes it is ok to put the
	package prefix elsewhere than at the start of the name.

2005-09-03  Richard M. Stallman  <rms@gnu.org>

	* tips.texi (Programming Tips): Add conventions for minibuffer
	questions and prompts.

2005-09-03  Joshua Varner  <jlvarner@gmail.com>  (tiny change)

	* intro.texi (nil and t): Minor cleanup.
	Delete spurious mention of keyword symbols.
	(Evaluation Notation): Add index entry.
	(A Sample Function Description): Minor cleanup.
	(A Sample Variable Description): Not all vars can be set.

2005-09-03  Thien-Thi Nguyen  <ttn@gnu.org>

	* text.texi (Buffer Contents): Use "\n" in examples' result strings.

	(Insertion): Document precise type of `insert-char' arg COUNT.

2005-09-02  Stefan Monnier  <monnier@iro.umontreal.ca>

	* modes.texi (Other Font Lock Variables): Sync the default of
	font-lock-lines-before.

2005-08-31  Michael Albinus  <michael.albinus@gmx.de>

	* files.texi (Magic File Names): Add `make-auto-save-file-name'.

2005-08-29  Richard M. Stallman  <rms@gnu.org>

	* elisp.texi (Top): Update subnode menu.

	* searching.texi (Searching and Matching): Move node.
	Rearrange contents and add overall explanation.
	(Searching and Case): Move node.
	(Searching and Matching): Update menu.

2005-08-27  Eli Zaretskii  <eliz@gnu.org>

	* os.texi (Startup Summary): Fix the description of the initial
	startup message display.

2005-08-25  Richard M. Stallman  <rms@gnu.org>

	* searching.texi (Search and Replace): Add replace-regexp-in-string.

2005-08-25  Emilio C. Lopes  <eclig@gmx.net>

	* display.texi (Finding Overlays): Fix `find-overlay-prop' in
	`next-overlay-change' example.

2005-08-22  Juri Linkov  <juri@jurta.org>

	* display.texi (Attribute Functions): Add set-face-inverse-video-p.
	Fix invert-face.  Fix args of face-background.

	* display.texi (Standard Faces): Delete node.
	(Faces): Add xref to `(emacs)Standard Faces'.
	(Displaying Faces): Fix xref to `Standard Faces'.

	* modes.texi (Mode Line Data): Fix xref to Standard Faces.

2005-08-20  Alan Mackenzie  <acm@muc.de>

	* buffers.texi (The Buffer List): Clarify the manipulation of the
	buffer list.

2005-08-14  Richard M. Stallman  <rms@gnu.org>

	* modes.texi (Auto Major Mode): interpreter-mode-alist key is not
	a regexp.

2005-08-11  Richard M. Stallman  <rms@gnu.org>

	* elisp.texi (Top): Update subnode lists.

	* display.texi (Inverse Video): Node deleted.

	* tips.texi (Key Binding Conventions, Programming Tips, Warning Tips):
	New nodes split out of Coding Conventions.

	* searching.texi (Regular Expressions): Document re-builder.

	* os.texi (Time Parsing): New node split out of Time Conversion.

	* processes.texi (Misc Network, Network Feature Testing)
	(Network Options, Make Network): New nodes split out of
	Low-Level Network.

2005-08-09  Richard M. Stallman  <rms@gnu.org>

	* frames.texi (Geometry): New node, split from Size and Position.
	(Frame Parameters): Refer to Geometry.

	* buffers.texi (The Buffer List): Fix xrefs.

	* windows.texi (Splitting Windows): Fix xref.

	* frames.texi (Layout Parameters): Add xref.

	* display.texi (Line Height, Scroll Bars): Fix xrefs.

	* keymaps.texi (Menu Bar): Fix xref.

	* locals.texi (Standard Buffer-Local Variables): Fix xref.

	* modes.texi (%-Constructs): Fix xref.

	* frames.texi (Window Frame Parameters): Node split up.
	(Basic Parameters, Position Parameters, Size Parameters)
	(Layout Parameters, Buffer Parameters, Management Parameters)
	(Cursor Parameters, Color Parameters): New subnodes.

2005-08-09  Luc Teirlinck  <teirllm@auburn.edu>

	* positions.texi (Screen Lines): Update xref for previous change
	in minibuf.texi.

	* minibuf.texi (Intro to Minibuffers): Update pxref for previous
	change in minibuf.texi.

2005-08-09  Richard M. Stallman  <rms@gnu.org>

	* tips.texi (Coding Conventions): Minor cleanup.

	* modes.texi (Defining Minor Modes): Explain when init-value
	can be non-nil.

	* elisp.texi (Top): Update submenu for Minibuffer.

	* minibuf.texi (Minibuffer Misc): Node split up.
	(Minibuffer Commands, Minibuffer Windows, Minibuffer Contents)
	(Recursive Mini): New nodes split out from Minibuffer Misc.
	(Minibuffer Misc): Document max-mini-window-height.

	* hash.texi (Defining Hash): Delete stray paren in example.

	* display.texi (Echo Area Customization): Don't define
	max-mini-window-height here; xref instead.

	* commands.texi (Event Input Misc): Update while-no-input.

	* advice.texi (Advising Functions): Explain when to use advice
	and when to use a hook.

2005-07-30  Eli Zaretskii  <eliz@gnu.org>

	* makefile.w32-in (info): Don't run install-info.
	($(infodir)/dir): New target, produced by running install-info.

2005-07-27  Luc Teirlinck  <teirllm@auburn.edu>

	* modes.texi (Defining Minor Modes): The keyword for the initial
	value is :init-value, not :initial-value.

2005-07-23  Eli Zaretskii  <eliz@gnu.org>

	* loading.texi (Autoload): Make the `doctor' example be consistent
	with what's in current loaddefs.el.  Describe the "fn" magic in
	the usage portion of the doc string.

2005-07-22  Richard M. Stallman  <rms@gnu.org>

	* internals.texi (Garbage Collection): Clarify previous change.

2005-07-21  Stefan Monnier  <monnier@iro.umontreal.ca>

	* internals.texi (Garbage Collection): Add gc-cons-percentage.

2005-07-18  Juri Linkov  <juri@jurta.org>

	* commands.texi (Accessing Events):
	* frames.texi (Text Terminal Colors, Resources):
	* markers.texi (The Mark):
	* modes.texi (Defining Minor Modes):
	Delete duplicate duplicate words.

2005-07-16  Richard M. Stallman  <rms@gnu.org>

	* display.texi (Managing Overlays): Clarify make-overlay
	args for insertion types.

2005-07-13  Luc Teirlinck  <teirllm@auburn.edu>

	* customize.texi (Variable Definitions):
	Add `custom-initialize-safe-set' and `custom-initialize-safe-default'.
	`standard-value' is a list too.
	(Defining New Types): Use @key{RET} instead of @key{ret}.

2005-07-13  Francis Litterio  <franl@world.std.com>  (tiny change)

	* os.texi (Translating Input): Fix typo.

2005-07-08  Richard M. Stallman  <rms@gnu.org>

	* README: Update edition number and size estimate.

	* elisp.texi (VERSION): Set to 2.9.

2005-07-07  Richard M. Stallman  <rms@gnu.org>

	* book-spine.texinfo: Update Emacs version.

	* display.texi (Inverse Video): Delete mode-line-inverse-video.

2005-07-06  Richard M. Stallman  <rms@gnu.org>

	* searching.texi (Regexp Search): Clarify what re-search-forward
	does when the search fails.

2005-07-05  Lute Kamstra  <lute@gnu.org>

	* Update FSF's address in GPL notices.

	* doclicense.texi (GNU Free Documentation License):
	* gpl.texi (GPL):
	* tips.texi (Coding Conventions, Library Headers):
	* vol1.texi:
	* vol2.texi: Update FSF's address.

2005-07-04  Richard M. Stallman  <rms@gnu.org>

	* hooks.texi (Standard Hooks): Add occur-hook.

2005-07-03  Luc Teirlinck  <teirllm@auburn.edu>

	* display.texi (The Echo Area): Correct menu.

2005-07-03  Richard M. Stallman  <rms@gnu.org>

	* elisp.texi (Top): Update subnode menu for Display.

	* display.texi (Displaying Messages): New node, with most
	of what was in The Echo Area.
	(Progress): Move under The Echo Area.
	(Logging Messages): New node with new text.
	(Echo Area Customization): New node, the rest of what was
	in The Echo Area.  Document message-truncate-lines with @defvar.
	(Display): Update menu.

	* windows.texi (Textual Scrolling): Doc 3 values for
	scroll-preserve-screen-position.

	* text.texi (Special Properties): Change hook functions
	should bind inhibit-modification-hooks around altering buffer text.

	* keymaps.texi (Key Binding Commands): Call binding BINDING
	rather than DEFINITION.

2005-06-29  Juanma Barranquero  <lekktu@gmail.com>

	* variables.texi (Defining Variables): `user-variable-p' returns t
	for aliases of user options, nil for alias loops.

2005-06-28  Richard M. Stallman  <rms@gnu.org>

	* keymaps.texi (Creating Keymaps): Put make-sparse-keymap before
	make-keymap.

2005-06-27  Luc Teirlinck  <teirllm@auburn.edu>

	* variables.texi (Setting Variables): Correct and clarify
	description of `add-to-ordered-list'.

2005-06-26  Richard M. Stallman  <rms@gnu.org>

	* display.texi (Faces): Minor cleanup.

2005-06-25  Luc Teirlinck  <teirllm@auburn.edu>

	* display.texi (Faces): `facep' returns t for strings that are
	face names.

2005-06-25  Richard M. Stallman  <rms@gnu.org>

	* objects.texi (Equality Predicates): Clarify meaning of equal.

	* windows.texi (Selecting Windows): save-selected-window
	and with-selected-window save and restore the current buffer.

2005-06-24  Richard M. Stallman  <rms@gnu.org>

	* numbers.texi (Float Basics): Explain how to test for NaN,
	and printing the sign of NaNs.

2005-06-24  Eli Zaretskii  <eliz@gnu.org>

	* makefile.w32-in (MAKEINFO): Use --force.

2005-06-23  Richard M. Stallman  <rms@gnu.org>

	* display.texi (Face Functions): Correct Texinfo usage.

2005-06-23  Luc Teirlinck  <teirllm@auburn.edu>

	* lists.texi (Rings): `ring-elements' now returns the elements of
	RING in order.

2005-06-23  Juanma Barranquero  <lekktu@gmail.com>

	* markers.texi (The Mark): Texinfo usage fix.

2005-06-23  Kim F. Storm  <storm@cua.dk>

	* searching.texi (Entire Match Data): Remove evaporate option for
	match-data.  Do not mention evaporate option for set-match-data.

2005-06-22  Glenn Morris  <gmorris@ast.cam.ac.uk>

	* display.texi (Face Functions): Mention face aliases.

2005-06-21  Richard M. Stallman  <rms@gnu.org>

	* anti.texi (Antinews): Texinfo usage fix.

2005-06-21  Karl Berry  <karl@gnu.org>

	* elisp.texi: Use @copying.

	* elisp.texi: Put @summarycontents and @contents before the Top
	node, instead of the end of the file, so that the contents appear
	in the right place in the dvi/pdf output.

2005-06-21  Juri Linkov  <juri@jurta.org>

	* display.texi (Defining Faces): Add `customized-face'.

2005-06-20  Kim F. Storm  <storm@cua.dk>

	* variables.texi (Setting Variables): Any type of element can be
	given order in add-to-ordered-list.  Compare elements with eq.

	* lists.texi (Rearrangement): Sort predicate may just return non-nil.

2005-06-20  Karl Berry  <karl@gnu.org>

	* syntax.texi (Syntax Flags): Make last column very slightly wider
	to avoid "generic comment" breaking on two lines and causing an
	underfull box.

2005-06-19  Luc Teirlinck  <teirllm@auburn.edu>

	* lists.texi (Rings): Various minor clarifications and corrections.

2005-06-18  Richard M. Stallman  <rms@gnu.org>

	* functions.texi (Obsolete Functions): Simplify.

	* variables.texi (Variable Aliases): Simplify.

	* anti.texi, backups.texi, compile.texi, customization.texi:
	* debugging.texi, display.texi, edebug.texi, errors.texi, frames.texi:
	* functions.texi, help.texi, keymaps.texi, modes.texi, nonascii.texi:
	* os.texi, processes.texi, searching.texi, strings.texi, text.texi:
	* variables.texi: Fix formatting ugliness.

	* elisp.texi: Add links to Rings and Byte Packing.
	Update version and copyright years.

	* minibuf.texi: Fix formatting ugliness.
	(Completion Commands): Move keymap vars to the end
	and vars completing-read binds to the top.

2005-06-17  Luc Teirlinck  <teirllm@auburn.edu>

	* processes.texi: Fix typos.
	(Bindat Spec): Correct Texinfo error.
	(Byte Packing): Fix ungrammatical sentence.

2005-06-17  Thien-Thi Nguyen  <ttn@gnu.org>

	* lists.texi (Rings): New node.
	(Lists): Add it to menu.

	* processes.texi (Byte Packing): New node.
	(Processes): Add it to menu.

2005-06-17  Richard M. Stallman  <rms@gnu.org>

	* syntax.texi (Parsing Expressions): Fix texinfo usage.

	* help.texi (Documentation Basics): Explain the xref to
	Documentation Tips.

	* debugging.texi (Debugger Commands): Minor fix.

2005-06-16  Luc Teirlinck  <teirllm@auburn.edu>

	* edebug.texi (Instrumenting): Eliminate duplicate link.
	(Specification List): Replace references to "below", referring to
	a later node, with one @ref to that node.

	* os.texi (Timers): Timers should save and restore the match data
	if they change it.

	* debugging.texi (Debugger Commands): Mention that the Lisp
	debugger can not step through primitive functions.

2005-06-16  Juanma Barranquero  <lekktu@gmail.com>

	* functions.texi (Obsolete Functions): Update argument names of
	`make-obsolete' and `define-obsolete-function-alias'.

	* variables.texi (Variable Aliases): Update argument names of
	`defvaralias', `make-obsolete-variable' and
	`define-obsolete-variable-alias'.

2005-06-15  Kim F. Storm  <storm@cua.dk>

	* searching.texi (Entire Match Data): Rephrase warnings about
	evaporate arg to match-data and set-match-data.

2005-06-14  Luc Teirlinck  <teirllm@auburn.edu>

	* elisp.texi (Top): Update detailed menu.

	* edebug.texi (Edebug): Update menu.
	(Instrumenting): Update xrefs.
	(Edebug Execution Modes): Correct xref.
	(Jumping): Clarify description of `h' command.
	Eliminate redundant @ref.
	(Breaks): New node.
	(Breakpoints): Is now a subsubsection.
	(Global Break Condition): Mention `C-x X X'.
	(Edebug Views): Clarify `v' and `p'.  Mention `C-x X w'.
	(Trace Buffer): Clarify STRING arg of `edebug-tracing'.
	(Edebug Display Update): Correct pxref.
	(Edebug and Macros): New node.
	(Instrumenting Macro Calls): Is now a subsubsection.
	Neither arg of `def-edebug-spec' is evaluated.
	(Instrumenting Macro Calls): Mention `edebug-eval-macro-args'.
	(Specification Examples): Fix typo.

2005-06-14  Lute Kamstra  <lute@gnu.org>

	* debugging.texi (Function Debugging): Primitives can break on
	entry too.

2005-06-14  Kim F. Storm  <storm@cua.dk>

	* variables.texi (Setting Variables): Add add-to-ordered-list.

2005-06-13  Stefan Monnier  <monnier@iro.umontreal.ca>

	* syntax.texi (Parsing Expressions): Document aux functions and vars of
	syntax-ppss: syntax-ppss-flush-cache and syntax-begin-function.

2005-06-13  Lute Kamstra  <lute@gnu.org>

	* text.texi (Special Properties): Fix cross reference.

2005-06-11  Luc Teirlinck  <teirllm@auburn.edu>

	* debugging.texi (Function Debugging): Delete mention of empty
	string argument to `cancel-debug-on-entry'.  Delete inaccurate
	description of the return value of that command.

2005-06-11  Alan Mackenzie  <acm@muc.de>

	* text.texi (Adaptive Fill): Amplify the description of
	fill-context-prefix.

2005-06-10  Luc Teirlinck  <teirllm@auburn.edu>

	* syntax.texi (Parsing Expressions): Fix Texinfo error.

2005-06-10  Stefan Monnier  <monnier@iro.umontreal.ca>

	* syntax.texi (Parsing Expressions): Document syntax-ppss.

2005-06-10  Luc Teirlinck  <teirllm@auburn.edu>

	* debugging.texi (Error Debugging): Minor rewording.
	(Function Debugging): FUNCTION-NAME arg to `cancel-debug-on-entry'
	is optional.

2005-06-10  Lute Kamstra  <lute@gnu.org>

	* elisp.texi: Use EMACSVER to refer to the current version of Emacs.
	(Top): Give it a title.  Correct version number.  Give the
	detailed node listing a more prominent header.
	* intro.texi: Don't set VERSION here a second time.
	Mention Emacs's version too.
	* anti.texi (Antinews): Use EMACSVER to refer to the current
	version of Emacs.

2005-06-09  Kim F. Storm  <storm@cua.dk>

	* searching.texi (Entire Match Data): Explain new `reseat' argument to
	match-data and set-match-data.

2005-06-08  Richard M. Stallman  <rms@gnu.org>

	* searching.texi (Entire Match Data): Clarify when match-data
	returns markers and when integers.

	* display.texi (Defining Faces): Explain that face name should not
	end in `-face'.

	* modes.texi (Mode Line Data): Minor cleanup.
	(Customizing Keywords): Node split out of Search-based Fontification.
	Add example of using font-lock-add-keywords from a hook.
	Clarify when MODE should be non-nil, and when nil.

2005-06-06  Richard M. Stallman  <rms@gnu.org>

	* modes.texi (Mode Line Data): Explain what happens when the car
	of a list is a void symbol.
	(Search-based Fontification): Explain MODE arg to
	font-lock-add-keywords and warn about calls from major modes.

2005-06-08  Juri Linkov  <juri@jurta.org>

	* display.texi (Standard Faces): Add `shadow' face.

2005-05-29  Luc Teirlinck  <teirllm@auburn.edu>

	* modes.texi (Major Mode Conventions): A derived mode only needs
	to put the call to the parent mode inside `delay-mode-hooks'.

2005-05-29  Richard M. Stallman  <rms@gnu.org>

	* modes.texi (Mode Hooks): Explain that after-change-major-mode-hook is
	new, and what that implies.  Clarify.

	* files.texi (Locating Files): Clean up the text.

	* frames.texi (Window Frame Parameters): Document user-size.
	Shorten entry for top by referring to left.

2005-05-26  Richard M. Stallman  <rms@gnu.org>

	* modes.texi (Mode Hooks): Explain that after-change-major-mode-hook
	is new, and what the implications are.  Other clarifications.

2005-05-24  Richard M. Stallman  <rms@gnu.org>

	* frames.texi (Dialog Boxes): Minor fixes.

2005-05-25  Masatake YAMATO  <jet@gyve.org>

	* display.texi (Standard Faces): Write about `mode-line-highlight'.

2005-05-24  Luc Teirlinck  <teirllm@auburn.edu>

	* frames.texi (Dialog Boxes): HEADER argument to `x-popup-dialog'
	is optional.

2005-05-24  Nick Roberts  <nickrob@snap.net.nz>

	* frames.texi (Dialog Boxes): Describe new optional argument.

2005-05-23  Lute Kamstra  <lute@gnu.org>

	* modes.texi (Font Lock Basics, Syntactic Font Lock): Recommend
	syntax-begin-function over font-lock-beginning-of-syntax-function.

2005-05-21  Luc Teirlinck  <teirllm@auburn.edu>

	* minibuf.texi (Reading File Names): Update description of
	`read-directory-name'.

	* modes.texi (Derived Modes): Clarify :group keyword.

2005-05-21  Eli Zaretskii  <eliz@gnu.org>

	* files.texi (Locating Files): New subsection.
	Describe locate-file and executable-find.

2005-05-21  Kevin Ryde  <user42@zip.com.au>

	* frames.texi (Initial Parameters): Update cross reference to
	"Emacs Invocation".

2005-05-19  Luc Teirlinck  <teirllm@auburn.edu>

	* keymaps.texi (Active Keymaps): Add anchor.

	* modes.texi (Hooks): Delete confusing and unnecessary sentence.
	(Major Mode Conventions): Refer to `Auto Major Mode' in more
	appropriate place.
	(Derived Modes): Small clarifications.
	(Minor Mode Conventions, Keymaps and Minor Modes):
	Replace references to nodes with references to anchors.
	(Mode Line Data): Warn that `(:eval FORM)' should not load any files.
	Clarify description of lists whose first element is an integer.
	(Mode Line Variables): Add anchor.
	(%-Constructs): Clarify description of integer after %.
	(Emulating Mode Line): Describe nil value for FACE.

2005-05-18  Luc Teirlinck  <teirllm@auburn.edu>

	* modes.texi (Derived Modes): Correct references to non-existing
	variable standard-syntax-table.

2005-05-17  Lute Kamstra  <lute@gnu.org>

	* modes.texi (Defining Minor Modes): Mention the mode hook.

2005-05-15  Kim F. Storm  <storm@cua.dk>

	* processes.texi (Network): Remove open-network-stream-nowait.
	(Network Servers): Remove open-network-stream-server.

2005-05-15  Luc Teirlinck  <teirllm@auburn.edu>

	* elisp.texi (Top): Update detailed menu.

	* variables.texi: Reorder nodes.
	(Variables): Update menu.
	(File Local Variables): Do not refer to the `-*-' line as
	a "local variables list".  Add pxref.

2005-05-14  Luc Teirlinck  <teirllm@auburn.edu>

	* elisp.texi (Top): Update detailed menu for node changes.

	* modes.texi (Modes): Update Menu.
	(Hooks): Move to beginning of chapter.
	Most minor modes run mode hooks too.
	`add-hook' can handle void hooks or hooks whose value is a single
	function.
	(Major Modes): Update Menu.
	(Major Mode Basics): New node, split off from `Major Modes'.
	(Major Mode Conventions): Correct xref.  Explain how to handle
	auto-mode-alist if the major mode command has an autoload cookie.
	(Auto Major Mode): Major update.  Add magic-mode-alist.
	(Derived Modes): Major update.
	(Mode Line Format): Update Menu.
	(Mode Line Basics): New node, split off from `Mode Line Format'.

	* loading.texi (Autoload): Mention `autoload cookie' as synonym
	for `magic autoload comment'.  Add index entries and anchor.

2005-05-14  Richard M. Stallman  <rms@gnu.org>

	* tips.texi (Coding Conventions): Explain how important it is
	that just loading certain files not change Emacs behavior.

	* modes.texi (Defining Minor Modes): Define define-global-minor-mode.

2005-05-12  Lute Kamstra  <lute@gnu.org>

	* modes.texi (Generic Modes): Update.
	(Major Modes): Refer to node "Generic Modes".

	* elisp.texi (Top): Update to the current structure of the manual.
	* processes.texi (Processes): Add menu description.
	* customize.texi (Customization): Add menu descriptions.

2005-05-11  Thien-Thi Nguyen  <ttn@gnu.org>

	* processes.texi (Signals to Processes)
	(Low-Level Network): Fix typos.

2005-05-11  Lute Kamstra  <lute@gnu.org>

	* elisp.texi (Top): Add some nodes from the chapter "Major and
	Minor Modes" to the detailed node listing.

2005-05-10  Richard M. Stallman  <rms@gnu.org>

	* keymaps.texi (Extended Menu Items): Menu item filter functions
	can be called at any time.

2005-05-08  Luc Teirlinck  <teirllm@auburn.edu>

	* variables.texi (File Local Variables): `(hack-local-variables t)'
	now also checks whether a mode is specified in the local variables
	list.

2005-05-05  Kevin Ryde  <user42@zip.com.au>

	* display.texi (The Echo Area): Correct format function cross
	reference.

2005-05-05  Luc Teirlinck  <teirllm@auburn.edu>

	* variables.texi (Variable Aliases): Change description of
	`define-obsolete-variable-alias'.

	* functions.texi (Functions): Add "Obsolete Functions" to menu.
	(Defining Functions): Add xref.
	(Obsolete Functions): New node.
	(Function Safety): Standardize capitalization of section title.

	* frames.texi (Pop-Up Menus): Complete description of `x-popup-menu'.
	(Dialog Boxes): Complete description of `x-popup-dialog'.

2005-05-04  Richard M. Stallman  <rms@gnu.org>

	* commands.texi (Interactive Codes): Fix Texinfo usage.
	Document U more clearly.

2005-05-01  Luc Teirlinck  <teirllm@auburn.edu>

	* variables.texi (Variable Aliases): `make-obsolete-variable' is a
	function and not a macro.

	* frames.texi (Pop-Up Menus): Correct and clarify description of
	`x-popup-menu'.
	(Dialog Boxes): Clarify description of `x-popup-dialog'.

2005-05-01  Richard M. Stallman  <rms@gnu.org>

	* edebug.texi (Checking Whether to Stop): Fix previous change.

2005-05-01  Luc Teirlinck  <teirllm@auburn.edu>

	* display.texi: Fix typos and Texinfo usage.

	* edebug.texi (Checking Whether to Stop): executing-macro ->
	executing-kbd-macro.

2005-05-01  Richard M. Stallman  <rms@gnu.org>

	* display.texi (Invisible Text): Correct add-to-invisibility-spec.

2005-04-30  Richard M. Stallman  <rms@gnu.org>

	* files.texi (Magic File Names): Document `operations' property.

2005-04-29  Lute Kamstra  <lute@gnu.org>

	* modes.texi (Generic Modes): New node.
	(Major Modes): Add it to the menu.
	(Derived Modes): Add "derived mode" to concept index.

2005-04-28  Lute Kamstra  <lute@gnu.org>

	* modes.texi (Defining Minor Modes): Fix previous change.
	(Font Lock Mode): Simplify.
	(Font Lock Basics): Say that font-lock-defaults is buffer-local
	when set and that some parts are optional.  Add cross references.
	(Search-based Fontification): Say how to specify font-lock-keywords.
	Add cross references.  Add font-lock-multiline to index.
	Move font-lock-keywords-case-fold-search here from node "Other Font
	Lock Variables".  Document font-lock-add-keywords and
	font-lock-remove-keywords.
	(Other Font Lock Variables): Move font-lock-keywords-only,
	font-lock-syntax-table, font-lock-beginning-of-syntax-function,
	and font-lock-syntactic-face-function to node "Syntactic Font
	Lock".  Move font-lock-keywords-case-fold-search to node
	"Search-based Fontification".  Document font-lock-inhibit-thing-lock
	and font-lock-{,un}fontify-{buffer,region}-function.
	(Precalculated Fontification): Remove reference to deleted variable
	font-lock-core-only.
	(Faces for Font Lock): Add font-lock-comment-delimiter-face.
	(Syntactic Font Lock): Add intro.  Move font-lock-keywords-only,
	font-lock-syntax-table, font-lock-beginning-of-syntax-function,
	and font-lock-syntactic-face-function here from node "Other Font
	Lock Variables".  Move font-lock-syntactic-keywords to "Setting
	Syntax Properties".  Add cross references.
	(Setting Syntax Properties): New node.
	Move font-lock-syntactic-keywords here from "Syntactic Font Lock".
	* syntax.texi (Syntax Properties): Add cross reference.
	* hooks.texi (Standard Hooks): Add Font-Lock hooks.

2005-04-26  Richard M. Stallman  <rms@gnu.org>

	* display.texi (Defining Faces):
	Document `default' elements of defface spec.

	* modes.texi (Major Mode Conventions): Explain customizing ElDoc mode.

	* variables.texi (Variable Aliases): Clarify text.

2005-04-25  Chong Yidong  <cyd@stupidchicken.com>

	* windows.texi (Window Hooks): Remove reference to obsolete Lazy Lock.

2005-04-25  Luc Teirlinck  <teirllm@auburn.edu>

	* hooks.texi (Standard Hooks): Most minor modes have mode hooks too.

2005-04-24  Eli Zaretskii  <eliz@gnu.org>

	* syntax.texi (Syntax Table Internals): Elaborate documentation of
	syntax-after and syntax-class.

	* files.texi (Changing Files): Fix last change's cross-reference.
	(Unique File Names): Don't mention "numbers" in the documentation
	of make-temp-file and make-temp-name.

2005-04-23  Richard M. Stallman  <rms@gnu.org>

	* files.texi (Changing Files): Document MUSTBENEW arg in copy-file.

2005-04-22  Nick Roberts  <nickrob@snap.net.nz>

	* windows.texi (Cyclic Window Ordering): Clarify window-list.

2005-04-22  Nick Roberts  <nickrob@snap.net.nz>

	* variables.texi (Variable Aliases): Describe make-obsolete-variable
	and define-obsolete-variable-alias.

2005-04-22  Kim F. Storm  <storm@cua.dk>

	* symbols.texi (Symbol Plists): Remove safe-get, as get is now safe.
	(Other Plists): Remove safe-plist-get, as plist-get is now safe.

2005-04-21  Lute Kamstra  <lute@gnu.org>

	* lists.texi (Association Lists): Document rassq-delete-all.

2005-04-19  Richard M. Stallman  <rms@gnu.org>

	* modes.texi (Search-based Fontification): Explain that
	facespec is an expression to be evaluated.

2005-04-19  Kevin Ryde  <user42@zip.com.au>

	* streams.texi (Output Functions): Fix xref.
	* strings.texi (String Conversion): Fix xref.

2005-04-19  Kim F. Storm  <storm@cua.dk>

	* symbols.texi (Symbol Plists): Add safe-get.
	Mention that `get' may signal an error.

2005-04-18  Nick Roberts  <nickrob@snap.net.nz>

	* customize.texi (Variable Definitions): Replace tooltip-mode
	example with save-place.

2005-04-17  Richard M. Stallman  <rms@gnu.org>

	* buffers.texi (Indirect Buffers): Clarify.

	* positions.texi (Positions): Clarify converting marker to integer.

	* strings.texi (String Basics): Mention string-match; clarify.

2005-04-08  Lute Kamstra  <lute@gnu.org>

	* modes.texi (Search-based Fontification): Fix cross references.
	Use consistent terminology.  Document anchored highlighting.

2005-04-05  Lute Kamstra  <lute@gnu.org>

	* modes.texi (Defining Minor Modes): Document :group keyword
	argument and its default value.

2005-04-03  Lute Kamstra  <lute@gnu.org>

	* hooks.texi (Standard Hooks): Add some hooks.  Add cross
	references and/or descriptions.  Delete major mode hooks; mention
	them as a category instead.  Rename or delete obsolete hooks.

2005-04-02  Richard M. Stallman  <rms@gnu.org>

	* nonascii.texi (Coding System Basics): Another wording cleanup.

2005-04-01  Richard M. Stallman  <rms@gnu.org>

	* nonascii.texi (Coding System Basics): Clarify previous change.

2005-04-01  Kenichi Handa  <handa@m17n.org>

	* nonascii.texi (Coding System Basics): Describe about roundtrip
	identity of coding systems.

2005-03-29  Chong Yidong  <cyd@stupidchicken.com>

	* text.texi (Buffer Contents): Add filter-buffer-substring and
	buffer-substring-filters.

2005-03-26  Chong Yidong  <cyd@stupidchicken.com>

	* anti.texi (Antinews): Mention `G' interactive code.

	* tips.texi (Compilation Tips): Mention benchmark.el.

2005-03-27  Luc Teirlinck  <teirllm@auburn.edu>

	* modes.texi (Other Font Lock Variables): `font-lock-fontify-block'
	is now bound to M-o M-o.

	* keymaps.texi (Prefix Keys): `facemenu-keymap' is now on M-o.

2005-03-26  Glenn Morris  <gmorris@ast.cam.ac.uk>

	* calendar.texi: Delete file (and move contents to emacs-xtra.texi
	in the Emacs Manual).
	* Makefile.in (srcs): Remove calendar.texi.
	* makefile.w32-in (srcs): Remove calendar.texi.
	* display.texi (Display): Change name of next node.
	* os.texi (System In): Change name of previous node.
	* elisp.texi (Top): Remove Calendar references.
	* vol1.texi (Top): Remove Calendar references.
	* vol2.texi (Top): Remove Calendar references.

2005-03-25  Richard M. Stallman  <rms@gnu.org>

	* display.texi (Standard Faces, Fringe Bitmaps, Customizing Bitmaps):
	Cleanup previous change.

2005-03-25  Chong Yidong  <cyd@stupidchicken.com>

	* display.texi (Face Attributes): Faces earlier in an :inherit
	list take precedence.
	(Scroll Bars): Fix description of vertical-scroll-bars.
	Document frame-current-scroll-bars and window-current-scroll-bars.

	* markers.texi (The Mark): Document temporary Transient Mark mode.

	* minibuf.texi (Reading File Names):
	Document read-file-name-completion-ignore-case.

	* positions.texi (Screen Lines): Document nil for width argument
	to compute-motion.

2005-03-23  Kim F. Storm  <storm@cua.dk>

	* display.texi (Standard Faces): Other faces used in the fringe
	implicitly inherits from the fringe face.
	(Fringe Bitmaps): FACE in right-fringe and left-fringe display
	properties implicitly inherits from fringe face.
	(Customizing Bitmaps): Likewise for set-fringe-bitmap-face.

2005-03-20  Chong Yidong  <cyd@stupidchicken.com>

	* display.texi (Invisible Text): State default value of
	line-move-ignore-invisible.
	(Managing Overlays): Document remove-overlays.
	(Standard Faces): Document escape-glyph face.

	* minibuf.texi (Reading File Names): Document read-file-name-function.

	* modes.texi (Other Font Lock Variables):
	Document font-lock-lines-before.

	* positions.texi (Skipping Characters): skip-chars-forward allows
	character classes.

2005-03-18  Lute Kamstra  <lute@gnu.org>

	* edebug.texi (Instrumenting Macro Calls): Fix another typo.

2005-03-17  Richard M. Stallman  <rms@gnu.org>

	* text.texi (Undo): Document extensible undo entries.

	* searching.texi (String Search, Regexp Search): Cleanups.

	* nonascii.texi (Character Codes): Minor fix.

	* display.texi (Display Property): Explain the significance
	of having text properties that are eq.
	(Other Display Specs): Explain string as display spec.

	* commands.texi (Interactive Codes): Document G option.

2005-03-17  Chong Yidong  <cyd@stupidchicken.com>

	* text.texi (Filling): Add sentence-end-without-period and
	sentence-end-without-space.
	(Changing Properties): Minor fix.

	* anti.texi: Total rewrite.

2005-03-15  Lute Kamstra  <lute@gnu.org>

	* edebug.texi (Instrumenting Macro Calls): Fix typos.

2005-03-08  Kim F. Storm  <storm@cua.dk>

	* display.texi (Specified Space): Property :width is support on
	non-graphic terminals, :height is not.

2005-03-07  Richard M. Stallman  <rms@gnu.org>

	* display.texi (Overlay Arrow, Fringe Bitmaps, Customizing Bitmaps):
	Now subnodes of Fringes.
	(Overlay Arrow): Document overlay-arrow-variable-list.
	(Fringe Size/Pos): New node, broken out of Fringes.
	(Display): Explain clearing vs redisplay better.
	(Truncation): Clarify use of bitmaps.
	(The Echo Area): Clarify the uses of the echo area.
	Add max-mini-window-height.
	(Progress): Clarify.
	(Invisible Text): Explain that main loop moves point out.
	(Selective Display): Say "hidden", not "invisible".
	(Managing Overlays): Move up.  Describe relation to Undo here.
	(Overlay Properties): Clarify intro.
	(Finding Overlays): Explain return values when nothing found.
	(Width): truncate-string-to-width has added arg.
	(Displaying Faces): Clarify and update mode line face handling.
	(Face Functions): Minor cleanup.
	(Conditional Display): Merge into Other Display Specs.
	(Pixel Specification, Other Display Specs): Minor cleanups.
	(Images, Image Descriptors): Minor cleanups.
	(GIF Images): Patents have expired.
	(Showing Images): Explain default text for insert-image.
	(Manipulating Button Types): Merge into Manipulating Buttons.
	(Making Buttons): Explain return values.
	(Button Buffer Commands): Add xref.
	(Inverse Video): Update mode-line-inverse-video.
	(Display Table Format): Clarify.
	(Active Display Table): Give defaults for window-display-table.

	* calendar.texi (Calendar Customizing): calendar-holiday-marker
	and calendar-today-marker are strings, not chars.
	(Holiday Customizing): Minor fix.

	* internals.texi (Writing Emacs Primitives): Update `or' example.
	Update limit on # args of subr.

	* edebug.texi (Using Edebug): Arrow is in fringe.
	(Instrumenting): Arg to eval-defun works without loading edebug.
	(Edebug Execution Modes): Add xref.

	* customize.texi (Common Keywords): Clarify :require.
	Mention :version here.
	(Variable Definitions, Group Definitions): Not here.
	(Variable Definitions): Clarify symbol arg to :initialize and :set fns.

2005-03-07  Chong Yidong  <cyd@stupidchicken.com>
	* nonascii.texi (Text Representations): Clarify position-bytes.
	(Character Sets): Add list-charset-chars.
	(Scanning Charsets): Add charset-after.
	(Encoding and I/O): Minor fix.

2005-03-06  Richard M. Stallman  <rms@gnu.org>

	* windows.texi (Vertical Scrolling): Get rid of "Emacs 21".
	(Resizing Windows): Likewise.

	* text.texi (Change Hooks): Get rid of "Emacs 21".

	* strings.texi (Formatting Strings): Get rid of "Emacs 21".

	* streams.texi (Output Variables): Get rid of "Emacs 21".

	* searching.texi (Regexp Special, Char Classes): Get rid of "Emacs 21".

	* os.texi (Translating Input): Replace flow-control example
	with a less obsolete example that uses `keyboard-translate'.

	* objects.texi (Hash Table Type, Circular Objects):
	Get rid of "Emacs 21".

	* modes.texi (Mode Line Format): Get rid of "Emacs 21".
	(Mode Line Data, Properties in Mode, Header Lines): Likewise.

	* minibuf.texi (Minibuffer Misc): Get rid of "Emacs 21".

	* lists.texi (List Elements, Building Lists): Get rid of "Emacs 21".

	* keymaps.texi (Menu Separators, Tool Bar): Get rid of "Emacs 21".
	(Menu Bar): Fix when menu-bar-update-hook is called.

	* hash.texi (Hash Tables): Get rid of "Emacs 21".

	* frames.texi (Text Terminal Colors): Get rid of "Emacs 21",
	and make it read better.

	* files.texi (Writing to Files): Get rid of "Emacs 21".
	(Unique File Names): Likewise.

	* elisp.texi: Update Emacs version to 22.

	* display.texi (Forcing Redisplay): Get rid of "Emacs 21".
	(Overlay Properties, Face Attributes): Likewise.
	(Managing Overlays): Fix punctuation.
	(Attribute Functions): Clarify set-face-font; get rid of
	info about old Emacs versions.
	(Auto Faces, Font Lookup, Display Property, Images):
	Get rid of "Emacs 21".

	* calendar.texi (Calendar Customizing): Get rid of "Emacs 21".

2005-03-05  Richard M. Stallman  <rms@gnu.org>

	* debugging.texi (Error Debugging): Remove stack-trace-on-error.

2005-03-04  Lute Kamstra  <lute@gnu.org>

	* debugging.texi (Error Debugging): Document stack-trace-on-error.

2005-03-03  Lute Kamstra  <lute@gnu.org>

	* edebug.texi (Instrumenting Macro Calls): Fix typo.

2005-03-01  Lute Kamstra  <lute@gnu.org>

	* debugging.texi (Debugger Commands): Update `j'.

2005-02-28  Lute Kamstra  <lute@gnu.org>

	* debugging.texi (Debugging): Fix typo.
	(Error Debugging): Document eval-expression-debug-on-error.
	(Function Debugging): Update example.
	(Using Debugger): Mention starred stack frames.
	(Debugger Commands): Document `j' and `l'.
	(Invoking the Debugger): `d' and `j' exit recursive edit too.
	Update the messages that the debugger displays.
	(Internals of Debugger): Add cross reference.  Update example.
	(Excess Open): Minor improvement.
	(Excess Close): Minor improvement.

2005-02-26  Richard M. Stallman  <rms@gnu.org>

	* tips.texi (Coding Conventions): Clarify.
	Put all the major mode key reservations together.
	Mention the Mouse-1 => Mouse-2 conventions.

	* syntax.texi (Syntax Class Table): Clarify.
	(Syntax Table Functions): syntax-after moved from here.
	(Syntax Table Internals): syntax-after moved to here.
	(Parsing Expressions): Update info on number of values
	and what's meaningful in the STATE argument.
	(Categories): Fix typo.

	* sequences.texi (Arrays): Cleanup.
	(Char-Tables): Clarify.

	* processes.texi (Deleting Processes): Cleanups, add xref.
	(Subprocess Creation): Explain nil in exec-path.  Cleanup.
	(Process Information): set-process-coding-system, some args optional.
	(Input to Processes): Explain various types for PROCESS args.
	Rename them from PROCESS-NAME to PROCESS.
	(Signals to Processes): Likewise.
	(Decoding Output): Cleanup.
	(Query Before Exit): Clarify.

	* os.texi (Startup Summary): Correct the options; add missing ones.
	(Terminal Output, Batch Mode): Clarify.
	(Flow Control): Node deleted.

	* markers.texi (The Mark): Clarify.

	* macros.texi (Expansion): Cleanup.
	(Indenting Macros): indent-spec allows ints, not floats.

	* keymaps.texi (Keymaps): Clarify.
	(Format of Keymaps): Update lisp-mode-map example.
	(Active Keymaps, Key Lookup): Clarify.
	(Changing Key Bindings): Add xref to `kbd'.
	(Key Binding Commands, Simple Menu Items): Clarify.
	(Mouse Menus, Menu Bar): Clarify.
	(Menu Example): Replace print example with menu-bar-replace-menu.

	* help.texi (Documentation Basics): Add function-documentation prop.

	* elisp.texi (Top): Don't refer to Flow Control node.

	* commands.texi (Command Overview): Improve xrefs.
	(Adjusting Point): Adjusting point applies to intangible and invis.
	(Key Sequence Input): Doc extra read-key-sequence args.
	Likewise for read-key-sequence-vector.

	* backups.texi (Rename or Copy): Minor fix.
	(Numbered Backups): For version-control, say the default.
	(Auto-Saving): make-auto-save-file-name example is simplified.

	* advice.texi (Advising Functions): Don't imply one part of Emacs
	should advise another part.  Markup changes.
	(Defining Advice): Move transitional para.
	(Activation of Advice): Cleanup.
	Explain if COMPILE is nil or negative.

	* abbrevs.texi (Abbrev Expansion): Clarify, fix typo.

2005-02-24  Lute Kamstra  <lute@gnu.org>

	* modes.texi (Defining Minor Modes): Explain that INIT-VALUE,
	LIGHTER, and KEYMAP can be omitted when KEYWORD-ARGS are used.

2005-02-23  Lute Kamstra  <lute@gnu.org>

	* modes.texi (Defining Minor Modes): define-minor-mode can be used
	to define global minor modes as well.

	* display.texi (Managing Overlays): overlay-buffer returns nil for
	deleted overlays.

2005-02-22  Kim F. Storm  <storm@cua.dk>

	* minibuf.texi (Basic Completion): Allow symbols in addition to
	strings in try-completion and all-completions.

2005-02-14  Lute Kamstra  <lute@gnu.org>

	* elisp.texi (Top): Remove reference to deleted node.

	* lists.texi (Lists): Remove reference to deleted node.
	(Cons Cells): Fix typo.

	* loading.texi (Where Defined): Fix typo.

2005-02-14  Richard M. Stallman  <rms@gnu.org>

	* variables.texi (Creating Buffer-Local): change-major-mode-hook
	is useful for discarding some minor modes.

	* symbols.texi (Symbol Components): Reorder examples.

	* streams.texi (Input Functions): State standard-input default.
	(Output Variables): State standard-output default.

	* objects.texi (Printed Representation): Clarify read syntax vs print.
	(Floating Point Type): Explain meaning better.
	(Symbol Type): Explain uniqueness better.
	(Cons Cell Type): Explain empty list sooner.  CAR and CDR later.
	List examples sooner.
	(Box Diagrams): New subnode broken out.
	Some examples moved from old Lists as Boxes node.
	(Dotted Pair Notation): Clarify intro.
	(Array Type): Clarify.
	(Type Predicates): Add hash-table-p.

	* numbers.texi (Integer Basics): Clarify radix explanation.
	(Predicates on Numbers): Minor clarification.
	(Comparison of Numbers): Minor clarification.  Clarify eql.
	Typos in min, max.
	(Math Functions): Clarify overflow in expt.

	* minibuf.texi (Text from Minibuffer): Minor clarification.
	Mention arrow keys.

	* loading.texi (Autoload): defun's doc string overrides autoload's
	doc string.
	(Repeated Loading): Modernize "add to list" examples.
	(Where Defined): Finish updating table of load-history elts.

	* lists.texi (List-related Predicates): Minor wording improvement.
	(Lists as Boxes): Node deleted.
	(Building Lists): Explain trivial cases of number-sequence.

	* hash.texi (Hash Tables): Add desc to menu items.
	(Creating Hash): Explain "full" means "make larger".
	(Hash Access): Any object can be a key.
	State value of maphash.

	* functions.texi (What Is a Function): Wording cleanup.
	(Function Documentation): Minor cleanup.
	Explain purpose of calling convention at end of doc string.
	(Function Names): Wording cleanup.
	(Calling Functions): Wording cleanup.
	Explain better how funcall calls the function.
	(Function Cells): Delete example of saving and redefining function.

	* control.texi (Combining Conditions): Wording cleanup.
	(Iteration): dolist and dotimes bind VAR locally.
	(Cleanups): Xref to Atomic Changes.

	* compile.texi (Byte Compilation): Delete 19.29 info.
	(Compilation Functions): Macros' difficulties don't affect defsubst.
	(Docs and Compilation): Delete 19.29 info.

2005-02-10  Richard M. Stallman  <rms@gnu.org>

	* objects.texi (Symbol Type): Minor correction.

2005-02-06  Lute Kamstra  <lute@gnu.org>

	* modes.texi (Example Major Modes): Fix typos.

2005-02-06  Richard M. Stallman  <rms@gnu.org>

	* text.texi (Margins): fill-nobreak-predicate can be one function.

	* strings.texi (Modifying Strings): clear-string can make unibyte.
	(Formatting Strings): format gives error if values missing.

	* positions.texi (Character Motion): Mention default arg
	for forward-char.  backward-char refers to forward-char.
	(Word Motion): Mention default arg for forward-word.
	(Buffer End Motion): Mention default arg for beginning-of-buffer.
	Simplify end-of-buffer.
	(Text Lines): Mention default arg for forward-line.
	(List Motion): Mention default arg for beginning/end-of-defun.
	(Skipping Characters): Minor fixes in explaining character-set.

	* modes.texi (Major Mode Conventions): Mention "system abbrevs".
	Mode inheritance applies only when default-major-mode is nil.
	Clarifications.
	(Example Major Modes): Update Text mode and Lisp mode examples.
	(Minor Mode Conventions): Mention define-minor-mode at top.
	(Defining Minor Modes): In Hungry example, don't define C-M-DEL.
	(Mode Line Format): Update mode line face display info.
	(Properties in Mode): Mention effect of risky vars.
	(Imenu): Define imenu-add-to-menubar.
	(Font Lock Mode): Add descriptions to menu lines.
	(Faces for Font Lock): Add font-lock-doc-face.

2005-02-05  Lute Kamstra  <lute@gnu.org>

	* text.texi (Maintaining Undo): Remove obsolete function.

2005-02-05  Eli Zaretskii  <eliz@gnu.org>

	* frames.texi (Color Names): Add pointer to the X docs about RGB
	color specifications.  Improve indexing.
	(Text Terminal Colors): Replace the description of RGB values by
	an xref to "Color Names".

2005-02-03  Richard M. Stallman  <rms@gnu.org>

	* windows.texi (Basic Windows): Add cursor-in-non-selected-windows.
	Clarify.
	(Selecting Windows): Clarify save-selected-window.
	(Cyclic Window Ordering): Clarify walk-windows.
	(Window Point): Clarify.
	(Window Start): Add comment to example.
	(Resizing Windows): Add `interactive' specs in examples.
	Document fit-window-to-buffer.

	* text.texi (User-Level Deletion): just-one-space takes numeric arg.
	(Undo, Maintaining Undo): Clarify last change.
	(Sorting): In sort-numeric-fields, explain about octal and hex.
	Mention sort-numeric-base.
	(Format Properties): Add xref for hard newlines.

	* frames.texi (Window Frame Parameters): Explain pixel=char on tty.
	(Pop-Up Menus): Fix typo.
	(Color Names): Explain all types of color names.
	Explain color-values on B&W terminal.
	(Text Terminal Colors): Explain "rgb values" are lists.  Fix arg names.

	* files.texi (File Locks): Not supported on MS systems.
	(Testing Accessibility): Clarify.

	* edebug.texi (Printing in Edebug): Fix edebug-print-circle.
	(Coverage Testing): Fix typo.

	* commands.texi (Misc Events): Remove stray space.

	* buffers.texi (Buffer Names): Clarify generate-new-buffer-name.
	(Modification Time): Clarify when visited-file-modtime returns 0.
	(The Buffer List): Clarify bury-buffer.
	(Killing Buffers): Clarify.
	(Indirect Buffers): Add clone-indirect-buffer.

2005-02-02  Matt Hodges  <MPHodges@member.fsf.org>

	* edebug.texi (Printing in Edebug): Fix default value of
	edebug-print-circle.
	(Coverage Testing): Fix displayed frequency count data.

2005-02-02  Luc Teirlinck  <teirllm@auburn.edu>

	* text.texi (Maintaining Undo): Add `undo-outer-limit'.

2005-02-02  Kim F. Storm  <storm@cua.dk>

	* text.texi (Undo) <buffer-undo-list>: Describe `apply' elements.

2005-01-29  Eli Zaretskii  <eliz@gnu.org>

	* commands.texi (Misc Events): Describe the help-echo event.

	* text.texi (Special Properties) <help-echo>: Use `pos'
	consistently in description of the help-echo property.
	Use @code{nil} instead of @var{nil}.

	* display.texi (Overlay Properties): Fix the index entry for
	help-echo overlay property.

	* customize.texi (Type Keywords): Uncomment the xref to the
	help-echo property documentation.

2005-01-23  Kim F. Storm  <storm@cua.dk>

	* windows.texi (Window Start): Fix `pos-visible-in-window-p'
	return value.  Third element FULLY replaced by PARTIAL which
	specifies number of invisible pixels if row is only partially visible.
	(Textual Scrolling): Mention auto-window-vscroll.
	(Vertical Scrolling): New defvar auto-window-vscroll.

2005-01-16  Luc Teirlinck  <teirllm@auburn.edu>

	* keymaps.texi (Changing Key Bindings): `suppress-keymap' now uses
	command remapping.

2005-01-15  Richard M. Stallman  <rms@gnu.org>

	* display.texi (Defining Images): Mention DATA-P arg of create-image.

2005-01-14  Kim F. Storm  <storm@cua.dk>

	* commands.texi (Accessing Events): Add WHOLE arg to posn-at-x-y.

	* text.texi (Links and Mouse-1): Fix string and vector item.

2005-01-13  Richard M. Stallman  <rms@gnu.org>

	* keymaps.texi (Active Keymaps): Rewrite the text, and update the
	descriptions of overriding-local-map and overriding-terminal-local-map.

	* text.texi (Links and Mouse-1): Clarify text.

2005-01-13  Kim F. Storm  <storm@cua.dk>

	* modes.texi (Emulating Mode Line): Update format-mode-line entry.

2005-01-13  Francis Litterio  <franl@world.std.com>  (tiny change)

	* keymaps.texi (Active Keymaps): Fix overriding-local-map description.

2005-01-12  Kim F. Storm  <storm@cua.dk>

	* text.texi (Links and Mouse-1): Rename section from Enabling
	Mouse-1 to Following Links.  Change xrefs.
	Add examples for define-button-type and define-widget.

	* display.texi (Button Properties, Button Buffer Commands):
	Clarify mouse-1 and follow-link functionality.

2005-01-12  Richard M. Stallman  <rms@gnu.org>

	* text.texi (Enabling Mouse-1 to Follow Links): Redo prev. change.

	* display.texi (Beeping): Fix Texinfo usage.

	* modes.texi (Emulating Mode Line): Doc FACE arg in format-header-line.

2005-01-11  Kim F. Storm  <storm@cua.dk>

	* display.texi (Button Properties, Button Buffer Commands):
	Mention mouse-1 binding.  Add follow-link keyword.

	* text.texi (Text Properties): Add "Enable Mouse-1" to submenu.
	(Enabling Mouse-1 to Follow Links): New subsection.

2005-01-06  Richard M. Stallman  <rms@gnu.org>

	* text.texi (Special Properties): Minor change.

	* os.texi (Timers): Clarify previous change.

	* modes.texi (Emulating Mode Line): format-mode-line requires 1 arg.

2005-01-01  Luc Teirlinck  <teirllm@auburn.edu>

	* display.texi (Face Attributes): Correct xref to renamed node.

2005-01-01  Richard M. Stallman  <rms@gnu.org>

	* display.texi (Face Attributes): Describe hex color specs.

2004-12-31  Richard M. Stallman  <rms@gnu.org>

	* os.texi (Timers): Update previous change.

2004-12-30  Kim F. Storm  <storm@cua.dk>

	* display.texi (Line Height): Total line-height is now specified
	in line-height property of form (HEIGHT TOTAL).  Swap (FACE . RATIO)
	in cons cells.  (nil . RATIO) is relative to actual line height.
	Use line-height `t' instead of `0' to get minimum height.

2004-12-29  Richard M. Stallman  <rms@gnu.org>

	* os.texi (Timers): Discuss timers vs editing the buffer and undo.

2004-12-28  Richard M. Stallman  <rms@gnu.org>

	* commands.texi (Quitting): Clarify value of with-local-quit.

	* elisp.texi (Top): Fix previous change.

	* loading.texi (Loading): Fix previous change.

2004-12-27  Richard M. Stallman  <rms@gnu.org>

	* Makefile.in (MAKEINFO): Specify --force.

	* buffers.texi (Killing Buffers): Add buffer-save-without-query.

	* modes.texi (Emulating Mode Line): Document format's BUFFER arg.

	* display.texi (Line Height): Further clarify.

	* elisp.texi (Top): Update Loading submenu.

	* loading.texi (Where Defined): New node.
	(Unloading): load-history moved to Where Defined.

2004-12-21  Richard M. Stallman  <rms@gnu.org>

	* commands.texi (Event Input Misc): Add while-no-input.

2004-12-11  Richard M. Stallman  <rms@gnu.org>

	* display.texi (Line Height): Rewrite text for clarity.

2004-12-11  Kim F. Storm  <storm@cua.dk>

	* display.texi (Display): Add node "Line Height" to menu.
	(Line Height): New node.  Move full description of line-spacing
	and line-height text properties here from text.texi.
	(Scroll Bars): Add vertical-scroll-bar variable.

	* frames.texi (Window Frame Parameters): Remove line-height defvar.

	* locals.texi (Standard Buffer-Local Variables): Fix xref for
	line-spacing and vertical-scroll-bar.

	* text.texi (Special Properties): Just mention line-spacing and
	line-height here, add xref to new "Line Height" node.

2004-12-09  Thien-Thi Nguyen  <ttn@gnu.org>

	* frames.texi (Window Frame Parameters): New @defvar for `line-spacing'.

	* locals.texi (Standard Buffer-Local Variables):
	Add @xref for `line-spacing'.

2004-12-05  Richard M. Stallman  <rms@gnu.org>

	* Makefile.in (maintainer-clean): Remove the info files
	in $(infodir) where they are created.

2004-12-03  Richard M. Stallman  <rms@gnu.org>

	* windows.texi (Selecting Windows): get-lru-window and
	get-largest-window don't consider dedicated windows.

	* text.texi (Undo): Document undo-in-progress.

2004-11-26  Richard M. Stallman  <rms@gnu.org>

	* locals.texi (Standard Buffer-Local Variables): Undo prev change.
	Remove a few vars that are not always buffer-local.

2004-11-24  Luc Teirlinck  <teirllm@auburn.edu>

	* locals.texi (Standard Buffer-Local Variables): Comment out
	xref's to non-existent node `Yet to be written'.

2004-11-24  Richard M. Stallman  <rms@gnu.org>

	* processes.texi (Synchronous Processes): Grammar fix.

	* numbers.texi (Comparison of Numbers): Add eql.

	* locals.texi (Standard Buffer-Local Variables): Add many vars.

	* intro.texi (Printing Notation): Fix previous change.

	* display.texi (Customizing Bitmaps): Move indicate-buffer-boundaries
	and default-indicate-buffer-boundaries from here.
	(Usual Display): To here.
	(Scroll Bars): Add scroll-bar-mode and scroll-bar-width.
	(Usual Display): Move tab-width up.

	* customize.texi (Variable Definitions):
	Replace show-paren-mode example with tooltip-mode.
	(Simple Types, Composite Types, Defining New Types):
	Minor cleanups.

2004-11-21  Jesper Harder  <harder@ifa.au.dk>

	* processes.texi (Synchronous Processes, Output from Processes):
	Markup fix.

2004-11-20  Richard M. Stallman  <rms@gnu.org>

	* positions.texi (Skipping Characters): skip-chars-forward
	now handles char classes.

	* intro.texi (Printing Notation): Avoid confusion of `print'
	when explaining @print.

	* macros.texi (Argument Evaluation): Fix 1st `for' expansion example.

	* display.texi (Display Table Format): Minor fix.

	* streams.texi (Output Functions): Fix print example.

	* Makefile.in (elisp): New target.
	(dist): Depend on $(infodir)/elisp, not elisp.
	Copy the info files from $(infodir).

	* minibuf.texi (Text from Minibuffer): Document KEEP-ALL arg in
	read-from-minibuffer.

	* searching.texi (Regexp Search): Rename that to search-spaces-regexp.

2004-11-19  Richard M. Stallman  <rms@gnu.org>

	* searching.texi (Regexp Search): Add search-whitespace-regexp.

2004-11-19  CHENG Gao  <chenggao@gmail.com>  (tiny change)

	* tips.texi (Coding Conventions): Fix typo.

2004-11-16  Richard M. Stallman  <rms@gnu.org>

	* tips.texi (Coding Conventions): Separate defvar and require
	methods to avoid warnings.  Use require only when there are many
	functions and variables from that package.

	* minibuf.texi (Minibuffer Completion): When ignoring case,
	predicate must not be case-sensitive.

	* debugging.texi (Function Debugging, Explicit Debug): Clarified.
	(Test Coverage): Don't talk about "splotches".  Clarified.

2004-11-16  Thien-Thi Nguyen  <ttn@gnu.org>

	* frames.texi (Window Frame Parameters): Fix typo.

2004-11-15  Kim F. Storm  <storm@cua.dk>

	* symbols.texi (Other Plists): Note that plist-get may signal error.
	Add safe-plist-get.

2004-11-15  Thien-Thi Nguyen  <ttn@gnu.org>

	* modes.texi (Font Lock Basics): Fix typo.

2004-11-08  Richard M. Stallman  <rms@gnu.org>

	* syntax.texi (Syntax Table Functions): Add syntax-after.

2004-11-06  Lars Brinkhoff  <lars@nocrew.org>

	* os.texi (Processor Run Time): New section documenting
	get-internal-run-time.

2004-11-06  Eli Zaretskii  <eliz@gnu.org>

	* Makefile.in (install, maintainer-clean): Don't use "elisp-*" as
	it nukes elisp-cover.texi.
	(dist): Change elisp-[0-9] to elisp-[1-9], as there could be no
	elisp-0 etc.

2004-11-05  Luc Teirlinck  <teirllm@auburn.edu>

	* commands.texi (Keyboard Macros): Document `append' return value
	of `defining-kbd-macro'.

2004-11-01  Richard M. Stallman  <rms@gnu.org>

	* commands.texi (Interactive Call): Add called-interactively-p.

2004-10-29  Simon Josefsson  <jas@extundo.com>

	* minibuf.texi (Reading a Password): Revert.

2004-10-28  Richard M. Stallman  <rms@gnu.org>

	* frames.texi (Display Feature Testing): Explain about "vendor".

2004-10-27  Richard M. Stallman  <rms@gnu.org>

	* commands.texi (Interactive Codes): `N' uses numeric prefix,
	not raw.  Clarify `n'.
	(Interactive Call): Rewrite interactive-p, focusing on when
	and how to use it.
	(Misc Events): Clarify previous change.

	* advice.texi (Simple Advice): Clarify what job the example does.
	(Around-Advice): Clarify ad-do-it.
	(Activation of Advice): An option of ad-default-compilation-action
	is `never', not `nil'.

2004-10-26  Kim F. Storm  <storm@cua.dk>

	* commands.texi (Interactive Codes): Add U code letter.

2004-10-25  Simon Josefsson  <jas@extundo.com>

	* minibuf.texi (Reading a Password): Add.

2004-10-24  Jason Rumney  <jasonr@gnu.org>

	* commands.texi (Misc Events): Remove mouse-wheel.  Add wheel-up
	and wheel-down.

2004-10-24  Kai Grossjohann  <kai.grossjohann@gmx.net>

	* processes.texi (Synchronous Processes): Document process-file.

2004-10-22  Kenichi Handa  <handa@m17n.org>

	* text.texi (translate-region): Document that it accepts also a
	char-table.

2004-10-22  David Ponce  <david@dponce.com>

	* windows.texi (Resizing Windows): Document the `preserve-before'
	argument of the functions `enlarge-window' and `shrink-window'.

2004-10-19  Jason Rumney  <jasonr@gnu.org>

	* makefile.w32-in (elisp): Change order of arguments to makeinfo.

2004-10-09  Luc Teirlinck  <teirllm@auburn.edu>

	* text.texi (Filling): Add anchor for definition of
	`sentence-end-double-space'.

	* searching.texi (Regexp Example): Update description of how
	Emacs currently recognizes the end of a sentence.
	(Standard Regexps): Update definition of the variable
	`sentence-end'.  Add definition of the function `sentence-end'.

2004-10-08  Paul Pogonyshev  <pogonyshev@gmx.net>

	* display.texi (Progress): New node.

2004-10-05  Kim F. Storm  <storm@cua.dk>

	* display.texi (Fringe Bitmaps): Update fringe-bitmaps-at-pos.

2004-09-29  Kim F. Storm  <storm@cua.dk>

	* display.texi (Fringe Bitmaps): Use symbols rather than numbers
	to identify bitmaps.  Remove -fringe-bitmap suffix for standard
	fringe bitmap symbols, as they now have their own namespace.
	(Customizing Bitmaps) <define-fringe-bitmap>: Clarify bit ordering
	vs. pixels.  Signal error if no free bitmap slots.
	(Pixel Specification): Change IMAGE to @var{image}.

2004-09-28  Richard M. Stallman  <rms@gnu.org>

	* text.texi (Special Properties): Clarify line-spacing and line-height.

	* searching.texi (Regexp Search): Add looking-back.

2004-09-25  Luc Teirlinck  <teirllm@auburn.edu>

	* display.texi: Correct typos.
	(Image Descriptors): Correct xref's.

2004-09-25  Richard M. Stallman  <rms@gnu.org>

	* text.texi (Special Properties): Cleanups in `cursor'.
	Rewrites in `line-height' and `line-spacing'; exchange them.

	* display.texi (Fringes): Rewrite previous change.
	(Fringe Bitmaps): Merge text from Display Fringe Bitmaps.  Rewrite.
	(Display Fringe Bitmaps): Node deleted, text moved.
	(Customizing Bitmaps): Split off from Fringe Bitmaps.  Rewrite.
	(Scroll Bars): Clarify set-window-scroll-bars.
	(Pointer Shape): Rewrite.
	(Specified Space): Clarify :align-to, etc.
	(Pixel Specification): Use @var.  Clarify new text.
	(Other Display Specs): Clarify `slice'.
	(Image Descriptors): Cleanups.
	(Showing Images): Cleanups.

2004-09-24  Luc Teirlinck  <teirllm@auburn.edu>

	* hooks.texi (Standard Hooks): Add `after-change-major-mode-hook'.

	* modes.texi: Various minor changes in addition to:
	(Major Mode Conventions): Final call to `run-mode-hooks' should
	not be inside the `delay-mode-hooks' form.
	(Mode Hooks): New node.
	(Hooks): Delete obsolete example.
	Move definitions of `run-mode-hooks' and `delay-mode-hooks' to new
	node "Mode Hooks".

2004-09-22  Luc Teirlinck  <teirllm@auburn.edu>

	* display.texi: Correct various typos.
	(Display): Rename node "Pointer Shapes" to "Pointer
	Shape".  (There is already a node called "Pointer Shapes" in
	frames.texi.)
	(Images): Remove non-existent node "Image Slices" from menu.

2004-09-23  Kim F. Storm  <storm@cua.dk>

	* text.texi (Special Properties): Add `cursor', `pointer',
	`line-height', and `line-spacing' properties.

	* display.texi (Display): Add 'Fringe Bitmaps' and 'Pointer
	Shapes' to menu.
	(Standard Faces): Doc fix for fringe face.
	(Fringes): Add `overflow-newline-into-fringe' and
	'indicate-buffer-boundaries'.
	(Fringe Bitmaps, Pointer Shapes): New nodes.
	(Display Property): Add 'Pixel Specification' and 'Display Fringe
	Bitmaps' to menu.
	(Specified Space): Describe pixel width and height.
	(Pixel Specification): New node.
	(Other Display Specs): Add `slice' property.
	(Display Fringe Bitmaps): New node.
	(Images): Add 'Image Slices' to menu.
	(Image Descriptors): Add `:pointer' and `:map' properties.
	(Showing Images): Add slice arg to `insert-image'.
	Add 'insert-sliced-image'.

2004-09-20  Richard M. Stallman  <rms@gnu.org>

	* commands.texi (Key Sequence Input):
	Clarify downcasing in read-key-sequence.

2004-09-08  Juri Linkov  <juri@jurta.org>

	* minibuf.texi (Minibuffer History): Add `history-delete-duplicates'.

2004-09-07  Luc Teirlinck  <teirllm@auburn.edu>

	* locals.texi (Standard Buffer-Local Variables):
	Add `buffer-auto-save-file-format'.
	* internals.texi (Buffer Internals): Describe new
	auto_save_file_format field of the buffer structure.
	* files.texi (Format Conversion): `auto-save-file-format' has been
	renamed `buffer-auto-save-file-format'.

2004-08-27  Luc Teirlinck  <teirllm@auburn.edu>

	* abbrevs.texi (Abbrev Expansion): `abbrev-start-location' can be
	an integer or a marker.
	(Abbrev Expansion): Replace example for `pre-abbrev-expand-hook'.

2004-08-22  Richard M. Stallman  <rms@gnu.org>

	* modes.texi (Major Mode Conventions): Discuss rebinding of
	standard key bindings.

2004-08-18  Kim F. Storm  <storm@cua.dk>

	* processes.texi (Accepting Output): Add `just-this-one' arg to
	`accept-process-output'.
	(Output from Processes): New var `process-adaptive-read-buffering'.

2004-08-10  Luc Teirlinck  <teirllm@auburn.edu>

	* keymaps.texi: Various changes in addition to:
	(Keymap Terminology): `kbd' uses same syntax as Edit Macro mode.
	Give more varied examples for `kbd'.
	(Creating Keymaps): Char tables have slots for all characters
	without modifiers.
	(Active Keymaps): `overriding-local-map' and
	`overriding-terminal-local-map' also override text property and
	overlay keymaps.
	(Functions for Key Lookup): Mention OLP arg to `current-active-maps'.
	(Scanning Keymaps): `accessible-keymaps' uses `[]' instead of `""'
	to denote a prefix of no events.
	`map-keymap' includes parent's bindings _recursively_.
	Clarify and correct description of `where-is-internal'.
	Mention BUFFER-OR-NAME arg to `describe-bindings'.
	(Menu Example): For menus intended for use with the keyboard, the
	menu items should be bound to characters or real function keys.

2004-08-08  Luc Teirlinck  <teirllm@auburn.edu>

	* objects.texi (Character Type): Reposition `@anchor' to prevent
	double space inside sentence in Info.

	* hooks.texi (Standard Hooks): `disabled-command-hook' has been
	renamed to `disabled-command-function'.
	* commands.texi (Key Sequence Input): Remove unnecessary anchor.
	(Command Loop Info): Replace reference to it.
	(Disabling Commands): `disabled-command-hook' has been renamed to
	`disabled-command-function'.

2004-08-07  Luc Teirlinck  <teirllm@auburn.edu>

	* os.texi (Translating Input): Only non-prefix bindings in
	`key-translation-map' override actual key bindings.  Warn about
	possible indirect effect of actual key bindings on non-prefix
	bindings in `key-translation-map'.

2004-08-06  Luc Teirlinck  <teirllm@auburn.edu>

	* minibuf.texi (High-Level Completion): Add anchor for definition
	of `read-variable'.

	* commands.texi: Various changes in addition to:
	(Using Interactive): Clarify description of `interactive-form'.
	(Interactive Call): Mention default for KEYS argument to
	`call-interactively'.
	(Command Loop Info): Clarify description of `this-command-keys'.
	Mention KEEP-RECORD argument to `clear-this-command-keys'.
	Value of `last-event-frame' can be `macro'.
	(Repeat Events): `double-click-fuzz' is also used to distinguish
	clicks and drags.
	(Classifying Events): Clarify descriptions of `event-modifiers'
	`event-basic-type' and `event-convert-list'.
	(Accessing Events): `posn-timestamp' takes POSITION argument.
	(Quoted Character Input): Clarify description of
	`read-quoted-char' and fix example.
	(Quitting): Add `with-local-quit'.
	(Disabling Commands): Correct and clarify descriptions of
	`enable-command' and `disable-command'.
	Mention what happens if `disabled-command-hook' is nil.
	(Keyboard Macros): Mention LOOPFUNC arg to `execute-kbd-macro'.
	Describe `executing-kbd-macro' instead of obsolete `executing-macro'.

2004-07-24  Luc Teirlinck  <teirllm@auburn.edu>

	* frames.texi: Various changes in addition to:
	(Creating Frames): Expand and clarify description of `make-frame'.
	(Window Frame Parameters): Either none or both of the `icon-left'
	and `icon-top' parameters must be specified.  Put descriptions of
	`menu-bar-lines' and `toolbar-lines' closer together and change
	them accordingly.
	(Frame Titles): `multiple-frames' is not guaranteed to be accurate
	except while processing `frame-title-format' or `icon-title-format'.
	(Deleting Frames): Correct description of `delete-frame'.
	Non-nil return values of `frame-live-p' are like those of `framep'.
	(Frames and Windows): Mention return value of
	`set-frame-selected-window'.
	(Visibility of Frames): Mention `force' argument to
	`make-frame-invisible'.  `frame-visible-p' returns t for all
	frames on text-only terminals.
	(Frame Configurations): Restoring a frame configuration does not
	restore deleted frames.
	(Window System Selections): `x-set-selection' returns DATA.
	(Resources): Add example.
	(Display Feature Testing): Clarify descriptions of
	`display-pixel-height', `display-pixel-width', `x-server-version'
	and `x-server-vendor'.

	* windows.texi (Choosing Window): Add anchor.
	* minibuf.texi (Minibuffer Misc): Add anchor.

2004-07-23  John Paul Wallington  <jpw@gnu.org>

	* macros.texi (Defining Macros): Declaration keyword for setting
	Edebug spec is `debug' not `edebug'.

2004-07-19  Luc Teirlinck  <teirllm@auburn.edu>

	* windows.texi: Various small changes in addition to:
	(Window Point): Mention return value of `set-window-point'.
	(Window Start): `pos-visible-in-window-p' disregards horizontal
	scrolling.  Explain return value if PARTIALLY is non-nil.
	(Vertical Scrolling): Mention PIXELS-P argument to `window-vscroll'
	and `set-window-vscroll'.
	(Size of Window): The argument WINDOW to `window-inside-edges',
	`window-pixel-edges' and `window-inside-pixel-edges' is optional.
	(Resizing Windows): Explain return value of
	`shrink-window-if-larger-than-buffer'.
	`window-size-fixed' automatically becomes buffer local when set.
	(Window Configurations): Explain return value of
	`set-window-configuration'.

	* minibuf.texi (Minibuffer Misc): Add anchor for
	`minibuffer-scroll-window'.

	* positions.texi (Text Lines): Add anchor for `count-lines'.

2004-07-17  Richard M. Stallman  <rms@gnu.org>

	* display.texi (Overlay Properties): Adding `evaporate' prop
	deletes empty overlay immediately.

	* abbrevs.texi (Abbrev Expansion): Clarify pre-abbrev-expand-hook,
	fix example.

2004-07-16  Jim Blandy  <jimb@redhat.com>

	* searching.texi (Regexp Backslash): Document new \_< and \_>
	operators.

2004-07-16  Juanma Barranquero  <lektu@terra.es>

	* display.texi (Images): Fix Texinfo usage.

2004-07-14  Luc Teirlinck  <teirllm@auburn.edu>

	* buffers.texi (Modification Time): `visited-file-modtime' now
	returns a list of two integers, instead of a cons.

2004-07-13  Luc Teirlinck  <teirllm@auburn.edu>

	* windows.texi: Various changes in addition to:
	(Splitting Windows): Add `split-window-keep-point'.

2004-07-09  Richard M. Stallman  <rms@gnu.org>

	* frames.texi (Input Focus): Minor fix.

2004-07-07  Luc Teirlinck  <teirllm@auburn.edu>

	* frames.texi (Input Focus): Clarify descriptions of
	`select-frame-set-input-focus' and `select-frame'.

2004-07-06  Luc Teirlinck  <teirllm@auburn.edu>

	* os.texi: Various small changes in addition to:
	(Killing Emacs): Expand and clarify description of
	`kill-emacs-query-functions' and `kill-emacs-hook'.
	(System Environment): Expand and clarify description of `getenv'
	and `setenv'.
	(Timers): Clarify description of `run-at-time'.
	(Translating Input): Correct description of
	`extra-keyboard-modifiers'.
	(Flow Control): Correct description of `enable-flow-control'.

2004-07-06  Thien-Thi Nguyen  <ttn@gnu.org>

	* os.texi: Update copyright.
	(Session Management): Grammar fix.
	Clarify which Emacs does the restarting.
	Use @samp for *scratch* buffer.

2004-07-04  Alan Mackenzie  <acm@muc.de>

	* frames.texi (Input Focus): Add documentation for
	`select-frame-set-input-focus'.  Replace refs to non-existent
	`switch-frame' with `select-frame'.  Minor corrections and tidying
	up of text-only terminal stuff.

2004-07-02  Richard M. Stallman  <rms@gnu.org>

	* files.texi (Saving Buffers): Cleanup write-contents-function.
	(Magic File Names): Cleanup file-remote-p.

2004-07-02  Kai Großjohann  <kai@emptydomain.de>

	* files.texi (Magic File Names): `file-remote-p' returns an
	identifier of the remote system, not just t.

2004-07-02  David Kastrup  <dak@gnu.org>

	* searching.texi (Entire Match Data): Add explanation about new
	match-data behavior when @var{integers} is non-nil.

2004-06-24  Richard M. Stallman  <rms@gnu.org>

	* commands.texi (Misc Events): Describe usr1-signal, usr2-signal event.

	* customize.texi (Variable Definitions): Note about doc strings
	and :set.

	* keymaps.texi (Keymap Terminology): Document `kbd'.
	(Changing Key Bindings, Key Binding Commands): Use kbd in examples.

	* display.texi (Invisible Text): Setting buffer-invisibility-spec
	makes it buffer-local.

	* files.texi (Saving Buffers): Correct previous change.

	* commands.texi (Accessing Events):
	Clarify posn-col-row and posn-actual-col-row.

2004-06-24  David Ponce  <david.ponce@wanadoo.fr>

	* commands.texi (Accessing Events): New functions
	posn-at-point and posn-at-x-y.  Add example to posn-x-y.

2004-06-23  Luc Teirlinck  <teirllm@auburn.edu>

	* lists.texi, files.texi, processes.texi, macros.texi, hash.texi:
	* frames.texi, buffers.texi, backups.texi, variables.texi:
	* loading.texi, eval.texi, functions.texi, control.texi:
	* symbols.texi, minibuf.texi: Reposition @anchor's.

	* help.texi: Various small changes in addition to the following.
	(Describing Characters): Describe PREFIX argument to
	`key-description'.  Correct and clarify definition of
	`text-char-description'.  Describe NEED-VECTOR argument to
	`read-kbd-macro'.
	(Help Functions): Clarify definition of `apropos'.

2004-06-23  Lars Hansen  <larsh@math.ku.dk>

	* files.texi (Saving Buffers): Correct description of
	`write-contents-functions'.

2004-06-21  Juanma Barranquero  <lektu@terra.es>

	* display.texi (Images): Remove redundant @vindex directives.
	Rewrite `image-library-alist' doc in active voice.

2004-06-14  Juanma Barranquero  <lektu@terra.es>

	* display.texi (Images): Document new delayed library loading,
	variable `image-library-alist' and (existing but undocumented)
	function `image-type-available-p'.

2004-06-05  Richard M. Stallman  <rms@gnu.org>

	* minibuf.texi (Minibuffer Completion): For INITIAL arg,
	refer the user to the Initial Input node.
	(Text from Minibuffer): Likewise.
	(Initial Input): New node.  Document this feature
	and say it is mostly deprecated.

2004-05-30  Richard M. Stallman  <rms@gnu.org>

	* loading.texi (Named Features): Clarify return value
	and meaning of NOERROR.

	* variables.texi (File Local Variables): Minor cleanup.

2004-05-30  Michael Albinus  <michael.albinus@gmx.de>

	* files.texi (Magic File Names): Add `file-remote-p' as operation
	of file name handlers.

2004-05-29  Richard M. Stallman  <rms@gnu.org>

	* modes.texi (Minor Mode Conventions): (-) has no special meaning
	as arg to a minor mode command.

2004-05-22  Richard M. Stallman  <rms@gnu.org>

	* syntax.texi (Syntax Class Table): Word syntax not just for English.

	* streams.texi (Output Variables): Doc float-output-format.

	* searching.texi (Regexp Special): Nested repetition can be infloop.

	* eval.texi (Eval): Increasing max-lisp-eval-depth can cause
	real stack overflow.

	* compile.texi: Minor cleanups.

2004-05-22  Luc Teirlinck  <teirllm@dms.auburn.edu>

	* lists.texi (Cons Cells): Explain dotted lists, true lists,
	circular lists.
	(List Elements): Explain handling of circular and dotted lists.

2004-05-19  Thien-Thi Nguyen  <ttn@gnu.org>

	* modes.texi (Search-based Fontification): Fix typo.

2004-05-10  Juanma Barranquero  <lektu@terra.es>

	* modes.texi (Mode Line Variables): Fix description of
	global-mode-string, which is now after which-func-mode, not the
	buffer name.

2004-05-07  Lars Hansen  <larsh@math.ku.dk>

	* modes.texi (Desktop Save Mode): Add.
	(Modes): Add menu entry Desktop Save Mode.

	* hooks.texi: Add desktop-after-read-hook,
	desktop-no-desktop-file-hook and desktop-save-hook.

	* locals.texi: Add desktop-save-buffer.

2004-04-30  Jesper Harder  <harder@ifa.au.dk>

	* display.texi: emacs -> Emacs.

2004-04-27  Matthew Mundell  <matt@mundell.ukfsn.org>

	* files.texi (Changing Files): Document set-file-times.

2004-04-23  Juanma Barranquero  <lektu@terra.es>

	* makefile.w32-in: Add "-*- makefile -*-" mode tag.

2004-04-18  Jesper Harder  <harder@ifa.au.dk>

	* tips.texi (Coding Conventions): defopt -> defcustom.

2004-04-16  Luc Teirlinck  <teirllm@auburn.edu>

	* sequences.texi: Various clarifications.

2004-04-14  Luc Teirlinck  <teirllm@auburn.edu>

	* buffers.texi (Read Only Buffers): Mention optional ARG to
	`toggle-read-only'.

2004-04-14  Nick Roberts  <nick@nick.uklinux.net>

	* windows.texi (Selecting Windows): Note that get-lru-window
	returns a full-width window if possible.

2004-04-13  Luc Teirlinck  <teirllm@auburn.edu>

	* buffers.texi: Various changes in addition to:
	(Buffer File Name): Add `find-buffer-visiting'.
	(Buffer Modification): Mention optional ARG to `not-modified'.
	(Indirect Buffers): Mention optional CLONE argument to
	`make-indirect-buffer'.

	* files.texi: Various changes in addition to:
	(Visiting Functions): `find-file-hook' is now a normal hook.
	(File Name Expansion): Explain difference between the way that
	`expand-file-name' and `file-truename' treat `..'.
	(Contents of Directories): Mention optional ID-FORMAT argument to
	`directory-files-and-attributes'.
	(Format Conversion): Mention new optional CONFIRM argument to
	`format-write-file'.

2004-04-12  Miles Bader  <miles@gnu.org>

	* macros.texi (Expansion): Add description of `macroexpand-all'.

2004-04-05  Jesper Harder  <harder@ifa.au.dk>

	* variables.texi (Variable Aliases):
	Mention cyclic-variable-indirection.

	* errors.texi (Standard Errors): Ditto.

2004-04-04  Luc Teirlinck  <teirllm@auburn.edu>

	* backups.texi: Various small changes in addition to:
	(Making Backups): Mention return value of `backup-buffer'.
	(Auto-Saving): Mention optional FORCE argument to
	`delete-auto-save-file-if-necessary'.
	(Reverting): Mention optional PRESERVE-MODES argument to
	`revert-buffer'.  Correct description of `revert-buffer-function'.

2004-03-22  Juri Linkov  <juri@jurta.org>

	* sequences.texi (Sequence Functions): Replace xref to `Vectors'
	with `Vector Functions'.

	* text.texi (Sorting): Add missing quote.

2004-03-14  Luc Teirlinck  <teirllm@auburn.edu>

	* intro.texi (Lisp History): Replace xref to `cl' manual with
	inforef.

2004-03-12  Richard M. Stallman  <rms@gnu.org>

	* intro.texi (Version Info): Add arg to emacs-version.
	(Lisp History): Change xref to CL manual.

2004-03-09  Luc Teirlinck  <teirllm@auburn.edu>

	* minibuf.texi (Completion Commands): Add xref to Emacs manual
	for Partial Completion mode.

2004-03-07  Thien-Thi Nguyen  <ttn@gnu.org>

	* customize.texi: Fix typo.  Remove eol whitespace.

2004-03-04  Richard M. Stallman  <rms@gnu.org>

	* processes.texi: Fix typos.

	* lists.texi (Building Lists): Minor clarification.

	* hash.texi (Creating Hash): Correct the meaning of t for WEAK
	in make-hash-table.

2004-02-29  Juanma Barranquero  <lektu@terra.es>

	* makefile.w32-in (clean, maintainer-clean): Use $(DEL) instead of
	rm, and ignore exit code.

2004-02-27  Dan Nicolaescu  <dann@ics.uci.edu>

	* display.texi (Defining Faces): Add description for min-colors.
	Update example.

2004-02-23  Luc Teirlinck  <teirllm@auburn.edu>

	* abbrevs.texi: Various corrections and clarifications in addition
	to the following:
	(Abbrev Tables): Delete add-abbrev (as suggested by RMS).

2004-02-22  Matthew Mundell  <matt@mundell.ukfsn.org>  (tiny change)

	* calendar.texi (Holiday Customizing): Quote arg of holiday-sexp.

2004-02-21  Luc Teirlinck  <teirllm@auburn.edu>

	* text.texi: Various small changes in addition to the following:
	(User-Level Deletion): Mention optional BACKWARD-ONLY argument
	to delete-horizontal-space.
	(Kill Functions, Yanking, Low-Level Kill Ring): Clarify and correct
	description of yank-handler text property at various places.

	* frames.texi (Window System Selections): Add anchor.

	* syntax.texi (Syntax Table Functions): Clarify and correct
	descriptions of make-syntax-table and copy-syntax-table.
	(Motion and Syntax): Clarify SYNTAXES argument to
	skip-syntax-forward.
	(Parsing Expressions): Mention that the return value of
	parse-partial-sexp is currently a list of ten rather than nine
	elements.
	(Categories): Various corrections and clarifications.

2004-02-17  Luc Teirlinck  <teirllm@auburn.edu>

	* markers.texi (Marker Insertion Types): Minor change.

	* locals.texi (Standard Buffer-Local Variables):
	* commands.texi (Interactive Codes, Using Interactive):
	* functions.texi (Related Topics): Fix xrefs.

2004-02-16  Luc Teirlinck  <teirllm@auburn.edu>

	* lists.texi (Sets And Lists): Update description of delete-dups.

2004-02-16  Jesper Harder  <harder@ifa.au.dk>  (tiny change)

	* keymaps.texi (Tool Bar): tool-bar-item => tool-bar-button.

2004-02-16  Jan Djärv  <jan.h.d@swipnet.se>

	* frames.texi (Parameter Access): frame-parameters arg is optional.
	modify-frame-parameters handles nil for FRAME.
	(Window Frame Parameters): menu-bar-lines and tool-bar-lines
	are all-or-nothing for certain toolkits.
	Mention parameter wait-for-wm.
	(Frames and Windows): In frame-first-window and frame-selected-window
	the arg is optional.
	(Input Focus): In redirect-frame-focus the second arg is optional.
	(Window System Selections): Mention selection type CLIPBOARD.
	Mention data-type UTF8_STRING.
	Mention numbering of cut buffers.
	(Resources): Describe x-resource-name.

2004-02-16  Richard M. Stallman  <rms@gnu.org>

	* windows.texi (Buffers and Windows): Delete false table
	about all-frames.

	* syntax.texi (Parsing Expressions): Delete old caveat
	about parse-sexp-ignore-comments.

	* streams.texi (Output Variables): Add print-quoted.

	* lists.texi (Building Lists): Minor cleanup.

	* hash.texi (Creating Hash): Correct and clarify doc of WEAK values.

	* display.texi (Overlays): Explain overlays use markers.
	(Managing Overlays): Explain front-advance and rear-advance
	in more detail.

	* loading.texi (Unloading): Document unload-feature-special-hooks.
	Get rid of fns-NNN.el file.

2004-02-16  Matthew Mundell  <matt@mundell.ukfsn.org>  (tiny change)

	* help.texi (Describing Characters): Fix text-char-description
	example output.

	* edebug.texi (Using Edebug): Fix example.

	* debugging.texi (Internals of Debugger): Fix return value.

	* files.texi (Changing Files): Fix argname.

	* calendar.texi: Fix parens, and default values.

	* display.texi, frames.texi, internals.texi, modes.texi: Minor fixes.
	* nonascii.texi, objects.texi, os.texi: Minor fixes.
	* searching.texi, text.texi, tips.texi, windows.texi: Minor fixes.

	* positions.texi (Text Lines): Don't add -1 in current-line.

2004-02-16  Richard M. Stallman  <rms@gnu.org>

	* compile.texi (Compiler Errors): if-boundp feature applies to cond.

2004-02-16  Jesper Harder  <harder@ifa.au.dk>  (tiny change)

	* processes.texi (Low-Level Network): Fix a typo.

2004-02-12  Kim F. Storm  <storm@cua.dk>

	* display.texi (Fringes): Use consistent wording.
	Note that window-fringe's window arg is optional.
	(Scroll Bars): Use consistent wording.

2004-02-11  Luc Teirlinck  <teirllm@auburn.edu>

	* tips.texi (Comment Tips): Document the new conventions for
	commenting out code.

2004-02-07  Jan Djärv  <jan.h.d@swipnet.se>

	* positions.texi (Text Lines): Add missing end defun.

2004-02-07  Kim F. Storm  <storm@cua.dk>

	* positions.texi (Text Lines): Add line-number-at-pos.

2004-02-06  John Paul Wallington  <jpw@gnu.org>

	* display.texi (Button Properties, Button Buffer Commands):
	mouse-2 invokes button, not down-mouse-1.

2004-02-04  Jason Rumney  <jasonr@gnu.org>

	* makefile.w32-in: Sync with Makefile.in changes.

2004-02-03  Luc Teirlinck  <teirllm@auburn.edu>

	* minibuf.texi (Text from Minibuffer): Various corrections and
	clarifications.
	(Object from Minibuffer): Correct Lisp description of
	read-minibuffer.
	(Minibuffer History): Clarify description of cons values for
	HISTORY arguments.
	(Basic Completion): Various corrections and clarifications.
	Add completion-regexp-list.
	(Minibuffer Completion): Correct and clarify description of
	completing-read.
	(Completion Commands): Mention Partial Completion mode.
	Various other minor changes.
	(High-Level Completion): Various corrections and clarifications.
	(Reading File Names): Ditto.
	(Minibuffer Misc): Ditto.

2004-01-26  Luc Teirlinck  <teirllm@auburn.edu>

	* strings.texi (Text Comparison): assoc-string also matches
	elements of alists that are strings instead of conses.
	(Formatting Strings): Standardize Texinfo usage.  Update index
	entries.

2004-01-20  Luc Teirlinck  <teirllm@auburn.edu>

	* lists.texi (Sets And Lists): Add delete-dups.

2004-01-15  Luc Teirlinck  <teirllm@auburn.edu>

	* edebug.texi (Instrumenting Macro Calls): `declare' is not a
	special form.
	* macros.texi (Defining Macros): Update description of `declare',
	which now is a macro.
	(Wrong Time): Fix typos.

2004-01-14  Luc Teirlinck  <teirllm@auburn.edu>

	* compile.texi (Compilation Functions): Expand descriptions of
	`compile-defun', `byte-compile-file', `byte-recompile-directory'
	and `batch-byte-compile'.  In particular, mention and describe
	all optional arguments.
	(Disassembly): Correct and clarify the description of `disassemble'.

2004-01-11  Luc Teirlinck  <teirllm@auburn.edu>

	* searching.texi: Various small changes in addition to the
	following.
	(Regexp Example): Adapt to new value of `sentence-end'.
	(Regexp Functions): The PAREN argument to `regexp-opt' can be
	`words'.
	(Search and Replace): Add usage note for `perform-replace'.
	(Entire Match Data): Mention INTEGERS and REUSE arguments to
	`match-data'.
	(Standard Regexps): Update for new values of `paragraph-start'
	and `sentence-end'.

2004-01-07  Luc Teirlinck  <teirllm@auburn.edu>

	* files.texi (Saving Buffers): Clarify descriptions of
	`write-contents-functions' and `before-save-hook'.
	Make the defvar's for `before-save-hook' and `after-save-hook'
	into defopt's.

2004-01-07  Kim F. Storm  <storm@cua.dk>

	* commands.texi (Click Events): Describe new image and
	width/height elements of click events.
	(Accessing Events): Add posn-string, posn-image, and
	posn-object-width-height.  Change posn-object to return either
	image or string object.

2004-01-01  Simon Josefsson  <jas@extundo.com>

	* hooks.texi (Standard Hooks): Add before-save-hook.
	* files.texi (Saving Buffers): Likewise.

2004-01-03  Richard M. Stallman  <rms@gnu.org>

	* frames.texi (Frames and Windows): Delete frame-root-window.

2004-01-03  Luc Teirlinck  <teirllm@auburn.edu>

	* eval.texi, hash.texi, help.texi, symbols.texi: Add anchors.

	* functions.texi: Various small changes in addition to the
	following.
	(What Is a Function): `functionp' returns nil for macros.
	Clarify behavior of this and following functions for symbol arguments.
	(Function Documentation): Add `\' in front of (fn @var{arglist})
	and explain why.
	(Defining Functions): Mention DOCSTRING argument to `defalias'.
	Add anchor.
	(Mapping Functions): Add anchor.  Unquote nil in mapcar* example.

2004-01-01  Miles Bader  <miles@gnu.org>

	* display.texi (Buttons): New section.

2003-12-31  Andreas Schwab  <schwab@suse.de>

	* numbers.texi (Math Functions): sqrt reports a domain-error
	error.
	(Float Basics): Use `(/ 0.0 0.0)' instead of `(sqrt -1.0)'.

2003-12-30  Luc Teirlinck  <teirllm@auburn.edu>

	* tips.texi (Documentation Tips): Update item on hyperlinks in
	documentation strings.

	* errors.texi (Standard Errors): Various small corrections and
	additions.

	* control.texi: Various small changes in addition to the
	following.
	(Signaling Errors): Provide some more details on how `signal'
	constructs the error message.  Add anchor to the definition of
	`signal'.
	(Error Symbols): Describe special treatment of `quit'.
	(Cleanups): Rename BODY argument of `unwind-protect' to BODY-FORM
	to emphasize that it has to be a single form.

	* buffers.texi: Add anchor.

2003-12-29  Richard M. Stallman  <rms@gnu.org>

	* windows.texi (Choosing Window): Add same-window-p, special-display-p.
	(Window Configurations): Add window-configuration-frame.

	* variables.texi (Creating Buffer-Local): Add local-variable-if-set-p.

	* text.texi (Examining Properties): Add get-char-property-and-overlay.
	Change arg name in get-char-property.
	(Special Properties): Update handling of keymap property.

	* strings.texi (Modifying Strings): Add clear-string.
	(Text Comparison): Add assoc-string and remove
	assoc-ignore-case, assoc-ignore-representation.

	* os.texi (Time of Day): Add set-time-zone-rule.

	* numbers.texi (Math Functions): asin, acos, log, log10
	report domain-error errors.

	* nonascii.texi (Converting Representations):
	Add multibyte-char-to-unibyte and unibyte-char-to-multibyte.
	(Encoding and I/O): Add file-name-coding-system.

	* modes.texi (Search-based Fontification): Explain that
	face specs are symbols with face names as values.

	* minibuf.texi (Minibuffer Misc): Add set-minibuffer-window.

	* lists.texi (Building Lists): remq moved elsewhere.
	(Sets And Lists): remq moved here.
	(Association Lists): Refer to assoc-string.

	* internals.texi (Garbage Collection): Add memory-use-counts.

	* frames.texi (Frames and Windows): Add set-frame-selected-window
	and frame-root-window.

	* files.texi (Contents of Directories):
	Add directory-files-and-attributes.

	* display.texi (Refresh Screen): Add force-window-update.
	(Invisible Text): Explain about moving point out of invis text.
	(Overlay Properties): Add overlay-properties.
	(Managing Overlays): Add overlayp.
	(GIF Images): Invalid image number displays a hollow box.

	* buffers.texi (Buffer Modification): Add restore-buffer-modified-p.
	(Killing Buffers): Add buffer-live-p.

2003-12-25  Markus Rost  <rost@mathematik.uni-bielefeld.de>

	* display.texi (Fringes): Fix typo "set-buffer-window".

2003-12-24  Luc Teirlinck  <teirllm@auburn.edu>

	* display.texi, eval.texi, help.texi, internals.texi, loading.texi:
	* nonascii.texi, processes.texi, tips.texi, variables.texi:
	Add or change various xrefs and anchors.

	* commands.texi: Replace all occurrences of @acronym{CAR} with
	@sc{car}, for consistency with the rest of the Elisp manual.
	`car' and `cdr' are historically acronyms, but are no longer
	widely thought of as such.

	* internals.texi (Pure Storage): Mention that `purecopy' does not
	copy text properties.
	(Object Internals): Now 29 bits are used (in most implementations)
	to address Lisp objects.

	* variables.texi (Variables with Restricted Values): New node.

	* objects.texi (Lisp Data Types): Mention that certain variables
	can only take on a restricted set of values and add an xref to
	the new node "Variables with Restricted Values".

	* eval.texi (Function Indirection): Describe the errors that
	`indirect-function' can signal.
	(Eval): Clarify the descriptions of `eval-region' and `values'.
	Describe `eval-buffer' instead of `eval-current-buffer' and
	mention `eval-current-buffer' as an alias for `current-buffer'.
	Correct the description and mention all optional arguments.

	* nonascii.texi: Various small changes in addition to the
	following.
	(Converting Representations): Clarify behavior of
	`string-make-multibyte' and `string-to-multibyte' for unibyte all
	ASCII arguments.
	(Character Sets): Document the variable `charset-list' and adapt
	the definition of the function `charset-list' accordingly.
	(Translation of Characters): Clarify use of generic characters in
	`make-translation-table'.  Clarify and correct the description of
	the use of translation tables in encoding and decoding.
	(User-Chosen Coding Systems): Correct and clarify the description
	of `select-safe-coding-system'.
	(Default Coding Systems): Clarify description of
	`file-coding-system-alist'.

2003-11-30  Luc Teirlinck  <teirllm@auburn.edu>

	* strings.texi (Text Comparison): Correctly describe when two
	strings are `equal'.  Combine and clarify descriptions of
	`assoc-ignore-case' and `assoc-ignore-representation'.

	* objects.texi (Non-ASCII in Strings): Clarify description of
	when a string is unibyte or multibyte.
	(Bool-Vector Type): Update examples.
	(Equality Predicates): Correctly describe when two strings are
	`equal'.

2003-11-29  Luc Teirlinck  <teirllm@auburn.edu>

	* lists.texi (Building Lists): `append' no longer accepts integer
	arguments.  Update the description of `number-sequence' to reflect
	recent changes.
	(Sets And Lists): Describe `member-ignore-case' after `member'.

2003-11-27  Kim F. Storm  <storm@cua.dk>

	* commands.texi (Click Events): Click object may be an images.
	Describe (dx . dy) element of click positions.
	(Accessing Events): Remove duplicate posn-timestamp.
	New functions posn-object and posn-object-x-y.

2003-11-23  Kim F. Storm  <storm@cua.dk>

	* commands.texi (Click Events): Describe enhancements to event
	position lists, including new text-pos and (col . row) items.
	Mention left-fringe and right-fringe area events.
	(Accessing Events): New functions posn-area and
	posn-actual-col-row.  Mention posn-timestamp.  Mention that
	posn-point in non-text area still returns buffer position.
	Clarify posn-col-row.

2003-11-21  Lars Hansen  <larsh@math.ku.dk>

	* files.texi (File Attributes): Describe new parameter ID-FORMAT.
	* anti.texi (File Attributes): Describe removed parameter
	ID-FORMAT.

2003-11-20  Luc Teirlinck  <teirllm@auburn.edu>

	* positions.texi (Positions): Mention that, if a marker is used as
	a position, its buffer is ignored.

	* markers.texi (Overview of Markers): Mention it here too.

2003-11-12  Luc Teirlinck  <teirllm@auburn.edu>

	* numbers.texi (Numeric Conversions): Not just `floor', but also
	`truncate', `ceiling' and `round' accept optional argument DIVISOR.

2003-11-10  Luc Teirlinck  <teirllm@auburn.edu>

	* markers.texi (Creating Markers): Specify insertion type of
	created markers.  Add xref to `Marker Insertion Types'.
	Second argument to `copy-marker' is optional.
	(Marker Insertion Types): Mention that most markers are created
	with insertion type nil.
	(The Mark): Correctly describe when `mark' signals an error.
	(The Region): Correctly describe when `region-beginning' and
	`region-end' signal an error.

2003-11-08  Luc Teirlinck  <teirllm@auburn.edu>

	* hash.texi (Creating Hash): Clarify description of `eql'.
	`makehash' is obsolete.
	(Hash Access): Add Common Lisp notes for `remhash' and `clrhash'.

	* positions.texi (Point): Change description of `buffer-end', so
	that it is also correct for floating point arguments.
	(List Motion): Correct argument lists of `beginning-of-defun' and
	`end-of-defun'.
	(Excursions): Add xref to `Marker Insertion Types'.
	(Narrowing): Argument to `narrow-to-page' is optional.

2003-11-06  Luc Teirlinck  <teirllm@auburn.edu>

	* streams.texi (Output Streams): Clarify behavior of point for
	marker output streams.

2003-11-04  Luc Teirlinck  <teirllm@auburn.edu>

	* variables.texi (Defining Variables): Second argument to
	`defconst' is not optional.
	(Setting Variables): Mention optional argument APPEND to
	`add-to-list'.
	(Creating Buffer-Local): Expand description of
	`make-variable-buffer-local'.
	(Frame-Local Variables): Expand description of
	`make-variable-frame-local'.
	(Variable Aliases): Correct description of optional argument
	DOCSTRING to `defvaralias'.  Mention return value of
	`defvaralias'.
	(File Local Variables): Add xref to `File variables' in Emacs
	Manual.  Correct description of `hack-local-variables'.  Mention
	`safe-local-variable' property.  Mention optional second argument
	to `risky-local-variable-p'.

2003-11-03  Luc Teirlinck  <teirllm@auburn.edu>

	* symbols.texi (Symbol Plists): Mention return value of `setplist'.

2003-11-02  Jesper Harder  <harder@ifa.au.dk>  (tiny change)

	* lispref/anti.texi, lispref/backups.texi, lispref/commands.texi
	lispref/customize.texi, lispref/display.texi, lispref/files.texi,
	lispref/internals.texi, lispref/keymaps.texi, lispref/loading.texi,
	lispref/modes.texi, lispref/nonascii.texi, lispref/numbers.texi,
	lispref/objects.texi, lispref/os.texi, lispref/positions.texi,
	lispref/processes.texi, lispref/searching.texi,
	lispref/sequences.texi, lispref/streams.texi, lispref/strings.texi,
	lispref/syntax.texi, lispref/text.texi: Replace @sc{foo} with
	@acronym{FOO}.

2003-10-27  Luc Teirlinck  <teirllm@auburn.edu>

	* strings.texi (Creating Strings): Argument START to `substring'
	can not be `nil'.  Expand description of
	`substring-no-properties'.  Correct description of `split-string',
	especially with respect to empty matches.  Prevent very bad line
	break in definition of `split-string-default-separators'.
	(Text Comparison): `string=' and `string<' also accept symbols as
	arguments.
	(String Conversion): More completely describe argument BASE in
	`string-to-number'.
	(Formatting Strings): `%s' and `%S' in `format' do require
	corresponding object.  Clarify behavior of numeric prefix after
	`%' in `format'.
	(Case Conversion): The argument to `upcase-initials' can be a
	character.

2003-10-27  Kenichi Handa  <handa@m17n.org>

	* display.texi (Fontsets): Fix texinfo usage.

2003-10-25  Kenichi Handa  <handa@m17n.org>

	* display.texi (Fontsets): Add description of the function
	set-fontset-font.

2003-10-23  Luc Teirlinck  <teirllm@auburn.edu>

	* display.texi (Temporary Displays): Add xref to `Documentation
	Tips'.

	* functions.texi (Function Safety): Use inforef instead of pxref
	for SES.

2003-10-23  Andreas Schwab  <schwab@suse.de>

	* Makefile.in (TEX, texinputdir): Don't define.
	(TEXI2DVI): Define.
	(srcs): Remove $(srcdir)/index.perm and $(srcdir)/index.unperm,
	add $(srcdir)/index.texi.
	($(infodir)/elisp): Remove index.texi dependency.
	(elisp.dvi): Likewise.  Use $(TEXI2DVI).
	(index.texi): Remove target.
	(dist): Don't link $(srcdir)/permute-index.
	(clean): Don't remove index.texi.

	* permute-index, index.perm: Remove.
	* index.texi: Rename from index.unperm.

2003-10-22  Luc Teirlinck  <teirllm@auburn.edu>

	* tips.texi (Documentation Tips): Document new behavior for face
	and variable hyperlinks in Help mode.

2003-10-21  Luc Teirlinck  <teirllm@auburn.edu>

	* objects.texi (Integer Type): Update for extra bit of integer range.
	(Character Type): Ditto.

2003-10-16  Eli Zaretskii  <eliz@gnu.org>

	* numbers.texi (Integer Basics): Add index entries for reading
	numbers in hex, octal, and binary.

2003-10-16  Lute Kamstra  <lute@gnu.org>

	* modes.texi (Mode Line Format): Mention force-mode-line-update's
	argument.

2003-10-13  Luc Teirlinck  <teirllm@auburn.edu>

	* windows.texi (Choosing Window): Fix typo.
	* edebug.texi (Edebug Execution Modes): Fix typo.

2003-10-13  Richard M. Stallman  <rms@gnu.org>

	* windows.texi (Basic Windows): A window has fringe settings,
	display margins and scroll-bar settings.
	(Splitting Windows): Doc split-window return value.
	Clean up one-window-p.
	(Selecting Windows): Fix typo.
	(Cyclic Window Ordering): Explain frame as ALL-FRAMES in next-window.
	(Buffers and Windows): In set-window-buffer, explain effect
	on fringe settings and scroll bar settings.
	(Displaying Buffers): In pop-to-buffer, explain nil as buffer arg.
	(Choosing Window): Use defopt for pop-up-frame-function.
	For special-display-buffer-names, explain same-window and same-frame.
	Clarify window-dedicated-p return value.
	(Textual Scrolling): scroll-up and scroll-down can get an error.
	(Horizontal Scrolling): Clarify auto-hscroll-mode.
	Clarify set-window-hscroll.
	(Size of Window): Don't mention tool bar in window-height.
	(Coordinates and Windows): Explain what coordinates-in-window-p
	returns for fringes and display margins.
	(Window Configurations): Explain saving fringes, etc.

	* tips.texi (Library Headers): Clean up Documentation.

	* syntax.texi (Parsing Expressions): Clean up forward-comment
	and parse-sexp-lookup-properties.

	* sequences.texi (Sequence Functions): sequencep accepts bool-vectors.

	* os.texi (System Environment): Clean up text for load-average errors.

	* modes.texi (Hooks): Don't explain local hook details at front.
	Clarify run-hooks and run-hook-with-args a little.
	Clean up add-hook and remove-hook.

	* edebug.texi (Edebug Execution Modes): Clarify t.
	Document edebug-sit-for-seconds.
	(Coverage Testing): Document C-x X = and =.
	(Instrumenting Macro Calls): Fix typo.
	(Specification List): Don't index the specification keywords.

2003-10-10  Kim F. Storm  <storm@cua.dk>

	* processes.texi (Network): Introduce make-network-process.

2003-10-09  Luc Teirlinck  <teirllm@auburn.edu>

	* tips.texi (Library Headers): Fix typo.

2003-10-07  Juri Linkov  <juri@jurta.org>

	* modes.texi (Imenu): Mention imenu-create-index-function's
	default value.  Explain submenus better.

2003-10-07  Lute Kamstra  <lute@gnu.org>

	* modes.texi (Faces for Font Lock): Fix typo.
	(Hooks): Explain how buffer-local hook variables can refer to
	global hook variables.
	Various minor clarifications.

2003-10-06  Lute Kamstra  <lute@gnu.org>

	* tips.texi (Coding Conventions): Mention naming conventions for
	hooks.

2003-10-05  Luc Teirlinck  <teirllm@auburn.edu>

	* loading.texi (Library Search): Correct default value of
	load-suffixes.
	(Named Features): Fix typo.

2003-10-05  Richard M. Stallman  <rms@gnu.org>

	* loading.texi (Named Features): In `provide',
	say how to test for subfeatures.
	(Unloading): In unload-feature, use new var name
	unload-feature-special-hooks.

2003-10-03  Lute Kamstra  <lute@gnu.org>

	* modes.texi (Major Mode Conventions): Mention third way to set up
	Imenu.
	(Imenu): A number of small fixes.
	Delete documentation of internal variable imenu--index-alist.
	Document the return value format of imenu-create-index-function
	functions.

2003-09-30  Richard M. Stallman  <rms@gnu.org>

	* processes.texi (Network): Say what stopped datagram connections do.

	* lists.texi (Association Lists): Clarify `assq-delete-all'.

	* display.texi (Overlay Properties): Clarify `evaporate' property.

2003-09-29  Lute Kamstra  <lute@gnu.org>

	* modes.texi (Mode Line Data): Explain when symbols in mode-line
	constructs should be marked as risky.
	Change cons cell into proper list.
	(Mode Line Variables): Change cons cell into proper list.

2003-09-26  Lute Kamstra  <lute@gnu.org>

	* modes.texi (Mode Line Data): Document the :propertize construct.
	(Mode Line Variables): Reorder the descriptions of the variables
	to match their order in the default mode-line-format.
	Describe the new variables mode-line-position and mode-line-modes.
	Update the default values of mode-line-frame-identification,
	minor-mode-alist, and default-mode-line-format.
	(Properties in Mode): Mention the :propertize construct.

2003-09-26  Richard M. Stallman  <rms@gnu.org>

	* buffers.texi, commands.texi, debugging.texi, eval.texi:
	* loading.texi, minibuf.texi, text.texi, variables.texi:
	Avoid @strong{Note:}.

2003-09-26  Richard M. Stallman  <rms@gnu.org>

	* keymaps.texi (Remapping Commands): Fix typo.

2003-09-23  Luc Teirlinck  <teirllm@mail.auburn.edu>

	* processes.texi (Low-Level Network): Fix typo.

2003-09-23  Kim F. Storm  <storm@cua.dk>

	* processes.texi (Network, Network Servers): Fix typos.
	(Low-Level Network): Add timeout value for :server keyword.
	Add new option keywords to make-network-process.
	Add set-network-process-options.
	Explain how to test availability of network options.

2003-09-19  Richard M. Stallman  <rms@gnu.org>

	* text.texi (Motion by Indent): Arg to
	backward-to-indentation and forward-to-indentation is optional.

	* strings.texi (Creating Strings): Add substring-no-properties.

	* processes.texi
	(Process Information): Add list-processes arg QUERY-ONLY.
	Delete process-contact from here.
	Add new status values for process-status.
	Add process-get, process-put, process-plist, set-process-plist.
	(Synchronous Processes): Add call-process-shell-command.
	(Signals to Processes): signal-process allows process objects.
	(Network): Complete rewrite.
	(Network Servers, Datagrams, Low-Level Network): New nodes.

	* positions.texi (Word Motion): forward-word, backward-word
	arg is optional.  Reword.

	* abbrevs.texi (Defining Abbrevs): Index no-self-insert.

	* variables.texi (Creating Buffer-Local):
	Delete duplicate definition of buffer-local-value.
	(File Local Variables): Explain about discarding text props.

2003-09-11  Richard M. Stallman  <rms@gnu.org>

	* minibuf.texi (Intro to Minibuffers): Explain that the minibuffer
	changes variables that record input events.
	(Minibuffer Misc): Add minibuffer-selected-window.

	* lists.texi (Building Lists): Add copy-tree.

	* display.texi (Fontsets): Add char-displayable-p.
	(Scroll Bars): New node.

2003-09-08  Lute Kamstra  <lute@gnu.org>

	* modes.texi (%-Constructs): Document new `%i' and `%I'
	constructs.

2003-09-03  Peter Runestig  <peter@runestig.com>

	* makefile.w32-in: New file.

2003-08-29  Richard M. Stallman  <rms@gnu.org>

	* display.texi (Overlay Properties): Clarify how priorities
	affect use of the properties.

2003-08-19  Luc Teirlinck  <teirllm@mail.auburn.edu>

	* customize.texi (Type Keywords): Correct the description of
	`:help-echo' in the case where `motion-doc' is a function.

2003-08-14  John Paul Wallington  <jpw@gnu.org>

	* modes.texi (Emulating Mode Line): Subsection, not section.

2003-08-13  Richard M. Stallman  <rms@gnu.org>

	* elisp.texi (Top): Update subnode lists in menu.

	* text.texi (Insertion): Add insert-buffer-substring-no-properties.
	(Kill Functions): kill-region has new arg yank-handler.
	(Yanking): New node.
	(Yank Commands): Add yank-undo-function.
	(Low-Level Kill Ring):
	kill-new and kill-append have new arg yank-handler.
	(Changing Properties): Add remove-list-of-text-properties.
	(Atomic Changes): New node.

	* symbols.texi (Other Plists): Add lax-plist-get, lax-plist-put.

	* streams.texi (Output Variables): Add eval-expression-print-length
	and eval-expression-print-level.

	* os.texi (Time Conversion): For encode-time, explain limits on year.

	* objects.texi (Character Type): Define anchor "modifier bits".

	* modes.texi (Emulating Mode Line): New node.
	(Search-based Fontification): Font Lock uses font-lock-face property.
	(Other Font Lock Variables): Likewise.

	* keymaps.texi (Format of Keymaps): Keymaps contain char tables,
	not vectors.
	(Active Keymaps): Add emulation-mode-map-alists.
	(Functions for Key Lookup): key-binding has new arg no-remap.
	(Remapping Commands): New node.
	(Scanning Keymaps): where-is-internal has new arg no-remap.
	(Tool Bar): Add tool-bar-local-item-from-menu.
	Clarify when to use tool-bar-add-item-from-menu.

	* commands.texi (Interactive Call): commandp has new arg.
	(Command Loop Info): Add this-original-command.

2003-08-06  John Paul Wallington  <jpw@gnu.org>

	* compile.texi (Compiler Errors): Say `@end defmac' after `@defmac'.

	* display.texi (Warning Basics): Fix typo.
	(Fringes): Add closing curly bracket and fix typo.

	* elisp.texi (Top): Fix typo.

2003-08-05  Richard M. Stallman  <rms@gnu.org>

	* elisp.texi: Update lists of subnodes.

	* windows.texi (Buffers and Windows): set-window-buffer has new arg.

	* variables.texi (Local Variables): Use lc for example variable names.

	* tips.texi (Library Headers): Explain where to put -*-.

	* strings.texi (Creating Strings): Fix xref for vconcat.

	* sequences.texi (Vector Functions):
	vconcat no longer allows integer args.

	* minibuf.texi (Reading File Names): read-file-name has new
	arg PREDICATE.  New function read-directory-name.

	* macros.texi (Defining Macros): Give definition of `declare'.
	(Indenting Macros): New node.

	* frames.texi (Parameter Access): Add modify-all-frames-parameters.
	(Window Frame Parameters): Make separate table of parameters
	that are coupled with specific face attributes.
	(Deleting Frames): delete-frame-hooks renamed to
	delete-frame-functions.

	* files.texi (Magic File Names): Add file-remote-p.
	Clarify file-local-copy.

	* edebug.texi (Instrumenting Macro Calls): Don't define `declare'
	here; instead xref Defining Macros.

	* display.texi (Warnings): New node, and subnodes.
	(Fringes): New node.

	* debugging.texi (Test Coverage): New node.

	* compile.texi (Compiler Errors): Explain with-no-warnings
	and other ways to suppress warnings.

	* commands.texi (Interactive Call): Minor clarification.

	* buffers.texi (Buffer File Name): set-visited-file-name
	renames the buffer too.

	* abbrevs.texi (Abbrev Tables): Add copy-abbrev-table.

2003-07-24  Markus Rost  <rost@math.ohio-state.edu>

	* abbrevs.texi (Abbrev Expansion): Use \s syntax in example.

2003-07-22  Markus Rost  <rost@math.ohio-state.edu>

	* internals.texi (Garbage Collection): Fix previous change.

2003-07-22  Richard M. Stallman  <rms@gnu.org>

	* files.texi (Truenames): Add LIMIT arg to file-chase-links.

	* display.texi (Width): Use \s syntax in example.
	(Font Selection): Add face-font-rescale-alist.

	* modes.texi (Imenu): Add xref to Emacs Manual node on Imenu.
	Remove spurious indent in example.

	* lists.texi (Building Lists): Add number-sequence.

	* internals.texi (Garbage Collection): Add gcs-done, gc-elapsed.

	* functions.texi (Function Documentation): Explain how to
	show calling convention explicitly in the doc string.

	* windows.texi (Selecting Windows): save-selected-window saves
	selected window of each frame.
	(Window Configurations): Minor change.

	* syntax.texi (Syntax Table Functions): Use \s syntax in examples.

	* streams.texi (Output Variables): Add print-continuous-numbering
	and print-number-table.

	* processes.texi (Decoding Output): New node.

	* os.texi (Time Conversion): decode-time arg is optional.

	* objects.texi (Character Type): Don't use space as example for \.
	Make list of char names and \-sequences correspond.
	Explain that \s is not used in strings.  `\ ' needs space after.

	* nonascii.texi (Converting Representations): Add string-to-multibyte.
	(Translation of Characters): Add translation-table-for-input.
	(Default Coding Systems): Add auto-coding-functions.
	(Explicit Encoding): Add decode-coding-inserted-region.
	(Locales): Add locale-info.

	* minibuf.texi (Basic Completion): Describe test-completion.
	Collections can be lists of strings.
	Clean up lazy-completion-table.
	(Programmed Completion): Mention test-completion.
	Clarify why lambda expressions are not accepted.
	(Minibuffer Misc): Describe minibufferp.

2003-07-14  Richard M. Stallman  <rms@gnu.org>

	* buffers.texi (Killing Buffers): kill-buffer-hook is perm local.

	* windows.texi (Selecting Windows): New arg to select-window.
	(Selecting Windows): Add with-selected-window.
	(Size of Window): Add window-inside-edges, etc.

	* internals.texi (Garbage Collection): Add post-gc-hook.

	* processes.texi (Subprocess Creation): Add exec-suffixes.

	* keymaps.texi (Functions for Key Lookup): Add current-active-maps.
	(Scanning Keymaps): Add map-keymaps.
	(Defining Menus): Add keymap-prompt.

	* numbers.texi (Integer Basics): Add most-positive-fixnum,
	most-negative-fixnum.

	* compile.texi (Byte Compilation): Explain no-byte-compile.
	(Compiler Errors): New node.

	* os.texi (User Identification): user-uid, user-real-uid
	can return float.

	* modes.texi (Major Mode Conventions): Explain about run-mode-hooks
	and about derived modes.
	(Minor Modes): Add minor-mode-list.
	(Defining Minor Modes): Keyword args for define-minor-mode.
	(Search-based Fontification): Explain managing other properties.
	(Other Font Lock Variables): Add font-lock-extra-managed-props.
	(Faces for Font Lock): Add font-lock-preprocessor-face.
	(Hooks): Add run-mode-hooks and delay-mode-hooks.

	* variables.texi (Creating Buffer-Local): Add buffer-local-value.
	(Variable Aliases): Clarify defvaralias.

	* loading.texi (Library Search): Add load-suffixes.

	* minibuf.texi (Basic Completion): Add lazy-completion-table.
	(Programmed Completion): Add dynamic-completion-table.

	* files.texi (Changing Files): copy-file allows dir as NEWNAME.
	(Magic File Names): Specify precedence order of handlers.

	* commands.texi (Command Overview): Emacs server runs pre-command-hook
	and post-command-hook.
	(Waiting): New calling convention for sit-for.

	* text.texi (Special Properties): local-map and keymap properties
	apply based on their stickiness.

2003-07-07  Richard M. Stallman  <rms@gnu.org>

	* modes.texi (Minor Mode Conventions): Specify only some kinds
	of list values as args to minor modes.

	* files.texi (File Name Expansion): Warn about iterative use
	of substitute-in-file-name.

	* advice.texi (Activation of Advice): Clean up previous change.

2003-07-06  Markus Rost  <rost@math.ohio-state.edu>

	* advice.texi (Activation of Advice): Note that ad-start-advice is
	turned on by default.

2003-06-30  Richard M. Stallman  <rms@gnu.org>

	* text.texi (Buffer Contents): Document current-word.
	(Change Hooks): Not called for *Messages*.

	* functions.texi (Defining Functions): Explain about redefining
	primitives.
	(Function Safety): Rename.  Minor changes.
	Comment out the detailed criteria for what is safe.

2003-06-22  Andreas Schwab  <schwab@suse.de>

	* objects.texi (Symbol Type): Fix description of examples.

2003-06-16  Andreas Schwab  <schwab@suse.de>

	* hash.texi (Creating Hash): Fix description of :weakness.

2003-06-13  Kai Großjohann  <kai.grossjohann@gmx.net>

	* files.texi (Changing Files): copy-file copies file modes, too.

2003-05-28  Richard M. Stallman  <rms@gnu.org>

	* strings.texi (Creating Strings): Clarify split-string.

2003-05-22  Stephen J. Turnbull  <stephen@xemacs.org>

	* strings.texi (Creating Strings): Update split-string specification
	and examples.

2003-05-19  Richard M. Stallman  <rms@gnu.org>

	* elisp.texi: Correct invariant section names.

2003-04-20  Richard M. Stallman  <rms@gnu.org>

	* os.texi (Timers): Explain about timers and quitting.

2003-04-19  Richard M. Stallman  <rms@gnu.org>

	* internals.texi (Writing Emacs Primitives): Strings are
	no longer special for GCPROs.  Mention GCPRO5, GCPRO6.
	Explain GCPRO convention for varargs function args.

2003-04-16  Richard M. Stallman  <rms@gnu.org>

	* minibuf.texi (Minibuffer Misc): Document fn minibuffer-message.

2003-04-08  Richard M. Stallman  <rms@gnu.org>

	* files.texi (Kinds of Files): Correct return value of file-symlink-p.

2003-02-13  Kim F. Storm  <storm@cua.dk>

	* objects.texi (Character Type): New \s escape for space.

2003-01-31  Joe Buehler  <jhpb@draco.hekimian.com>

	* os.texi (System Environment): Add cygwin system-type.

2003-01-25  Richard M. Stallman  <rms@gnu.org>

	* keymaps.texi: Document that a symbol can act as a keymap.

2003-01-13  Richard M. Stallman  <rms@gnu.org>

	* text.texi (Changing Properties): Say string indices are origin-0.

	* positions.texi (Screen Lines) <compute-motion>:
	Correct order of elts in return value.

	* keymaps.texi (Changing Key Bindings) <define-key>: Mention
	how to define a default binding.

2002-12-07  Markus Rost  <rost@math.ohio-state.edu>

	* loading.texi (Unloading): Fix recent change for load-history.

	* customize.texi (Simple Types): Clarify description of custom
	type 'number.  Describe new custom type 'float.

2002-12-04  Markus Rost  <rost@math.ohio-state.edu>

	* variables.texi (File Local Variables): Fix typo.

2002-10-23  Kai Großjohann  <kai.grossjohann@uni-duisburg.de>

	From Michael Albinus <Michael.Albinus@alcatel.de>.

	* README: Target for Info file is `make info'.

	* files.texi (File Name Components): Fix typos in
	`file-name-sans-extension'.
	(Magic File Names): Complete list of operations for magic file
	name handlers.

2002-09-16  Jonathan Yavner  <jyavner@engineer.com>

	* variables.texi (File Local Variables): New function
	risky-local-variable-p.

2002-09-15  Jonathan Yavner  <jyavner@engineer.com>

	* functions.texi (Function safety): New node about unsafep.

2002-08-05  Per Abrahamsen  <abraham@dina.kvl.dk>

	* customize.texi (Splicing into Lists): Fix example.
	Reported by Fabrice Bauzac <fabrice.bauzac@wanadoo.fr>.

2002-06-17  Juanma Barranquero  <lektu@terra.es>

	* frames.texi (Display Feature Testing): Fix typo.

2002-06-12  Andreas Schwab  <schwab@suse.de>

	* frames.texi (Initial Parameters, Resources): Fix references to
	the Emacs manual.

2002-05-13  Kim F. Storm  <storm@cua.dk>

	* variables.texi (Intro to Buffer-Local): Updated warning and
	example relating to changing buffer inside let.

2002-03-10  Jan Djärv  <jan.h.d@swipnet.se>

	* os.texi (Session Management): New node about X Session management.

2002-01-18  Eli Zaretskii  <eliz@is.elta.co.il>

	* elisp.texi (VERSION): Set to 2.9.  Update the version of Emacs
	to which the manual corresponds, and the copyright years.

	* Makefile.in (VERSION): Set to 2.9.

2001-11-29  Eli Zaretskii  <eliz@is.elta.co.il>

	* elisp.texi: Change the category in @dircategory to "Emacs", to
	make it consistent with info/dir.

2001-11-25  Miles Bader  <miles@gnu.org>

	* text.texi (Fields): Describe new `limit' arg in
	field-beginning/field-end.

2001-11-17  Eli Zaretskii  <eliz@is.elta.co.il>

	* permute-index: Don't depend on csh-specific features.
	Replace the interpreter name with /bin/sh.

	* two-volume-cross-refs.txt: New file.
	* two.el: New file.
	* spellfile: New file.

2001-11-16  Eli Zaretskii  <eliz@is.elta.co.il>

	* permute-index: New file.

	* vol1.texi, vol2.texi: Renamed from elisp-vol1.texi and
	elisp-vol2.texi, respectively, to avoid file-name clashes in DOS
	8+3 restricted namespace.

	* Makefile.in (infodir): Define relative to $(srcdir).
	($(infodir)/elisp): Don't chdir into $(srcdir), but add it to the
	include directories list via -I switch to makeinfo.
	(index.texi): Use cp if both hard and symbolic links fail.

2001-11-10  Eli Zaretskii  <eliz@is.elta.co.il>

	* Makefile.in (distclean): Add.

	The following changes make ELisp manual part of the Emacs
	distribution:

	* Makefile.in: Add Copyright notice.
	(prefix): Remove.
	(infodir): Change value to "../info".
	(VPATH): New variable.
	(MAKE): Don't define.
	(texmacrodir): Don't define.
	(texinputdir): Append the existing value of TEXINPUTS.
	($(infodir)/elisp): Instead of just "elisp".  Reformat the
	command to be compatible with man/Makefile.in, and to put the
	output into ../info.
	(info): Add target.
	(installall): Target removed.

2001-10-31  Pavel Janík  <Pavel@Janik.cz>

	* tips.texi (Coding Conventions): Fix typo.

2001-10-23  Gerd Moellmann  <gerd@gnu.org>

	* Makefile.in (srcs): Add gpl.texi and doclicense.texi.

2001-10-22  Eli Zaretskii  <eliz@is.elta.co.il>

	* files.texi (File Name Components): Update the description of
	file-name-sans-extension and file-name-extension, as they now
	ignore leading dots.

2001-10-20  Gerd Moellmann  <gerd@gnu.org>

	* (Version 21.1 released.)

2001-10-19  Miles Bader  <miles@gnu.org>

	* positions.texi (Text Lines): Describe behavior of
	`beginning-of-line'/`end-of-line' in the presence of field properties.

2001-10-17  Gerd Moellmann  <gerd@gnu.org>

	* Makefile.in (VERSION): Set to 2.8.
	(manual): Use `manual-21'.

	* elisp.texi (VERSION): Add and use it where the version
	number was used.  Set it to 2.8.

	* intro.texi: Likewise.

2001-10-13  Eli Zaretskii  <eliz@is.elta.co.il>

	* files.texi (File Name Completion): Document the significance of
	a trailing slash in elements of completion-ignored-extensions.

2001-10-06  Miles Bader  <miles@gnu.org>

	* variables.texi (Variable Aliases): It's `@defmac', not `@defmacro'.

2001-10-04  Gerd Moellmann  <gerd@gnu.org>

	* variables.texi (Variable Aliases): New node.

2001-10-04  Gerd Moellmann  <gerd@gnu.org>

	* Branch for 21.1.

2001-10-02  Miles Bader  <miles@gnu.org>

	* minibuf.texi (Minibuffer Misc): Add entries for
	`minibuffer-contents', `minibuffer-contents-no-properties', and
	`delete-minibuffer-contents'.
	Correct description for `minibuffer-prompt-end'.

	* text.texi (Property Search): Correct descriptions of
	`next-char-property-change' and `previous-char-property-change'.
	Add entries for `next-single-char-property-change' and
	`previous-single-char-property-change'.
	Make operand names a bit more consistent.

2001-09-30  Eli Zaretskii  <eliz@is.elta.co.il>

	* frames.texi (Finding All Frames): Document that next-frame and
	previous-frame are local to current terminal.

2001-09-26  Eli Zaretskii  <eliz@is.elta.co.il>

	* keymaps.texi (Creating Keymaps): Fix the description of the
	result of make-keymap.

2001-09-23  Eli Zaretskii  <eliz@is.elta.co.il>

	* display.texi (Font Lookup, Attribute Functions)
	(Image Descriptors): Add cross-references to the definition of
	selected frame.

	* buffers.texi (The Buffer List): Add cross-references to the
	definition of selected frame.

	* frames.texi (Input Focus): Clarify which frame is _the_ selected
	frame at any given time.
	(Multiple Displays, Size and Position): Add a cross-reference to
	the definition of the selected frame.

2001-09-08  Eli Zaretskii  <eliz@is.elta.co.il>

	* strings.texi (String Conversion) <string-to-number>: Document
	that a float is returned for integers that are too large.

	* frames.texi (Mouse Position): Document mouse-position-function.
	(Display Feature Testing): Document display-images-p.
	(Window Frame Parameters): Document the cursor-type variable.

	* numbers.texi (Integer Basics): Document CL style read syntax for
	integers in bases other than 10.

	* positions.texi (List Motion):
	Document open-paren-in-column-0-is-defun-start.

	* lists.texi (Sets And Lists): Document member-ignore-case.

	* internals.texi (Garbage Collection): Document the used and free
	strings report.
	(Memory Usage): Document strings-consed.

	* os.texi (Time of Day): Document float-time.
	(Recording Input): Document that clear-this-command-keys clears
	the vector to be returned by recent-keys.

	* keymaps.texi (Scanning Keymaps) <where-is-internal>:
	The argument keymap can be a list.

	* nonascii.texi (User-Chosen Coding Systems)
	<select-safe-coding-system>: Document the new argument
	accept-default-p and the variable
	select-safe-coding-system-accept-default-p.  Tell what happens if
	buffer-file-coding-system is undecided.
	(Default Coding Systems): Document auto-coding-regexp-alist.

	* display.texi (The Echo Area) <message>: Document
	message-truncate-lines.
	(Glyphs): Document that the glyph table is unused on windowed
	displays.

	* help.texi (Describing Characters) <single-key-description>:
	Document the new argument no-angles.
	(Accessing Documentation) <documentation-property>: Document that
	a non-string property is evaluated.
	<documentation>: Document that the function-documentation property
	is looked for.

	* windows.texi (Selecting Windows): Document some-window.

	* text.texi (MD5 Checksum): New node, documents the md5 primitive.

	* hooks.texi (Standard Hooks): Add kbd-macro-termination-hook and
	apropos-mode-hook.

	* commands.texi (Using Interactive): Document interactive-form.
	(Keyboard Macros): Document kbd-macro-termination-hook.
	(Command Loop Info): Document that clear-this-command-keys clears
	the vector to be returned by recent-keys.

2001-09-04  Werner LEMBERG  <wl@gnu.org>

	* Makefile.in (srcdir, texinputdir): New variables.
	(srcs, index.texi, install): Use $(srcdir).
	(.PHONY): Remove elisp.dvi.
	(elisp): Use -I switch for makeinfo.
	(elisp.dvi): Use $(srcdir) and $(texinputdir).
	(installall, dist): Use $(srcdir).
	Fix path to texinfo.tex.
	(maintainer-clean): Add elisp.dvi and elisp.oaux.

2001-08-30  Gerd Moellmann  <gerd@gnu.org>

	* display.texi (Conditional Display): Adjust to API change.

	* configure: New file.

2001-07-30  Gerd Moellmann  <gerd@gnu.org>

	* commands.texi (Repeat Events): Add description of
	double-click-fuzz.

2001-05-08  Stefan Monnier  <monnier@cs.yale.edu>

	* syntax.texi (Syntax Class Table): Add the missing designator for
	comment and string fences.
	(Syntax Properties): Add a xref to syntax table internals.
	(Syntax Table Internals): Document string-to-syntax.

2001-05-07  Gerd Moellmann  <gerd@gnu.org>

	* Makefile.in (install): Use install-info command line options
	like in Emacs' Makefile.in.

2000-12-09  Miles Bader  <miles@gnu.org>

	* windows.texi (Window Start): Update documentation for
	`pos-visible-in-window-p'.

2000-11-12  Stefan Monnier  <monnier@cs.yale.edu>

	* lists.texi (Building Lists): Add footnote to explain how to add
	to the end of a list.

2000-10-25  Gerd Moellmann  <gerd@gnu.org>

	* files.texi (Visiting Functions): Typos.

2000-10-25  Kenichi Handa  <handa@etl.go.jp>

	* files.texi (Visiting Functions): Return value of
	find-file-noselect may be a list of buffers if wildcards are used.

2000-10-24  Miles Bader  <miles@lsi.nec.co.jp>

	* display.texi (Defining Faces): Document `graphic' display type
	in face specs.

2000-10-18  Kai Großjohann  <Kai.Grossjohann@CS.Uni-Dortmund.DE>

	* hooks.texi (Standard Hooks): Replace obsolete
	`after-make-frame-hook' with `after-make-frame-functions'.

	* frames.texi (Creating Frames): Ditto.

	* variables.texi (Future Local Variables): Ditto.

2000-10-16  Gerd Moellmann  <gerd@gnu.org>

	* display.texi (Other Image Types): Add description of :foreground
	and :background properties of mono PBM images.

2000-08-17  Werner LEMBERG  <wl@gnu.org>

	* .cvsignore: New file.

2000-01-05  Gerd Moellmann  <gerd@gnu.org>

	* tindex.pl: New script.

1999-12-03  Dave Love  <fx@gnu.org>

	* Makefile.in (MAKEINFO): New parameter.

1999-09-17  Richard Stallman  <rms@gnu.org>

	* Makefile.in (srcs): Add hash.texi.
	(VERSION): Update to 20.6.

1999-09-13  Richard Stallman  <rms@gnu.org>

	* Makefile.in (index.texi): If cannot make a symlink, make a hard link.

1998-08-29  Karl Heuer  <kwzh@gnu.org>

	* configure.in: New file.
	* Makefile.in: Renamed from Makefile.
	(prefix, infodir): Use value obtained from configure.
	(emacslibdir): Obsolete variable deleted.
	(dist): Distribute configure.in, configure, Makefile.in.

1998-06-12  Richard Stallman  <rms@psilocin.ai.mit.edu>

	* Makefile (INSTALL_INFO): New variable.
	(install): Run install-info.

1998-05-09  Richard Stallman  <rms@psilocin.ai.mit.edu>

	* Makefile (elisp.dvi): Add missing backslash.

1998-05-02  Richard Stallman  <rms@psilocin.gnu.org>

	* Makefile (elisp.dvi): Don't depend on texindex or on elisp.tps.
	Run texindex without `./'.  Always run texindex on elisp.tp.
	(elisp.tps): Target deleted.

1998-04-05  Richard Stallman  <rms@psilocin.gnu.org>

	* Makefile (srcs): Add nonascii.texi and customize.texi.
	(dist): Start by deleting `temp'.

1998-02-17  Richard Stallman  <rms@psilocin.gnu.org>

	* Makefile (makeinfo, texindex): Targets deleted.
	(makeinfo.o, texindex.o): Targets deleted.
	(clean, dist): Don't do anything with them or with getopt*.

1998-01-30  Richard Stallman  <rms@psilocin.gnu.org>

	* Makefile (SHELL): Defined.

1998-01-27  Richard Stallman  <rms@psilocin.gnu.org>

	* Makefile (elisp.tps): New target.
	(elisp.dvi): Depend on elisp.tps.

1996-04-03  Karl Heuer  <kwzh@gnu.ai.mit.edu>

	* README: Update phone number.

	* Makefile (elisp): Make this be the default target.
	Depend on makeinfo.c instead of makeinfo.
	(install): Don't depend on elisp.dvi, since we don't install that.
	Use mkinstalldirs.
	(dist): Add mkinstalldirs.

1995-06-19  Richard Stallman  <rms@mole.gnu.ai.mit.edu>

	* Makefile (VERSION): Update version number.
	(maintainer-clean): Rename from realclean.

1995-06-07  Karl Heuer  <kwzh@nutrimat.gnu.ai.mit.edu>

	* Makefile (realclean): New target.
	(elisp): Remove any old elisp-* files first.

1993-11-23  Noah Friedman  (friedman@nutrimat.gnu.ai.mit.edu)

	* Makefile (VERSION): New variable.
	(dist): Make packaged directory name `elisp-manual-19-$(VERSION)'.
	Compressed file suffix should be `.gz', not `.z'.

1993-11-22  Richard Stallman  (rms@mole.gnu.ai.mit.edu)

	* Makefile (elisp): Depend on makeinfo.

1993-11-19  Noah Friedman  (friedman@gnu.ai.mit.edu)

	* Makefile (srcs): Add anti.texi.

1993-05-28  Richard Stallman  (rms@mole.gnu.ai.mit.edu)

	* Makefile (infodir, prefix): New vars.
	(install): Use infodir.
	(emacsinfodir): Delete.

1993-05-27  Richard Stallman  (rms@mole.gnu.ai.mit.edu)

	* Makefile (srcs): Add calendar.texi.

	* Makefile (dist): Copy texindex.c and makeinfo.c.
	Limit elisp-* files to those with one or two digits.

1993-05-16  Jim Blandy  (jimb@wookumz.gnu.ai.mit.edu)

	* Makefile (dist): Change to use Gzip instead of compress.

1993-04-23  Eric S. Raymond  (eric@mole.gnu.ai.mit.edu)

	* loading.texi (Unloading): define-function changed back to
	defalias.  It may not stay this way, but at least it's
	consistent with the known-good version of the code patch.

1993-03-26  Eric S. Raymond  (eric@geech.gnu.ai.mit.edu)

	* modes.texi (Hooks): Document new optional arg of add-hook.

1993-03-17  Eric S. Raymond  (eric@mole.gnu.ai.mit.edu)

	* variables.texi: Document nil initial value of buffer-local variables.

	* tips.texi: Add new section on standard library headers.

1993-02-27  Jim Blandy  (jimb@wookumz.gnu.ai.mit.edu)

	* Makefile (srcs): Add frame.texi to the list of sources.

1993-02-23  Jim Blandy  (jimb@wookumz.gnu.ai.mit.edu)

	* Makefile (dist): Don't bother excluding autosave files; they'll
	never make it into the temp directory anyway, and the hash marks
	in the name are problematic for make and the Bourne shell.
	(srcs): ???

1993-02-12  Jim Blandy  (jimb@wookumz.gnu.ai.mit.edu)

	* Makefile (dist): Don't include backup files or autosave files in
	the distribution tar file.

1991-11-26  Richard Stallman  (rms@mole.gnu.ai.mit.edu)

	* Makefile (srcs): Add index.perm.
	(elisp.dvi): Remove erroneous shell comment.
	Expect output of permute-index in permuted.fns.
	Save old elisp.aux in elisp.oaux.
	(clean): Add index.texi to be deleted.

1990-08-11  Richard Stallman  (rms@sugar-bombs.ai.mit.edu)

	* Makefile (elisp.dvi, index.texi): Use shell if instead of ifdef.

1990-06-26  David Lawrence  (tale@geech)

	* files.texi: Noted that completion-ignored-extensions is ignored
	when making *Completions*.

1990-06-08  Jay Fenlason  (hack@ai.mit.edu)

	* Makefile  make dist now depends on elisp.dvi, since it tries
	to include it in the dist file.

1990-03-28  Jim Kingdon  (kingdon@mole.ai.mit.edu)

	* functions.texinfo (Mapping Functions): Add missing quote.

1989-06-19  Richard Stallman  (rms@sugar-bombs.ai.mit.edu)

	* texinfo.tex (frenchspacing): Use decimal codes for char to be set.
	(defunargs): Turn off \hyphenchar of \sl font temporarily.

1989-05-10  Robert J. Chassell  (bob@rice-chex.ai.mit.edu)

	* @result{}, @expansion{}, @print{}, @quiv{}, @point{},
	and @error{} are the terms now being used.  The files in the
	directory have been changed to reflect this.

	* All instances of @indentedresultt{} have been changed to
	`     @result{}', using 5 spaces at the beginning of the line.

1989-04-24  Robert J. Chassell  (bob@rice-chex.ai.mit.edu)

	* @result{}, @expandsto{}, @prints{}, @quiv{}, @error{}, and the
	experimental @indentedresult{}, @indentedexpandsto{} are part of
	the texinfo.tex in this directory.  These TeX macros are not
	stable yet.

1989-04-17  Robert J. Chassell  (bob@rice-chex.ai.mit.edu)

	* texinfo.tex: Temporarily added
		\let\result=\dblarrow
		\def\error{{\it ERROR} \longdblarrow}
	We need to do this better soon.

1989-04-11  Robert J. Chassell  (bob@rice-chex.ai.mit.edu)

	* Applied Karl Berry's patches to *.texinfo files, but not to
	texinfo.tex; those diffs are in `berry-texinfo-tex-diffs'.  (Karl's
	new title page format is also not applied, since it requires
	texinfo.tex changes.)

	* Cleaned up `Makefile' and defined the `emacslibdir' directory
	for the Project GNU development environment.

;; Local Variables:
;; coding: utf-8
;; End:

  Copyright (C) 1998-2012 Free Software Foundation, Inc.

  This file is part of GNU Emacs.

  GNU Emacs is free software: you can redistribute it and/or modify
  it under the terms of the GNU General Public License as published by
  the Free Software Foundation, either version 3 of the License, or
  (at your option) any later version.

  GNU Emacs is distributed in the hope that it will be useful,
  but WITHOUT ANY WARRANTY; without even the implied warranty of
  MERCHANTABILITY or FITNESS FOR A PARTICULAR PURPOSE.  See the
  GNU General Public License for more details.

  You should have received a copy of the GNU General Public License
  along with GNU Emacs.  If not, see <http://www.gnu.org/licenses/>.<|MERGE_RESOLUTION|>--- conflicted
+++ resolved
@@ -1,4 +1,10 @@
-<<<<<<< HEAD
+2012-12-10  Stefan Monnier  <monnier@iro.umontreal.ca>
+
+	* control.texi (Pattern maching case statement): New node.
+
+	* customize.texi (Variable Definitions): Mention the default :group
+	for defcustoms (bug#13093).
+
 2012-12-09  Glenn Morris  <rgm@gnu.org>
 
 	* customize.texi (Variable Definitions): Mention eval-defun
@@ -10,18 +16,6 @@
 	These are just minor editorial changes.
 
 2012-12-06  Chong Yidong  <cyd@gnu.org>
-=======
-2012-12-09  Stefan Monnier  <monnier@iro.umontreal.ca>
-
-	* control.texi (Pattern maching case statement): New node.
-
-2012-12-06  Stefan Monnier  <monnier@iro.umontreal.ca>
-
-	* customize.texi (Variable Definitions): Mention the default :group
-	for defcustoms (bug#13093).
-
-2012-12-05  Chong Yidong  <cyd@gnu.org>
->>>>>>> f433306a
 
 	* lists.texi (Plist Access): Move put example to Symbol Plists.
 
